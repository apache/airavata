--- conflicted
+++ resolved
@@ -536,23 +536,19 @@
             List<String> appModules = new ArrayList<String>();
             appModules.add(echoModuleId);
 
-<<<<<<< HEAD
+
             InputDataObjectType input1 = RegisterSampleApplicationsUtils.createAppInput("Input_to_Echo", "",
-                    DataType.STRING, null, false, "A test string to Echo", null);
-=======
-            InputDataObjectType input1 = RegisterSampleApplicationsUtils.createAppInput("Input_to_Echo", "Hello World",
                     DataType.STRING, null, 1, false, "A test string to Echo", null);
->>>>>>> 38785648
             
             InputDataObjectType input2 = RegisterSampleApplicationsUtils.createAppInput("Input_to_Echo2", "",
-                    DataType.URI, null, false, "A sample input remote file", null);
+                    DataType.URI, null, 2, false, "A sample input remote file", null);
 
             InputDataObjectType input3 = RegisterSampleApplicationsUtils.createAppInput("Input_to_Echo3", "file:///tmp/test.txt",
-                    DataType.URI, null, false, "A sample input local file", null);
+                    DataType.URI, null, 3, false, "A sample input local file", null);
 
             
             List<InputDataObjectType> applicationInputs = new ArrayList<InputDataObjectType>();
-            applicationInputs.add(input1);
+            applicationInputs.add(input1); applicationInputs.add(input2); applicationInputs.add(input3);
 
             OutputDataObjectType output1 = RegisterSampleApplicationsUtils.createAppOutput("Echoed_Output",
                     "", DataType.STRING);
@@ -580,7 +576,7 @@
             appModules.add(mpiModuleId);
 
             InputDataObjectType input1 = RegisterSampleApplicationsUtils.createAppInput("Sample_Input", "",
-                    DataType.STRING, null, false, "An optional MPI source file", null);
+                    DataType.STRING, null, 1, false, "An optional MPI source file", null);
             
             List<InputDataObjectType> applicationInputs = new ArrayList<InputDataObjectType>();
             applicationInputs.add(input1);
