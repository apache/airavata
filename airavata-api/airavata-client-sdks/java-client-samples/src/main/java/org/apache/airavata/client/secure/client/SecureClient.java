/**
 *
 * Licensed to the Apache Software Foundation (ASF) under one
 * or more contributor license agreements.  See the NOTICE file
 * distributed with this work for additional information
 * regarding copyright ownership.  The ASF licenses this file
 * to you under the Apache License, Version 2.0 (the
 * "License"); you may not use this file except in compliance
 * with the License.  You may obtain a copy of the License at
 *
 *   http://www.apache.org/licenses/LICENSE-2.0
 *
 * Unless required by applicable law or agreed to in writing,
 * software distributed under the License is distributed on an
 * "AS IS" BASIS, WITHOUT WARRANTIES OR CONDITIONS OF ANY
 * KIND, either express or implied.  See the License for the
 * specific language governing permissions and limitations
 * under the License.
 */
package org.apache.airavata.client.secure.client;

import org.apache.airavata.api.Airavata;
import org.apache.airavata.api.client.AiravataClientFactory;
import org.apache.airavata.model.error.AiravataClientException;
import org.slf4j.Logger;
import org.slf4j.LoggerFactory;

public class SecureClient {
    private static Logger logger = LoggerFactory.getLogger(SecureClient.class);

    public static void main(String[] args) throws Exception {
<<<<<<< HEAD
        Scanner scanner = new Scanner(System.in);
        //register client or use existing client
        System.out.println("");
        System.out.println("Please select from the following options:");
        System.out.println("1. Register the client as an OAuth application.");
        System.out.println("2. Client is already registered. Use the existing credentials.");
        String opInput = scanner.next();
        int option = Integer.valueOf(opInput.trim());
        String consumerId = null;
        String consumerSecret = null;
        if (option == 1) {
            //register OAuth application - this happens once during initialization of the gateway.

            /************************Start obtaining input from user*****************************/
            System.out.println("");
            System.out.println("Registering an OAuth application representing the client....");
            System.out.println("Please enter following information as you prefer, or use defaults.");
            System.out.println("OAuth application name: (default:" + Properties.appName +
                    ", press 'd' to use default value.)");
            String appNameInput = scanner.next();
            String appName = null;
            if (appNameInput.trim().equals("d")) {
                appName = Properties.appName;
            } else {
                appName = appNameInput.trim();
            }

            System.out.println("Consumer Id: (default:" + Properties.consumerID + ", press 'd' to use default value.)");
            String consumerIdInput = scanner.next();
            if (consumerIdInput.trim().equals("d")) {
                consumerId = Properties.consumerID;
            } else {
                consumerId = consumerIdInput.trim();
            }

            System.out.println("Consumer Secret: (default:" + Properties.consumerSecret +
                    ", press 'd' to use default value.)");
            String consumerSecInput = scanner.next();
            if (consumerSecInput.trim().equals("d")) {
                consumerSecret = Properties.consumerSecret;
            } else {
                consumerSecret = consumerSecInput.trim();
            }
            /***************************** Finish obtaining input from user*******************************************/

            /*********************** Perform registration of the client as an OAuth app***************************/
            try {
                ConfigurationContext configContext =
                        ConfigurationContextFactory.createConfigurationContextFromFileSystem(null, null);
                OAuthAppRegisteringClient authAppRegisteringClient = new OAuthAppRegisteringClient(
                        Properties.oauthAuthzServerURL, Properties.adminUserName, Properties.adminPassword, configContext);
                OAuthConsumerAppDTO appDTO = authAppRegisteringClient.registerApplication(appName, consumerId, consumerSecret);
                /********************* Complete registering the client ***********************************************/
                System.out.println("");
                System.out.println("Registered OAuth app successfully. Following is app's details:");
                System.out.println("App Name: " + appDTO.getApplicationName());
                System.out.println("Consumer ID: " + appDTO.getOauthConsumerKey());
                System.out.println("Consumer Secret: " + appDTO.getOauthConsumerSecret());
                System.out.println("");

            } catch (AiravataSecurityException e) {
                e.printStackTrace();
                throw e;
            } catch (Exception e) {
                e.printStackTrace();
                throw e;
            }
        } else if (option == 2) {
            System.out.println("");
            System.out.println("Enter Consumer Id: ");
            consumerId = scanner.next().trim();
            System.out.println("Enter Consumer Secret: ");
            consumerSecret = scanner.next().trim();
        }
        //obtain OAuth access token

        /************************Start obtaining input from user*****************************/
        System.out.println("");
        System.out.println("Please select the preferred grant type: (or press d to use the default option" + Properties.grantType + ")");
        System.out.println("1. Resource Owner Password Credential.");
        System.out.println("2. Client Credential.");

        String grantTypeInput = scanner.next().trim();
        int grantType = 0;
        if (grantTypeInput.equals("d")) {
            grantType = Properties.grantType;
        } else {
            grantType = Integer.valueOf(grantTypeInput);
        }
        String userName = null;
        String password = null;
        if (grantType == 1) {
            System.out.println("Obtaining OAuth access token via 'Resource Owner Password' grant type....");
            System.out.println("Please enter following information as you prefer, or use defaults.");
            System.out.println("End user's name: (default:" + Properties.userName +
                    ", press 'd' to use default value.)");
            String userNameInput = scanner.next();
            if (userNameInput.trim().equals("d")) {
                userName = Properties.userName;
            } else {
                userName = userNameInput.trim();
            }

            System.out.println("End user's password: (default:" + Properties.password + ", press 'd' to use default value.)");
            String passwordInput = scanner.next();
            if (passwordInput.trim().equals("d")) {
                password = Properties.password;
            } else {
                password = passwordInput.trim();
            }
        } else if (grantType == 2) {
            System.out.println("");
            System.out.println("Please enter the user name to be passed: ");
            String userNameInput = scanner.next();
            userName = userNameInput.trim();
            System.out.println("");
            System.out.println("Obtaining OAuth access token via 'Client Credential' grant type...' grant type....");
        }

        /***************************** Finish obtaining input from user*******************************************/
        try {
            //obtain the OAuth token for the specified end user.
            String accessToken = new OAuthTokenRetrievalClient().retrieveAccessToken(consumerId, consumerSecret,
                    userName, password, grantType);
            System.out.println("");
            System.out.println("OAuth access token is: " + accessToken);

            //invoke Airavata API by the SecureClient, on behalf of the user.
            System.out.println("");
            System.out.println("Invoking Airavata API...");
            System.out.println("Enter the access token to be used: (default:" + accessToken + ", press 'd' to use default value.)");
            String accessTokenInput = scanner.next();
            String acTk = null;
            if (accessTokenInput.trim().equals("d")) {
                acTk = accessToken;
            } else {
                acTk = accessTokenInput.trim();
            }

            //obtain as input, the method to be invoked
            System.out.println("");
            System.out.println("Enter the number corresponding to the method to be invoked: ");
            System.out.println("1. getAPIVersion");
            System.out.println("2. getAllAppModules");
            System.out.println("3. addGateway");
            String methodNumberString = scanner.next();
            int methodNumber = Integer.valueOf(methodNumberString.trim());

            Airavata.Client client = createAiravataClient(Properties.SERVER_HOST, Properties.SERVER_PORT);
            AuthzToken authzToken = new AuthzToken();
            authzToken.setAccessToken(acTk);
            Map<String, String> claimsMap = new HashMap<>();
            claimsMap.put("userName", userName);
            claimsMap.put("email", "hasini@gmail.com");
            authzToken.setClaimsMap(claimsMap);
            if (methodNumber == 1) {

                String version = client.getAPIVersion();
                System.out.println("");
                System.out.println("Airavata API version: " + version);
                System.out.println("");
            } else if (methodNumber == 2) {
                System.out.println("");
                System.out.println("Enter the gateway id: ");
                String gatewayId = scanner.next().trim();

                List<ApplicationModule> appModules= client.getAllAppModules(authzToken, gatewayId);
                System.out.println("Output of getAllAppModuels: ");
                for (ApplicationModule appModule : appModules) {
                    System.out.println(appModule.getAppModuleName());
                }
                System.out.println("");
                System.out.println("");
            } else if (methodNumber == 3) {
                System.out.println("");
                System.out.println("Enter the gateway id: ");
                String gatewayId = scanner.next().trim();

                Gateway gateway = new Gateway(gatewayId, GatewayApprovalStatus.REQUESTED);
                gateway.setDomain("airavata.org");
                gateway.setEmailAddress("airavata@apache.org");
                gateway.setGatewayName("airavataGW");
                String output = client.addGateway(authzToken, gateway);
                System.out.println("");
                System.out.println("Output of addGateway: " + output);
                System.out.println("");

            }
        } catch (InvalidRequestException e) {
            e.printStackTrace();
        } catch (TException e) {
            e.printStackTrace();
        } catch (AiravataSecurityException e) {
            e.printStackTrace();
        }

=======
        // TODO Implement in keycloak
>>>>>>> 0d566a83
    }

    public static Airavata.Client createAiravataClient(String serverHost, int serverPort) throws
            AiravataClientException {

        //Airavata.Client client = AiravataClientFactory.createAiravataClient(serverHost, serverPort);
        Airavata.Client client = AiravataClientFactory.createAiravataSecureClient(serverHost, serverPort,
                Properties.TRUST_STORE_PATH, Properties.TRUST_STORE_PASSWORD, 10000);
        return client;
    }
}<|MERGE_RESOLUTION|>--- conflicted
+++ resolved
@@ -29,206 +29,7 @@
     private static Logger logger = LoggerFactory.getLogger(SecureClient.class);
 
     public static void main(String[] args) throws Exception {
-<<<<<<< HEAD
-        Scanner scanner = new Scanner(System.in);
-        //register client or use existing client
-        System.out.println("");
-        System.out.println("Please select from the following options:");
-        System.out.println("1. Register the client as an OAuth application.");
-        System.out.println("2. Client is already registered. Use the existing credentials.");
-        String opInput = scanner.next();
-        int option = Integer.valueOf(opInput.trim());
-        String consumerId = null;
-        String consumerSecret = null;
-        if (option == 1) {
-            //register OAuth application - this happens once during initialization of the gateway.
-
-            /************************Start obtaining input from user*****************************/
-            System.out.println("");
-            System.out.println("Registering an OAuth application representing the client....");
-            System.out.println("Please enter following information as you prefer, or use defaults.");
-            System.out.println("OAuth application name: (default:" + Properties.appName +
-                    ", press 'd' to use default value.)");
-            String appNameInput = scanner.next();
-            String appName = null;
-            if (appNameInput.trim().equals("d")) {
-                appName = Properties.appName;
-            } else {
-                appName = appNameInput.trim();
-            }
-
-            System.out.println("Consumer Id: (default:" + Properties.consumerID + ", press 'd' to use default value.)");
-            String consumerIdInput = scanner.next();
-            if (consumerIdInput.trim().equals("d")) {
-                consumerId = Properties.consumerID;
-            } else {
-                consumerId = consumerIdInput.trim();
-            }
-
-            System.out.println("Consumer Secret: (default:" + Properties.consumerSecret +
-                    ", press 'd' to use default value.)");
-            String consumerSecInput = scanner.next();
-            if (consumerSecInput.trim().equals("d")) {
-                consumerSecret = Properties.consumerSecret;
-            } else {
-                consumerSecret = consumerSecInput.trim();
-            }
-            /***************************** Finish obtaining input from user*******************************************/
-
-            /*********************** Perform registration of the client as an OAuth app***************************/
-            try {
-                ConfigurationContext configContext =
-                        ConfigurationContextFactory.createConfigurationContextFromFileSystem(null, null);
-                OAuthAppRegisteringClient authAppRegisteringClient = new OAuthAppRegisteringClient(
-                        Properties.oauthAuthzServerURL, Properties.adminUserName, Properties.adminPassword, configContext);
-                OAuthConsumerAppDTO appDTO = authAppRegisteringClient.registerApplication(appName, consumerId, consumerSecret);
-                /********************* Complete registering the client ***********************************************/
-                System.out.println("");
-                System.out.println("Registered OAuth app successfully. Following is app's details:");
-                System.out.println("App Name: " + appDTO.getApplicationName());
-                System.out.println("Consumer ID: " + appDTO.getOauthConsumerKey());
-                System.out.println("Consumer Secret: " + appDTO.getOauthConsumerSecret());
-                System.out.println("");
-
-            } catch (AiravataSecurityException e) {
-                e.printStackTrace();
-                throw e;
-            } catch (Exception e) {
-                e.printStackTrace();
-                throw e;
-            }
-        } else if (option == 2) {
-            System.out.println("");
-            System.out.println("Enter Consumer Id: ");
-            consumerId = scanner.next().trim();
-            System.out.println("Enter Consumer Secret: ");
-            consumerSecret = scanner.next().trim();
-        }
-        //obtain OAuth access token
-
-        /************************Start obtaining input from user*****************************/
-        System.out.println("");
-        System.out.println("Please select the preferred grant type: (or press d to use the default option" + Properties.grantType + ")");
-        System.out.println("1. Resource Owner Password Credential.");
-        System.out.println("2. Client Credential.");
-
-        String grantTypeInput = scanner.next().trim();
-        int grantType = 0;
-        if (grantTypeInput.equals("d")) {
-            grantType = Properties.grantType;
-        } else {
-            grantType = Integer.valueOf(grantTypeInput);
-        }
-        String userName = null;
-        String password = null;
-        if (grantType == 1) {
-            System.out.println("Obtaining OAuth access token via 'Resource Owner Password' grant type....");
-            System.out.println("Please enter following information as you prefer, or use defaults.");
-            System.out.println("End user's name: (default:" + Properties.userName +
-                    ", press 'd' to use default value.)");
-            String userNameInput = scanner.next();
-            if (userNameInput.trim().equals("d")) {
-                userName = Properties.userName;
-            } else {
-                userName = userNameInput.trim();
-            }
-
-            System.out.println("End user's password: (default:" + Properties.password + ", press 'd' to use default value.)");
-            String passwordInput = scanner.next();
-            if (passwordInput.trim().equals("d")) {
-                password = Properties.password;
-            } else {
-                password = passwordInput.trim();
-            }
-        } else if (grantType == 2) {
-            System.out.println("");
-            System.out.println("Please enter the user name to be passed: ");
-            String userNameInput = scanner.next();
-            userName = userNameInput.trim();
-            System.out.println("");
-            System.out.println("Obtaining OAuth access token via 'Client Credential' grant type...' grant type....");
-        }
-
-        /***************************** Finish obtaining input from user*******************************************/
-        try {
-            //obtain the OAuth token for the specified end user.
-            String accessToken = new OAuthTokenRetrievalClient().retrieveAccessToken(consumerId, consumerSecret,
-                    userName, password, grantType);
-            System.out.println("");
-            System.out.println("OAuth access token is: " + accessToken);
-
-            //invoke Airavata API by the SecureClient, on behalf of the user.
-            System.out.println("");
-            System.out.println("Invoking Airavata API...");
-            System.out.println("Enter the access token to be used: (default:" + accessToken + ", press 'd' to use default value.)");
-            String accessTokenInput = scanner.next();
-            String acTk = null;
-            if (accessTokenInput.trim().equals("d")) {
-                acTk = accessToken;
-            } else {
-                acTk = accessTokenInput.trim();
-            }
-
-            //obtain as input, the method to be invoked
-            System.out.println("");
-            System.out.println("Enter the number corresponding to the method to be invoked: ");
-            System.out.println("1. getAPIVersion");
-            System.out.println("2. getAllAppModules");
-            System.out.println("3. addGateway");
-            String methodNumberString = scanner.next();
-            int methodNumber = Integer.valueOf(methodNumberString.trim());
-
-            Airavata.Client client = createAiravataClient(Properties.SERVER_HOST, Properties.SERVER_PORT);
-            AuthzToken authzToken = new AuthzToken();
-            authzToken.setAccessToken(acTk);
-            Map<String, String> claimsMap = new HashMap<>();
-            claimsMap.put("userName", userName);
-            claimsMap.put("email", "hasini@gmail.com");
-            authzToken.setClaimsMap(claimsMap);
-            if (methodNumber == 1) {
-
-                String version = client.getAPIVersion();
-                System.out.println("");
-                System.out.println("Airavata API version: " + version);
-                System.out.println("");
-            } else if (methodNumber == 2) {
-                System.out.println("");
-                System.out.println("Enter the gateway id: ");
-                String gatewayId = scanner.next().trim();
-
-                List<ApplicationModule> appModules= client.getAllAppModules(authzToken, gatewayId);
-                System.out.println("Output of getAllAppModuels: ");
-                for (ApplicationModule appModule : appModules) {
-                    System.out.println(appModule.getAppModuleName());
-                }
-                System.out.println("");
-                System.out.println("");
-            } else if (methodNumber == 3) {
-                System.out.println("");
-                System.out.println("Enter the gateway id: ");
-                String gatewayId = scanner.next().trim();
-
-                Gateway gateway = new Gateway(gatewayId, GatewayApprovalStatus.REQUESTED);
-                gateway.setDomain("airavata.org");
-                gateway.setEmailAddress("airavata@apache.org");
-                gateway.setGatewayName("airavataGW");
-                String output = client.addGateway(authzToken, gateway);
-                System.out.println("");
-                System.out.println("Output of addGateway: " + output);
-                System.out.println("");
-
-            }
-        } catch (InvalidRequestException e) {
-            e.printStackTrace();
-        } catch (TException e) {
-            e.printStackTrace();
-        } catch (AiravataSecurityException e) {
-            e.printStackTrace();
-        }
-
-=======
         // TODO Implement in keycloak
->>>>>>> 0d566a83
     }
 
     public static Airavata.Client createAiravataClient(String serverHost, int serverPort) throws
