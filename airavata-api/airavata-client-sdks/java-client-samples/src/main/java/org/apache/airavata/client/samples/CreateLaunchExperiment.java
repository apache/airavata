--- conflicted
+++ resolved
@@ -83,11 +83,7 @@
         airavataClient = AiravataClientFactory.createAiravataClient(THRIFT_SERVER_HOST, THRIFT_SERVER_PORT);
         AuthzToken token = new AuthzToken("empty_token");
         System.out.println("API version is " + airavataClient.getAPIVersion(token));
-<<<<<<< HEAD
-//        registerApplications(); // run this only the first time
-=======
         registerApplications(); // run this only the first time
->>>>>>> ec8c6202
         createAndLaunchExp();
     }
 
