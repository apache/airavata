--- conflicted
+++ resolved
@@ -58,11 +58,7 @@
     private static final String DEFAULT_GATEWAY = "php_reference_gateway";
     private static Airavata.Client airavataClient;
 
-<<<<<<< HEAD
     private static String echoAppId = "Echo_1365a7fd-eae1-4575-b447-99afb4d79c82";
-=======
-    private static String echoAppId = "Echo_61988d1f-7ca9-47ba-9212-a0ac2e973cf1";
->>>>>>> 72cbb3bc
     private static String mpiAppId = "HelloMPI_720e159f-198f-4daa-96ca-9f5eafee92c9";
     private static String wrfAppId = "WRF_7ad5da38-c08b-417c-a9ea-da9298839762";
     private static String amberAppId = "Amber_aa083c86-4680-4002-b3ef-fad93c181926";
@@ -87,12 +83,6 @@
     
     
     public static void main(String[] args) throws Exception {
-<<<<<<< HEAD
-                airavataClient = AiravataClientFactory.createAiravataClient(THRIFT_SERVER_HOST, THRIFT_SERVER_PORT);
-                System.out.println("API version is " + airavataClient.getAPIVersion());
-//               registerApplications(); // run this only the first time
-                createAndLaunchExp();
-=======
         airavataClient = AiravataClientFactory.createAiravataClient(THRIFT_SERVER_HOST, THRIFT_SERVER_PORT);
         System.out.println("API version is " + airavataClient.getAPIVersion());
         getAvailableAppInterfaceComputeResources("Echo_4fb76cb3-6bf6-409e-aa17-7cc7ee6e41af");
@@ -100,7 +90,6 @@
 //        getGateway("testGatewayId");
 //        registerApplications(); // run this only the first time
 //        createAndLaunchExp();
->>>>>>> 72cbb3bc
     }
     
     private static String fsdResourceId;
