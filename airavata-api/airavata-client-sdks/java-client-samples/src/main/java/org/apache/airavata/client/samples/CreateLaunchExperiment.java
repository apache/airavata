--- conflicted
+++ resolved
@@ -57,11 +57,7 @@
     private static final String DEFAULT_GATEWAY = "default.registry.gateway";
     private static Airavata.Client airavataClient;
 
-<<<<<<< HEAD
-    private static String echoAppId = "Echo_7d2a5cde-5b2a-4cad-ae50-f71668f4876d";
-=======
     private static String echoAppId = "Echo_a8fc8511-7b8e-431a-ad0f-de5eb1a9c576";
->>>>>>> 840e627b
     private static String mpiAppId = "HelloMPI_720e159f-198f-4daa-96ca-9f5eafee92c9";
     private static String wrfAppId = "WRF_7ad5da38-c08b-417c-a9ea-da9298839762";
     private static String amberAppId = "Amber_42124128-628b-484c-829d-aff8b584eb00";
@@ -102,14 +98,9 @@
 //                final String expId = createEchoExperimentForFSD(airavataClient);
 //                final String expId = createMPIExperimentForFSD(airavataClient);
 //               final String expId = createEchoExperimentForStampede(airavataClient);
-<<<<<<< HEAD
-                final String expId = createEchoExperimentForTrestles(airavataClient);
-//                final String expId = createExperimentEchoForLocalHost(airavataClient);
-=======
 //                final String expId = createEchoExperimentForTrestles(airavataClient);
                 final String expId = createExperimentEchoForLocalHost(airavataClient);
                 experimentIds.add(expId);
->>>>>>> 840e627b
 //                final String expId = createExperimentWRFTrestles(airavataClient);
 //                final String expId = createExperimentForBR2(airavataClient);
 //                final String expId = createExperimentForBR2Amber(airavataClient);
