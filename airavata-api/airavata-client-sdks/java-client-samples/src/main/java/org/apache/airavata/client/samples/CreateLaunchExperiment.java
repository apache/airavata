/*
 *
 * Licensed to the Apache Software Foundation (ASF) under one
 * or more contributor license agreements.  See the NOTICE file
 * distributed with this work for additional information
 * regarding copyright ownership.  The ASF licenses this file
 * to you under the Apache License, Version 2.0 (the
 * "License"); you may not use this file except in compliance
 * with the License.  You may obtain a copy of the License at
 *
 *   http://www.apache.org/licenses/LICENSE-2.0
 *
 * Unless required by applicable law or agreed to in writing,
 * software distributed under the License is distributed on an
 * "AS IS" BASIS, WITHOUT WARRANTIES OR CONDITIONS OF ANY
 * KIND, either express or implied.  See the License for the
 * specific language governing permissions and limitations
 * under the License.
 *
 */

package org.apache.airavata.client.samples;

import org.apache.airavata.api.Airavata;
import org.apache.airavata.api.client.AiravataClientFactory;
import org.apache.airavata.client.tools.RegisterSampleApplications;
import org.apache.airavata.client.tools.RegisterSampleApplicationsUtils;
import org.apache.airavata.model.appcatalog.appinterface.DataType;
import org.apache.airavata.model.appcatalog.appinterface.InputDataObjectType;
import org.apache.airavata.model.appcatalog.appinterface.OutputDataObjectType;
import org.apache.airavata.model.appcatalog.computeresource.ComputeResourceDescription;
import org.apache.airavata.model.appcatalog.computeresource.JobSubmissionInterface;
import org.apache.airavata.model.appcatalog.computeresource.JobSubmissionProtocol;
import org.apache.airavata.model.appcatalog.computeresource.SecurityProtocol;
import org.apache.airavata.model.appcatalog.computeresource.UnicoreJobSubmission;
import org.apache.airavata.model.error.*;
import org.apache.airavata.model.util.ExperimentModelUtil;
import org.apache.airavata.model.util.ProjectModelUtil;
import org.apache.airavata.model.workspace.Project;
import org.apache.airavata.model.workspace.experiment.*;
import org.apache.thrift.TException;
import org.slf4j.Logger;
import org.slf4j.LoggerFactory;

import java.util.*;

public class CreateLaunchExperiment {

    //FIXME: Read from a config file
//    public static final String THRIFT_SERVER_HOST = "localhost";
//    public static final int THRIFT_SERVER_PORT = 8930;
	public static final String THRIFT_SERVER_HOST = "gw111.iu.xsede.org";
	public static final int THRIFT_SERVER_PORT = 9930;
	
    private final static Logger logger = LoggerFactory.getLogger(CreateLaunchExperiment.class);
    private static final String DEFAULT_USER = "default.registry.user";
    private static final String DEFAULT_GATEWAY = "default.registry.gateway";
    private static Airavata.Client airavataClient;

    private static String echoAppId = "Echo_a8fc8511-7b8e-431a-ad0f-de5eb1a9c576";
    private static String mpiAppId = "HelloMPI_720e159f-198f-4daa-96ca-9f5eafee92c9";
    private static String wrfAppId = "WRF_7ad5da38-c08b-417c-a9ea-da9298839762";
    private static String amberAppId = "Amber_42124128-628b-484c-829d-aff8b584eb00";
    private static String gromacsAppId = "GROMACS_05622038-9edd-4cb1-824e-0b7cb993364b";
    private static String espressoAppId = "ESPRESSO_10cc2820-5d0b-4c63-9546-8a8b595593c1";
    private static String lammpsAppId = "LAMMPS_10893eb5-3840-438c-8446-d26c7ecb001f";
    private static String nwchemAppId = "NWChem_2c8fee64-acf9-4a89-b6d3-91eb53c7640c";
    private static String trinityAppId = "Trinity_e894acf5-9bca-46e8-a1bd-7e2d5155191a";
    private static String autodockAppId = "AutoDock_43d9fdd0-c404-49f4-b913-3abf9080a8c9";


    private static String localHost = "localhost";
    private static String trestlesHostName = "trestles.sdsc.xsede.org";
    private static String unicoreHostName = "fsd-cloud15.zam.kfa-juelich.de";
    private static String stampedeHostName = "stampede.tacc.xsede.org";
    private static String br2HostName = "bigred2.uits.iu.edu";
    
 // unicore service endpoint url
    private static final String unicoreEndPointURL = "https://fsd-cloud15.zam.kfa-juelich.de:7000/INTEROP1/services/BESFactory?res=default_bes_factory";
    
    
    public static void main(String[] args) throws Exception {
                airavataClient = AiravataClientFactory.createAiravataClient(THRIFT_SERVER_HOST, THRIFT_SERVER_PORT);
                System.out.println("API version is " + airavataClient.getAPIVersion());
//               registerApplications(); // run this only the first time
                createAndLaunchExp();
    }
    
    private static String fsdResourceId;


    public static void createAndLaunchExp() throws TException {
//        final String expId = createEchoExperimentForFSD(airavataClient);
        List<String> experimentIds = new ArrayList<String>();
        try {
<<<<<<< HEAD
            for (int i = 0; i < 100; i++) {
=======
            for (int i = 0; i < 300; i++) {
>>>>>>> d6091399
//                final String expId = createExperimentForSSHHost(airavata);
//                final String expId = createEchoExperimentForFSD(airavataClient);
//                final String expId = createMPIExperimentForFSD(airavataClient);
//               final String expId = createEchoExperimentForStampede(airavataClient);
<<<<<<< HEAD
//                final String expId = createEchoExperimentForTrestles(airavataClient);
                final String expId = createExperimentEchoForLocalHost(airavataClient);
                experimentIds.add(expId);
=======
                final String expId = createEchoExperimentForTrestles(airavataClient);
//                final String expId = createExperimentEchoForLocalHost(airavataClient);
>>>>>>> d6091399
//                final String expId = createExperimentWRFTrestles(airavataClient);
//                final String expId = createExperimentForBR2(airavataClient);
//                final String expId = createExperimentForBR2Amber(airavataClient);
//                final String expId = createExperimentWRFStampede(airavataClient);
//                final String expId = createExperimentForStampedeAmber(airavataClient);
//                final String expId = createExperimentForTrestlesAmber(airavataClient);
//                final String expId = createExperimentGROMACSStampede(airavataClient);
//                final String expId = createExperimentESPRESSOStampede(airavataClient);
//                final String expId = createExperimentLAMMPSStampede(airavataClient);
//                final String expId = createExperimentNWCHEMStampede(airavataClient);
//                final String expId = createExperimentTRINITYStampede(airavataClient);
//                final String expId = createExperimentAUTODOCKStampede(airavataClient); // this is not working , we need to register AutoDock app on stampede
//            	  final String expId = "Ultrascan_ln_eb029947-391a-4ccf-8ace-9bafebe07cc0";
                System.out.println("Experiment ID : " + expId);
//                updateExperiment(airavata, expId);

                launchExperiment(airavataClient, expId);
            }

            Thread.sleep(10000);

            for(String exId:experimentIds) {
                Experiment experiment = airavataClient.getExperiment(exId);
                System.out.println(experiment.getExperimentStatus().toString());
            }


        } catch (Exception e) {
            logger.error("Error while connecting with server", e.getMessage());
            e.printStackTrace();

        }
    }

   
    
    public static void registerApplications() {
        RegisterSampleApplications registerSampleApplications = new RegisterSampleApplications(airavataClient);

        // register localhost compute host
        registerSampleApplications.registerLocalHost();

        //Register all compute hosts
        registerSampleApplications.registerXSEDEHosts();

        //Register Gateway Resource Preferences
        registerSampleApplications.registerGatewayResourceProfile();

        //Register all application modules
        registerSampleApplications.registerAppModules();

        //Register all application deployments
        registerSampleApplications.registerAppDeployments();

        //Register all application interfaces
        registerSampleApplications.registerAppInterfaces();
    }

    public static String registerUnicoreEndpoint(String hostName, String hostDesc, JobSubmissionProtocol protocol, SecurityProtocol securityProtocol) throws TException {
		
		ComputeResourceDescription computeResourceDescription = RegisterSampleApplicationsUtils
				.createComputeResourceDescription(hostName, hostDesc, null, null);
		
		fsdResourceId = airavataClient.registerComputeResource(computeResourceDescription);
		
		if (fsdResourceId.isEmpty())
			throw new AiravataClientException();
		
		System.out.println("FSD Compute ResourceID: "+fsdResourceId);
		
		JobSubmissionInterface jobSubmission = RegisterSampleApplicationsUtils.createJobSubmissionInterface(fsdResourceId, protocol, 2);
		UnicoreJobSubmission ucrJobSubmission = new UnicoreJobSubmission();
		ucrJobSubmission.setSecurityProtocol(securityProtocol);
		ucrJobSubmission.setUnicoreEndPointURL(unicoreEndPointURL);
		
		return jobSubmission.getJobSubmissionInterfaceId();
	}
    
    public static String createEchoExperimentForTrestles(Airavata.Client client) throws TException {
        try {
            List<InputDataObjectType> exInputs = client.getApplicationInputs(echoAppId);
            for (InputDataObjectType inputDataObjectType : exInputs) {
                if (inputDataObjectType.getName().equalsIgnoreCase("Input_to_Echo")) {
                    inputDataObjectType.setValue("Hello World");
                }
            }
            List<OutputDataObjectType> exOut = client.getApplicationOutputs(echoAppId);

            Project project = ProjectModelUtil.createProject("default", "admin", "test project");
            String projectId = client.createProject(project);

            Experiment simpleExperiment =
                    ExperimentModelUtil.createSimpleExperiment(projectId, "admin", "echoExperiment", "SimpleEcho3", echoAppId, exInputs);
            simpleExperiment.setExperimentOutputs(exOut);

            Map<String, String> computeResources = airavataClient.getAvailableAppInterfaceComputeResources(echoAppId);
            if (computeResources != null && computeResources.size() != 0) {
                for (String id : computeResources.keySet()) {
                    String resourceName = computeResources.get(id);
                    if (resourceName.equals(trestlesHostName)) {
                        ComputationalResourceScheduling scheduling = ExperimentModelUtil.createComputationResourceScheduling(id, 1, 1, 1, "normal", 30, 0, 1, "TG-STA110014S");
                        UserConfigurationData userConfigurationData = new UserConfigurationData();
                        userConfigurationData.setAiravataAutoSchedule(false);
                        userConfigurationData.setOverrideManualScheduledParams(false);
                        userConfigurationData.setComputationalResourceScheduling(scheduling);
                        simpleExperiment.setUserConfigurationData(userConfigurationData);
                        return client.createExperiment(simpleExperiment);
                    }
                }
            }
        } catch (AiravataSystemException e) {
            logger.error("Error occured while creating the experiment...", e.getMessage());
            throw new AiravataSystemException(e);
        } catch (InvalidRequestException e) {
            logger.error("Error occured while creating the experiment...", e.getMessage());
            throw new InvalidRequestException(e);
        } catch (AiravataClientException e) {
            logger.error("Error occured while creating the experiment...", e.getMessage());
            throw new AiravataClientException(e);
        } catch (TException e) {
            logger.error("Error occured while creating the experiment...", e.getMessage());
            throw new TException(e);
        }
        return null;
    }
    
    
    public static String createEchoExperimentForFSD(Airavata.Client client) throws TException {
        try {
            List<InputDataObjectType> exInputs = new ArrayList<InputDataObjectType>();
            InputDataObjectType input = new InputDataObjectType();
            input.setName("Input_to_Echo");
            input.setType(DataType.STRING);
            input.setValue("Hello World");
            
            
            InputDataObjectType i2 = new InputDataObjectType();
            i2.setName("Input_to_Echo2");
            i2.setType(DataType.URI);
            i2.setValue("http://www.textfiles.com/100/ad.txt");
            
            InputDataObjectType i3 = new InputDataObjectType();
            i3.setName("Input_to_Echo3");
            i3.setType(DataType.URI);
            i3.setValue("file:///tmp/test.txt");
            
            exInputs.add(input);
            exInputs.add(i2);
            exInputs.add(i3);

            List<OutputDataObjectType> exOut = new ArrayList<OutputDataObjectType>();
            
            OutputDataObjectType output = new OutputDataObjectType();
            output.setName("Echoed_Output");
            output.setType(DataType.STRING);
            output.setValue("test.txt");
            exOut.add(output);
            
            
            Experiment simpleExperiment = 
                    ExperimentModelUtil.createSimpleExperiment("default", "admin", "echoExperiment", "SimpleEcho2", echoAppId, exInputs);
            simpleExperiment.setExperimentOutputs(exOut);
            
            
            
            Map<String, String> computeResources = airavataClient.getAvailableAppInterfaceComputeResources(echoAppId);
            if (computeResources != null && computeResources.size() != 0) {
                for (String id : computeResources.keySet()) {
                    String resourceName = computeResources.get(id);
                    if (resourceName.equals(unicoreHostName)) {
                        ComputationalResourceScheduling scheduling = ExperimentModelUtil.createComputationResourceScheduling(id, 1, 1, 1, "normal", 30, 0, 1048576, "sds128");
                        UserConfigurationData userConfigurationData = new UserConfigurationData();
                        userConfigurationData.setAiravataAutoSchedule(false);
                        userConfigurationData.setOverrideManualScheduledParams(false);
                        userConfigurationData.setComputationalResourceScheduling(scheduling);
                        
                        // set output directory 
                        AdvancedOutputDataHandling dataHandling = new AdvancedOutputDataHandling();
                        dataHandling.setOutputDataDir("/tmp/airavata/output/"+UUID.randomUUID().toString()+"/");
                        userConfigurationData.setAdvanceOutputDataHandling(dataHandling);
                        simpleExperiment.setUserConfigurationData(userConfigurationData);
                        
                        return client.createExperiment(simpleExperiment);
                    }
                }
            }
        } catch (AiravataSystemException e) {
            logger.error("Error occured while creating the experiment...", e.getMessage());
            throw new AiravataSystemException(e);
        } catch (InvalidRequestException e) {
            logger.error("Error occured while creating the experiment...", e.getMessage());
            throw new InvalidRequestException(e);
        } catch (AiravataClientException e) {
            logger.error("Error occured while creating the experiment...", e.getMessage());
            throw new AiravataClientException(e);
        } catch (TException e) {
            logger.error("Error occured while creating the experiment...", e.getMessage());
            throw new TException(e);
        }
        return null;
    }
    
    
    public static String createMPIExperimentForFSD(Airavata.Client client) throws TException {
        try {
           
        	List<InputDataObjectType> exInputs = new ArrayList<InputDataObjectType>();
            InputDataObjectType input = new InputDataObjectType();
            input.setName("Sample_Input");
            input.setType(DataType.STRING);
            input.setValue("");
        	exInputs.add(input);
            
            List<OutputDataObjectType> exOut = new ArrayList<OutputDataObjectType>();
            OutputDataObjectType output = new OutputDataObjectType();
            output.setName("Sample_Output");
            output.setType(DataType.STRING);
            output.setValue("");
            exOut.add(output);
            
            Experiment simpleExperiment = 
                    ExperimentModelUtil.createSimpleExperiment("default", "admin", "mpiExperiment", "HelloMPI", mpiAppId, null);
//          simpleExperiment.setExperimentOutputs(exOut);
            
            
            
            Map<String, String> computeResources = airavataClient.getAvailableAppInterfaceComputeResources(mpiAppId);
            if (computeResources != null && computeResources.size() != 0) {
                for (String id : computeResources.keySet()) {
                    String resourceName = computeResources.get(id);
                    if (resourceName.equals(unicoreHostName)) {
                        ComputationalResourceScheduling scheduling = ExperimentModelUtil.createComputationResourceScheduling(id, 2, 1, 2, "normal", 30, 0, 1048576, "sds128");
                        UserConfigurationData userConfigurationData = new UserConfigurationData();
                        userConfigurationData.setAiravataAutoSchedule(false);
                        userConfigurationData.setOverrideManualScheduledParams(false);
                        userConfigurationData.setComputationalResourceScheduling(scheduling);
                        
                        // set output directory 
                        AdvancedOutputDataHandling dataHandling = new AdvancedOutputDataHandling();
                        dataHandling.setOutputDataDir("/tmp/airavata/output/"+UUID.randomUUID().toString()+"/");
                        userConfigurationData.setAdvanceOutputDataHandling(dataHandling);
                        simpleExperiment.setUserConfigurationData(userConfigurationData);
                        
                        return client.createExperiment(simpleExperiment);
                    }
                }
            }
        } catch (AiravataSystemException e) {
            logger.error("Error occured while creating the experiment...", e.getMessage());
            throw new AiravataSystemException(e);
        } catch (InvalidRequestException e) {
            logger.error("Error occured while creating the experiment...", e.getMessage());
            throw new InvalidRequestException(e);
        } catch (AiravataClientException e) {
            logger.error("Error occured while creating the experiment...", e.getMessage());
            throw new AiravataClientException(e);
        } catch (TException e) {
            logger.error("Error occured while creating the experiment...", e.getMessage());
            throw new TException(e);
        }
        return null;
    }

    
    
    
    public static String createExperimentWRFStampede(Airavata.Client client) throws TException {
        try {
            List<InputDataObjectType> exInputs = new ArrayList<InputDataObjectType>();
            InputDataObjectType input = new InputDataObjectType();
            input.setName("Config_Namelist_File");
            input.setType(DataType.URI);
            input.setValue("/Users/shameera/Downloads/PHP-Gateway-Scripts/appScripts/WRF_FILES/namelist.input");

            InputDataObjectType input1 = new InputDataObjectType();
            input1.setName("WRF_Initial_Conditions");
            input1.setType(DataType.URI);
            input1.setValue("/Users/shameera/Downloads/PHP-Gateway-Scripts/appScripts/WRF_FILES/wrfinput_d01");

            InputDataObjectType input2 = new InputDataObjectType();
            input2.setName("WRF_Boundary_File");
            input2.setType(DataType.URI);
            input2.setValue("/Users/shameera/Downloads/PHP-Gateway-Scripts/appScripts/WRF_FILES/wrfbdy_d01");

            exInputs.add(input);
            exInputs.add(input1);
            exInputs.add(input2);


            List<OutputDataObjectType> exOut = new ArrayList<OutputDataObjectType>();
            OutputDataObjectType output = new OutputDataObjectType();
            output.setName("WRF_Output");
            output.setType(DataType.URI);
            output.setValue("");

            OutputDataObjectType output1 = new OutputDataObjectType();
            output1.setName("WRF_Execution_Log");
            output1.setType(DataType.URI);
            output1.setValue("");


            exOut.add(output);
            exOut.add(output1);


            Experiment simpleExperiment =
                    ExperimentModelUtil.createSimpleExperiment("default", "admin", "WRFExperiment", "Testing", wrfAppId, exInputs);
            simpleExperiment.setExperimentOutputs(exOut);

            Map<String, String> computeResources = airavataClient.getAvailableAppInterfaceComputeResources(wrfAppId);
            if (computeResources != null && computeResources.size() != 0) {
                for (String id : computeResources.keySet()) {
                    String resourceName = computeResources.get(id);
                    if (resourceName.equals(stampedeHostName)) {
                        ComputationalResourceScheduling scheduling = ExperimentModelUtil.createComputationResourceScheduling(id, 2, 32, 1, "development", 90, 0, 1, "TG-STA110014S");
                        UserConfigurationData userConfigurationData = new UserConfigurationData();
                        userConfigurationData.setAiravataAutoSchedule(false);
                        userConfigurationData.setOverrideManualScheduledParams(false);
                        userConfigurationData.setComputationalResourceScheduling(scheduling);
                        simpleExperiment.setUserConfigurationData(userConfigurationData);
                        return client.createExperiment(simpleExperiment);
                    }
                }
            }
        } catch (AiravataSystemException e) {
            logger.error("Error occured while creating the experiment...", e.getMessage());
            throw new AiravataSystemException(e);
        } catch (InvalidRequestException e) {
            logger.error("Error occured while creating the experiment...", e.getMessage());
            throw new InvalidRequestException(e);
        } catch (AiravataClientException e) {
            logger.error("Error occured while creating the experiment...", e.getMessage());
            throw new AiravataClientException(e);
        } catch (TException e) {
            logger.error("Error occured while creating the experiment...", e.getMessage());
            throw new TException(e);
        }
        return null;
    }


    public static String createExperimentGROMACSStampede(Airavata.Client client) throws TException {
        try {
            List<InputDataObjectType> exInputs = new ArrayList<InputDataObjectType>();
            InputDataObjectType input = new InputDataObjectType();
            input.setName("GROMOS_Coordinate_File");
            input.setType(DataType.URI);
            input.setValue("/Users/shameera/Downloads/PHP-Gateway-Scripts/appScripts/GROMMACS_FILES/pdb1y6l-EM-vacuum.gro");

            InputDataObjectType input1 = new InputDataObjectType();
            input1.setName("Portable_Input_Binary_File");
            input1.setType(DataType.URI);
            input1.setValue("/Users/shameera/Downloads/PHP-Gateway-Scripts/appScripts/GROMMACS_FILES/pdb1y6l-EM-vacuum.tpr");

            exInputs.add(input);
            exInputs.add(input1);


            List<OutputDataObjectType> exOut = new ArrayList<OutputDataObjectType>();
            OutputDataObjectType output = new OutputDataObjectType();
            output.setName("pdb1y6l-EM-vacuum.tpr.trr");
            output.setType(DataType.URI);
            output.setValue("");

            OutputDataObjectType output1 = new OutputDataObjectType();
            output1.setName("pdb1y6l-EM-vacuum.tpr.edr");
            output1.setType(DataType.URI);
            output1.setValue("");

            OutputDataObjectType output2 = new OutputDataObjectType();
            output2.setName("pdb1y6l-EM-vacuum.tpr.log");
            output2.setType(DataType.URI);
            output2.setValue("");

            OutputDataObjectType output3 = new OutputDataObjectType();
            output3.setName("pdb1y6l-EM-vacuum.gro");
            output3.setType(DataType.URI);
            output3.setValue("");

            OutputDataObjectType output4 = new OutputDataObjectType();
            output4.setName("GROMACS.oJobID");
            output4.setType(DataType.URI);
            output4.setValue("");


            exOut.add(output);
            exOut.add(output1);
            exOut.add(output2);
            exOut.add(output3);
            exOut.add(output4);


            Experiment simpleExperiment =
                    ExperimentModelUtil.createSimpleExperiment("default", "admin", "GromacsExperiment", "Testing", gromacsAppId, exInputs);
            simpleExperiment.setExperimentOutputs(exOut);

            Map<String, String> computeResources = airavataClient.getAvailableAppInterfaceComputeResources(gromacsAppId);
            if (computeResources != null && computeResources.size() != 0) {
                for (String id : computeResources.keySet()) {
                    String resourceName = computeResources.get(id);
                    if (resourceName.equals(stampedeHostName)) {
                        ComputationalResourceScheduling scheduling = ExperimentModelUtil.createComputationResourceScheduling(id, 1, 16, 1, "development", 30, 0, 1, "TG-STA110014S");
                        UserConfigurationData userConfigurationData = new UserConfigurationData();
                        userConfigurationData.setAiravataAutoSchedule(false);
                        userConfigurationData.setOverrideManualScheduledParams(false);
                        userConfigurationData.setComputationalResourceScheduling(scheduling);
                        simpleExperiment.setUserConfigurationData(userConfigurationData);
                        return client.createExperiment(simpleExperiment);
                    }
                }
            }
        } catch (AiravataSystemException e) {
            logger.error("Error occured while creating the experiment...", e.getMessage());
            throw new AiravataSystemException(e);
        } catch (InvalidRequestException e) {
            logger.error("Error occured while creating the experiment...", e.getMessage());
            throw new InvalidRequestException(e);
        } catch (AiravataClientException e) {
            logger.error("Error occured while creating the experiment...", e.getMessage());
            throw new AiravataClientException(e);
        } catch (TException e) {
            logger.error("Error occured while creating the experiment...", e.getMessage());
            throw new TException(e);
        }
        return null;
    }

    public static String createExperimentESPRESSOStampede(Airavata.Client client) throws TException {
        try {
            List<InputDataObjectType> exInputs = new ArrayList<InputDataObjectType>();
            InputDataObjectType input = new InputDataObjectType();
            input.setName("AI_Pseudopotential_File");
            input.setType(DataType.URI);
            input.setValue("/Users/shameera/Downloads/PHP-Gateway-Scripts/appScripts/ESPRESSO_FILES/Al.sample.in");

            InputDataObjectType input1 = new InputDataObjectType();
            input1.setName("AI_Primitive_Cell");
            input1.setType(DataType.URI);
            input1.setValue("/Users/shameera/Downloads/PHP-Gateway-Scripts/appScripts/ESPRESSO_FILES/Al.pz-vbc.UPF");

            exInputs.add(input);
            exInputs.add(input1);


            List<OutputDataObjectType> exOut = new ArrayList<OutputDataObjectType>();
            OutputDataObjectType output = new OutputDataObjectType();
            output.setName("ESPRESSO_Execution_Log");
            output.setType(DataType.URI);
            output.setValue("");

            OutputDataObjectType output1 = new OutputDataObjectType();
            output1.setName("ESPRESSO_WFC_Binary_file");
            output1.setType(DataType.URI);
            output1.setValue("");

            OutputDataObjectType output2 = new OutputDataObjectType();
            output2.setName("Al_exc3.wfc1");
            output2.setType(DataType.URI);
            output2.setValue("");

            OutputDataObjectType output3 = new OutputDataObjectType();
            output3.setName("Al_exc3.wfc2");
            output3.setType(DataType.URI);
            output3.setValue("");

            OutputDataObjectType output4 = new OutputDataObjectType();
            output4.setName("Al_exc3.wfc3");
            output4.setType(DataType.URI);
            output4.setValue("");

            OutputDataObjectType output5 = new OutputDataObjectType();
            output5.setName("Al_exc3.wfc4");
            output5.setType(DataType.URI);
            output5.setValue("");

            OutputDataObjectType output6 = new OutputDataObjectType();
            output6.setName("ESPRESSO.oJobID");
            output6.setType(DataType.URI);
            output6.setValue("");


            exOut.add(output);
            exOut.add(output1);
            exOut.add(output2);
            exOut.add(output3);
            exOut.add(output4);
            exOut.add(output5);
            exOut.add(output6);


            Experiment simpleExperiment =
                    ExperimentModelUtil.createSimpleExperiment("default", "admin", "EspressoExperiment", "Testing", espressoAppId, exInputs);
            simpleExperiment.setExperimentOutputs(exOut);

            Map<String, String> computeResources = airavataClient.getAvailableAppInterfaceComputeResources(espressoAppId);
            if (computeResources != null && computeResources.size() != 0) {
                for (String id : computeResources.keySet()) {
                    String resourceName = computeResources.get(id);
                    if (resourceName.equals(stampedeHostName)) {
                        ComputationalResourceScheduling scheduling = ExperimentModelUtil.createComputationResourceScheduling(id, 1, 16, 1, "development", 30, 0, 1, "TG-STA110014S");
                        UserConfigurationData userConfigurationData = new UserConfigurationData();
                        userConfigurationData.setAiravataAutoSchedule(false);
                        userConfigurationData.setOverrideManualScheduledParams(false);
                        userConfigurationData.setComputationalResourceScheduling(scheduling);
                        simpleExperiment.setUserConfigurationData(userConfigurationData);
                        return client.createExperiment(simpleExperiment);
                    }
                }
            }
        } catch (AiravataSystemException e) {
            logger.error("Error occured while creating the experiment...", e.getMessage());
            throw new AiravataSystemException(e);
        } catch (InvalidRequestException e) {
            logger.error("Error occured while creating the experiment...", e.getMessage());
            throw new InvalidRequestException(e);
        } catch (AiravataClientException e) {
            logger.error("Error occured while creating the experiment...", e.getMessage());
            throw new AiravataClientException(e);
        } catch (TException e) {
            logger.error("Error occured while creating the experiment...", e.getMessage());
            throw new TException(e);
        }
        return null;
    }

    public static String createExperimentTRINITYStampede(Airavata.Client client) throws TException {
        try {
            List<InputDataObjectType> exInputs = new ArrayList<InputDataObjectType>();
            InputDataObjectType input = new InputDataObjectType();
            input.setName("RNA_Seq_Left_Input");
            input.setType(DataType.URI);
            input.setValue("/Users/shameera/Downloads/PHP-Gateway-Scripts/appScripts/TRINITY_FILES/reads.left.fq");

            InputDataObjectType input1 = new InputDataObjectType();
            input1.setName("RNA_Seq_Right_Input");
            input1.setType(DataType.URI);
            input1.setValue("/Users/shameera/Downloads/PHP-Gateway-Scripts/appScripts/TRINITY_FILES/reads.right.fq");

            exInputs.add(input);
            exInputs.add(input1);


            List<OutputDataObjectType> exOut = new ArrayList<OutputDataObjectType>();
            OutputDataObjectType output = new OutputDataObjectType();
            output.setName("Trinity_Execution_Log");
            output.setType(DataType.URI);
            output.setValue("");

            OutputDataObjectType output1 = new OutputDataObjectType();
            output1.setName("Trinity_FASTA_File");
            output1.setType(DataType.URI);
            output1.setValue("");

            OutputDataObjectType output2 = new OutputDataObjectType();
            output2.setName("Trinity.oJobID");
            output2.setType(DataType.URI);
            output2.setValue("");


            exOut.add(output);
            exOut.add(output1);
            exOut.add(output2);

            Experiment simpleExperiment =
                    ExperimentModelUtil.createSimpleExperiment("default", "admin", "TrinityExperiment", "Testing", trinityAppId, exInputs);
            simpleExperiment.setExperimentOutputs(exOut);

            Map<String, String> computeResources = airavataClient.getAvailableAppInterfaceComputeResources(trinityAppId);
            if (computeResources != null && computeResources.size() != 0) {
                for (String id : computeResources.keySet()) {
                    String resourceName = computeResources.get(id);
                    if (resourceName.equals(stampedeHostName)) {
                        ComputationalResourceScheduling scheduling = ExperimentModelUtil.createComputationResourceScheduling(id, 1, 16, 1, "development", 30, 0, 1, "TG-STA110014S");
                        UserConfigurationData userConfigurationData = new UserConfigurationData();
                        userConfigurationData.setAiravataAutoSchedule(false);
                        userConfigurationData.setOverrideManualScheduledParams(false);
                        userConfigurationData.setComputationalResourceScheduling(scheduling);
                        simpleExperiment.setUserConfigurationData(userConfigurationData);
                        return client.createExperiment(simpleExperiment);
                    }
                }
            }
        } catch (AiravataSystemException e) {
            logger.error("Error occured while creating the experiment...", e.getMessage());
            throw new AiravataSystemException(e);
        } catch (InvalidRequestException e) {
            logger.error("Error occured while creating the experiment...", e.getMessage());
            throw new InvalidRequestException(e);
        } catch (AiravataClientException e) {
            logger.error("Error occured while creating the experiment...", e.getMessage());
            throw new AiravataClientException(e);
        } catch (TException e) {
            logger.error("Error occured while creating the experiment...", e.getMessage());
            throw new TException(e);
        }
        return null;
    }

    public static String createExperimentLAMMPSStampede(Airavata.Client client) throws TException {
        try {
            List<InputDataObjectType> exInputs = new ArrayList<InputDataObjectType>();
            InputDataObjectType input = new InputDataObjectType();
            input.setName("Friction_Simulation_Input");
            input.setType(DataType.URI);
            input.setValue("/Users/shameera/Downloads/PHP-Gateway-Scripts/appScripts/LAMMPS_FILES/in.friction");

            exInputs.add(input);

            List<OutputDataObjectType> exOut = new ArrayList<OutputDataObjectType>();
            OutputDataObjectType output = new OutputDataObjectType();
            output.setName("LAMMPS_Simulation_Log");
            output.setType(DataType.URI);
            output.setValue("");

            OutputDataObjectType output1 = new OutputDataObjectType();
            output1.setName("LAMMPS.oJobID");
            output1.setType(DataType.URI);
            output1.setValue("");

            exOut.add(output);
            exOut.add(output1);

            Experiment simpleExperiment =
                    ExperimentModelUtil.createSimpleExperiment("default", "admin", "LAMMPSExperiment", "Testing", lammpsAppId, exInputs);
            simpleExperiment.setExperimentOutputs(exOut);

            Map<String, String> computeResources = airavataClient.getAvailableAppInterfaceComputeResources(lammpsAppId);
            if (computeResources != null && computeResources.size() != 0) {
                for (String id : computeResources.keySet()) {
                    String resourceName = computeResources.get(id);
                    if (resourceName.equals(stampedeHostName)) {
                        ComputationalResourceScheduling scheduling = ExperimentModelUtil.createComputationResourceScheduling(id, 1, 16, 1, "development", 30, 0, 1, "TG-STA110014S");
                        UserConfigurationData userConfigurationData = new UserConfigurationData();
                        userConfigurationData.setAiravataAutoSchedule(false);
                        userConfigurationData.setOverrideManualScheduledParams(false);
                        userConfigurationData.setComputationalResourceScheduling(scheduling);
                        simpleExperiment.setUserConfigurationData(userConfigurationData);
                        return client.createExperiment(simpleExperiment);
                    }
                }
            }
        } catch (AiravataSystemException e) {
            logger.error("Error occured while creating the experiment...", e.getMessage());
            throw new AiravataSystemException(e);
        } catch (InvalidRequestException e) {
            logger.error("Error occured while creating the experiment...", e.getMessage());
            throw new InvalidRequestException(e);
        } catch (AiravataClientException e) {
            logger.error("Error occured while creating the experiment...", e.getMessage());
            throw new AiravataClientException(e);
        } catch (TException e) {
            logger.error("Error occured while creating the experiment...", e.getMessage());
            throw new TException(e);
        }
        return null;
    }

    public static String createExperimentNWCHEMStampede(Airavata.Client client) throws TException {
        try {
            List<InputDataObjectType> exInputs = new ArrayList<InputDataObjectType>();
            InputDataObjectType input = new InputDataObjectType();
            input.setName("Water_Molecule_Input");
            input.setType(DataType.URI);
            input.setValue("/Users/shameera/Downloads/PHP-Gateway-Scripts/appScripts/NWCHEM_FILES/water.nw");

            exInputs.add(input);

            List<OutputDataObjectType> exOut = new ArrayList<OutputDataObjectType>();
            OutputDataObjectType output = new OutputDataObjectType();
            output.setName("NWChem_Execution_Log");
            output.setType(DataType.URI);
            output.setValue("");

            exOut.add(output);

            Experiment simpleExperiment =
                    ExperimentModelUtil.createSimpleExperiment("default", "admin", "NWchemExperiment", "Testing", nwchemAppId, exInputs);
            simpleExperiment.setExperimentOutputs(exOut);

            Map<String, String> computeResources = airavataClient.getAvailableAppInterfaceComputeResources(nwchemAppId);
            if (computeResources != null && computeResources.size() != 0) {
                for (String id : computeResources.keySet()) {
                    String resourceName = computeResources.get(id);
                    if (resourceName.equals(stampedeHostName)) {
                        ComputationalResourceScheduling scheduling = ExperimentModelUtil.createComputationResourceScheduling(id, 1, 16, 1, "development", 30, 0, 1, "TG-STA110014S");
                        UserConfigurationData userConfigurationData = new UserConfigurationData();
                        userConfigurationData.setAiravataAutoSchedule(false);
                        userConfigurationData.setOverrideManualScheduledParams(false);
                        userConfigurationData.setComputationalResourceScheduling(scheduling);
                        simpleExperiment.setUserConfigurationData(userConfigurationData);
                        return client.createExperiment(simpleExperiment);
                    }
                }
            }
        } catch (AiravataSystemException e) {
            logger.error("Error occured while creating the experiment...", e.getMessage());
            throw new AiravataSystemException(e);
        } catch (InvalidRequestException e) {
            logger.error("Error occured while creating the experiment...", e.getMessage());
            throw new InvalidRequestException(e);
        } catch (AiravataClientException e) {
            logger.error("Error occured while creating the experiment...", e.getMessage());
            throw new AiravataClientException(e);
        } catch (TException e) {
            logger.error("Error occured while creating the experiment...", e.getMessage());
            throw new TException(e);
        }
        return null;
    }
    public static String createExperimentAUTODOCKStampede(Airavata.Client client) throws TException {
        try {
            List<InputDataObjectType> exInputs = new ArrayList<InputDataObjectType>();
            InputDataObjectType input = new InputDataObjectType();
            input.setName("AD4_parameters.dat");
            input.setType(DataType.URI);
            input.setValue("/Users/shameera/Downloads/PHP-Gateway-Scripts/appScripts/AUTODOCK_FILES/AD4_parameters.dat");

            InputDataObjectType input1 = new InputDataObjectType();
            input1.setName("hsg1.A.map");
            input1.setType(DataType.URI);
            input1.setValue("/Users/shameera/Downloads/PHP-Gateway-Scripts/appScripts/AUTODOCK_FILES/hsg1.A.map");

            InputDataObjectType input2 = new InputDataObjectType();
            input2.setName("hsg1.C.map");
            input2.setType(DataType.URI);
            input2.setValue("/Users/shameera/Downloads/PHP-Gateway-Scripts/appScripts/AUTODOCK_FILES/hsg1.C.map");

            InputDataObjectType input3 = new InputDataObjectType();
            input3.setName("hsg1.d.map");
            input3.setType(DataType.URI);
            input3.setValue("/Users/shameera/Downloads/PHP-Gateway-Scripts/appScripts/AUTODOCK_FILES/hsg1.d.map");

            InputDataObjectType input4 = new InputDataObjectType();
            input4.setName("hsg1.e.map");
            input4.setType(DataType.URI);
            input4.setValue("/Users/shameera/Downloads/PHP-Gateway-Scripts/appScripts/AUTODOCK_FILES/hsg1.e.map");

            InputDataObjectType input5 = new InputDataObjectType();
            input5.setName("hsg1.HD.map");
            input5.setType(DataType.URI);
            input5.setValue("/Users/shameera/Downloads/PHP-Gateway-Scripts/appScripts/AUTODOCK_FILES/hsg1.HD.map");

            InputDataObjectType input6 = new InputDataObjectType();
            input6.setName("hsg1.maps.fld");
            input6.setType(DataType.URI);
            input6.setValue("/Users/shameera/Downloads/PHP-Gateway-Scripts/appScripts/AUTODOCK_FILES/hsg1.maps.fld");

            InputDataObjectType input7 = new InputDataObjectType();
            input7.setName("hsg1.NA.map");
            input7.setType(DataType.URI);
            input7.setValue("/Users/shameera/Downloads/PHP-Gateway-Scripts/appScripts/AUTODOCK_FILES/hsg1.NA.map");

            InputDataObjectType input8 = new InputDataObjectType();
            input8.setName("hsg1.N.map");
            input8.setType(DataType.URI);
            input8.setValue("/Users/shameera/Downloads/PHP-Gateway-Scripts/appScripts/AUTODOCK_FILES/hsg1.N.map");

            InputDataObjectType input9 = new InputDataObjectType();
            input9.setName("hsg1.OA.map");
            input9.setType(DataType.URI);
            input9.setValue("/Users/shameera/Downloads/PHP-Gateway-Scripts/appScripts/AUTODOCK_FILES/hsg1.OA.map");

            InputDataObjectType input10 = new InputDataObjectType();
            input10.setName("ind.dpf");
            input10.setType(DataType.URI);
            input10.setValue("/Users/shameera/Downloads/PHP-Gateway-Scripts/appScripts/AUTODOCK_FILES/ind.dpf");

            InputDataObjectType input11 = new InputDataObjectType();
            input11.setName("ind.pdbqt");
            input11.setType(DataType.URI);
            input11.setValue("/Users/shameera/Downloads/PHP-Gateway-Scripts/appScripts/AUTODOCK_FILES/ind.pdbqt");


            exInputs.add(input);
            exInputs.add(input1);
            exInputs.add(input2);
            exInputs.add(input3);
            exInputs.add(input4);
            exInputs.add(input5);
            exInputs.add(input6);
            exInputs.add(input7);
            exInputs.add(input8);
            exInputs.add(input9);
            exInputs.add(input10);
            exInputs.add(input11);

            List<OutputDataObjectType> exOut = new ArrayList<OutputDataObjectType>();
            OutputDataObjectType output = new OutputDataObjectType();
            output.setName("ind.dlg");
            output.setType(DataType.URI);
            output.setValue("");

            OutputDataObjectType output1 = new OutputDataObjectType();
            output1.setName("Autodock.oJobID");
            output1.setType(DataType.URI);
            output1.setValue("");

            exOut.add(output);
            exOut.add(output1);

            Experiment simpleExperiment =
                    ExperimentModelUtil.createSimpleExperiment("default", "admin", "AutoDockExperiment", "Testing", autodockAppId, exInputs);
            simpleExperiment.setExperimentOutputs(exOut);

            Map<String, String> computeResources = airavataClient.getAvailableAppInterfaceComputeResources(autodockAppId);
            if (computeResources != null && computeResources.size() != 0) {
                for (String id : computeResources.keySet()) {
                    String resourceName = computeResources.get(id);
                    if (resourceName.equals(stampedeHostName)) {
                        ComputationalResourceScheduling scheduling = ExperimentModelUtil.createComputationResourceScheduling(id, 1, 16, 1, "development", 30, 0, 1, "TG-STA110014S");
                        UserConfigurationData userConfigurationData = new UserConfigurationData();
                        userConfigurationData.setAiravataAutoSchedule(false);
                        userConfigurationData.setOverrideManualScheduledParams(false);
                        userConfigurationData.setComputationalResourceScheduling(scheduling);
                        simpleExperiment.setUserConfigurationData(userConfigurationData);
                        return client.createExperiment(simpleExperiment);
                    }
                }
            }
        } catch (AiravataSystemException e) {
            logger.error("Error occured while creating the experiment...", e.getMessage());
            throw new AiravataSystemException(e);
        } catch (InvalidRequestException e) {
            logger.error("Error occured while creating the experiment...", e.getMessage());
            throw new InvalidRequestException(e);
        } catch (AiravataClientException e) {
            logger.error("Error occured while creating the experiment...", e.getMessage());
            throw new AiravataClientException(e);
        } catch (TException e) {
            logger.error("Error occured while creating the experiment...", e.getMessage());
            throw new TException(e);
        }
        return null;
    }

    public static String createExperimentWRFTrestles(Airavata.Client client) throws TException {
        try {
            List<InputDataObjectType> exInputs = new ArrayList<InputDataObjectType>();
            InputDataObjectType input = new InputDataObjectType();
            input.setName("WRF_Namelist");
            input.setType(DataType.URI);
            input.setValue("/Users/shameera/Downloads/PHP-Gateway-Scripts/appScripts/WRF_FILES/namelist.input");

            InputDataObjectType input1 = new InputDataObjectType();
            input1.setName("WRF_Input_File");
            input1.setType(DataType.URI);
            input1.setValue("/Users/shameera/Downloads/PHP-Gateway-Scripts/appScripts/WRF_FILES/wrfinput_d01");

            InputDataObjectType input2 = new InputDataObjectType();
            input2.setName("WRF_Boundary_File");
            input2.setType(DataType.URI);
            input2.setValue("/Users/shameera/Downloads/PHP-Gateway-Scripts/appScripts/WRF_FILES/wrfbdy_d01");

            exInputs.add(input);
            exInputs.add(input1);
            exInputs.add(input2);


            List<OutputDataObjectType> exOut = new ArrayList<OutputDataObjectType>();
            OutputDataObjectType output = new OutputDataObjectType();
            output.setName("WRF_Output");
            output.setType(DataType.URI);
            output.setValue("");

            OutputDataObjectType output1 = new OutputDataObjectType();
            output1.setName("WRF_Execution_Log");
            output1.setType(DataType.URI);
            output1.setValue("");


            exOut.add(output);
            exOut.add(output1);


            Experiment simpleExperiment =
                    ExperimentModelUtil.createSimpleExperiment("default", "admin", "WRFExperiment", "Testing", wrfAppId, exInputs);
            simpleExperiment.setExperimentOutputs(exOut);

            Map<String, String> computeResources = airavataClient.getAvailableAppInterfaceComputeResources(wrfAppId);
            if (computeResources != null && computeResources.size() != 0) {
                for (String id : computeResources.keySet()) {
                    String resourceName = computeResources.get(id);
                    if (resourceName.equals(trestlesHostName)) {
                        ComputationalResourceScheduling scheduling = ExperimentModelUtil.createComputationResourceScheduling(id, 1, 1, 1, "normal", 30, 0, 1, "sds128");
                        UserConfigurationData userConfigurationData = new UserConfigurationData();
                        userConfigurationData.setAiravataAutoSchedule(false);
                        userConfigurationData.setOverrideManualScheduledParams(false);
                        userConfigurationData.setComputationalResourceScheduling(scheduling);
                        simpleExperiment.setUserConfigurationData(userConfigurationData);
                        return client.createExperiment(simpleExperiment);
                    }
                }
            }
        } catch (AiravataSystemException e) {
            logger.error("Error occured while creating the experiment...", e.getMessage());
            throw new AiravataSystemException(e);
        } catch (InvalidRequestException e) {
            logger.error("Error occured while creating the experiment...", e.getMessage());
            throw new InvalidRequestException(e);
        } catch (AiravataClientException e) {
            logger.error("Error occured while creating the experiment...", e.getMessage());
            throw new AiravataClientException(e);
        } catch (TException e) {
            logger.error("Error occured while creating the experiment...", e.getMessage());
            throw new TException(e);
        }
        return null;
    }

    public static String cloneExperiment(Airavata.Client client, String expId) throws TException {
        try {
            return client.cloneExperiment(expId, "cloneExperiment1");
        } catch (TException e) {
            logger.error("Error occured while creating the experiment...", e.getMessage());
            throw new TException(e);
        }
    }


    public static void updateExperiment(Airavata.Client client, String expId) throws TException {
        try {
            Experiment experiment = client.getExperiment(expId);
            experiment.setDescription("updatedDescription");
            client.updateExperiment(expId, experiment);
        } catch (TException e) {
            logger.error("Error occured while creating the experiment...", e.getMessage());
            throw new TException(e);
        }
    }


    public static String createExperimentEchoForLocalHost(Airavata.Client client) throws TException {
        try {
            List<InputDataObjectType> exInputs = new ArrayList<InputDataObjectType>();
            InputDataObjectType input = new InputDataObjectType();
            input.setName("Input_to_Echo");
            input.setType(DataType.STRING);
            input.setValue("Echoed_Output=Hello World");
            exInputs.add(input);

            List<OutputDataObjectType> exOut = new ArrayList<OutputDataObjectType>();
            OutputDataObjectType output = new OutputDataObjectType();
            output.setName("Echoed_Output");
            output.setType(DataType.STRING);
            output.setValue("");
            exOut.add(output);

            Project project = ProjectModelUtil.createProject("project1", "admin", "test project");
            String projectId = client.createProject(project);

            Experiment simpleExperiment =
                    ExperimentModelUtil.createSimpleExperiment(projectId, "admin", "echoExperiment", "Echo Test", echoAppId, exInputs);
            simpleExperiment.setExperimentOutputs(exOut);

            Map<String, String> computeResources = airavataClient.getAvailableAppInterfaceComputeResources(echoAppId);
            if (computeResources != null && computeResources.size() != 0) {
                for (String id : computeResources.keySet()) {
                    String resourceName = computeResources.get(id);
                    if (resourceName.equals(localHost)) {
                        ComputationalResourceScheduling scheduling = ExperimentModelUtil.createComputationResourceScheduling(id, 1, 1, 1, "normal", 30, 0, 1, "");
                        UserConfigurationData userConfigurationData = new UserConfigurationData();
                        userConfigurationData.setAiravataAutoSchedule(false);
                        userConfigurationData.setOverrideManualScheduledParams(false);
                        userConfigurationData.setComputationalResourceScheduling(scheduling);
                        simpleExperiment.setUserConfigurationData(userConfigurationData);
                        return client.createExperiment(simpleExperiment);
                    }
                }
            }
        } catch (AiravataSystemException e) {
            logger.error("Error occured while creating the experiment...", e.getMessage());
            throw new AiravataSystemException(e);
        } catch (InvalidRequestException e) {
            logger.error("Error occured while creating the experiment...", e.getMessage());
            throw new InvalidRequestException(e);
        } catch (AiravataClientException e) {
            logger.error("Error occured while creating the experiment...", e.getMessage());
            throw new AiravataClientException(e);
        } catch (TException e) {
            logger.error("Error occured while creating the experiment...", e.getMessage());
            throw new TException(e);
        }
        return null;
    }

//    public static String createExperimentForSSHHost(Airavata.Client client) throws TException {
//        try {
//            List<OutputDataObjectType> exInputs = new ArrayList<OutputDataObjectType>();
//            OutputDataObjectType input = new OutputDataObjectType();
//            input.setName("echo_input");
//            input.setType(DataType.STRING);
//            input.setValue("Echoed_Output=Hello World");
//            exInputs.add(input);
//
//            List<OutputDataObjectType> exOut = new ArrayList<OutputDataObjectType>();
//            OutputDataObjectType output = new OutputDataObjectType();
//            output.setName("Echoed_Output");
//            output.setType(DataType.STRING);
//            output.setValue("");
//            exOut.add(output);
//
//            Project project = ProjectModelUtil.createProject("default", "admin", "test project");
//            String projectId = client.createProject(project);
//
//            Experiment simpleExperiment =
//                    ExperimentModelUtil.createSimpleExperiment(projectId, "admin", "sshEchoExperiment", "SSHEcho1", sshHostAppId.split(",")[1], exInputs);
//            simpleExperiment.setExperimentOutputs(exOut);
//
//            ComputationalResourceScheduling scheduling = ExperimentModelUtil.createComputationResourceScheduling(sshHostAppId.split(",")[0], 1, 1, 1, "normal", 1, 0, 1, "sds128");
//            scheduling.setResourceHostId("gw111.iu.xsede.org");
//            UserConfigurationData userConfigurationData = new UserConfigurationData();
//            userConfigurationData.setAiravataAutoSchedule(false);
//            userConfigurationData.setOverrideManualScheduledParams(false);
//            userConfigurationData.setComputationalResourceScheduling(scheduling);
//            simpleExperiment.setUserConfigurationData(userConfigurationData);
//            return client.createExperiment(simpleExperiment);
//        } catch (AiravataSystemException e) {
//            logger.error("Error occured while creating the experiment...", e.getMessage());
//            throw new AiravataSystemException(e);
//        } catch (InvalidRequestException e) {
//            logger.error("Error occured while creating the experiment...", e.getMessage());
//            throw new InvalidRequestException(e);
//        } catch (AiravataClientException e) {
//            logger.error("Error occured while creating the experiment...", e.getMessage());
//            throw new AiravataClientException(e);
//        } catch (TException e) {
//            logger.error("Error occured while creating the experiment...", e.getMessage());
//            throw new TException(e);
//        }
//    }

    public static String createEchoExperimentForStampede(Airavata.Client client) throws TException {
        try {
            List<InputDataObjectType> exInputs = client.getApplicationInputs(echoAppId);
            for (InputDataObjectType inputDataObjectType : exInputs) {
				if (inputDataObjectType.getName().equalsIgnoreCase("Input_to_Echo")) {
					inputDataObjectType.setValue("Hello World");
				} 
			}
			List<OutputDataObjectType> exOut = client.getApplicationOutputs(echoAppId);

            Project project = ProjectModelUtil.createProject("default", "admin", "test project");
            String projectId = client.createProject(project);

            Experiment simpleExperiment =
                    ExperimentModelUtil.createSimpleExperiment(projectId, "admin", "echoExperiment", "SimpleEcho3", echoAppId, exInputs);
            simpleExperiment.setExperimentOutputs(exOut);

            Map<String, String> computeResources = airavataClient.getAvailableAppInterfaceComputeResources(echoAppId);
            if (computeResources != null && computeResources.size() != 0) {
                for (String id : computeResources.keySet()) {
                    String resourceName = computeResources.get(id);
                    if (resourceName.equals(stampedeHostName)) {
                        ComputationalResourceScheduling scheduling = ExperimentModelUtil.createComputationResourceScheduling(id, 1, 1, 1, "normal", 30, 0, 1, "TG-STA110014S");
                        UserConfigurationData userConfigurationData = new UserConfigurationData();
                        userConfigurationData.setAiravataAutoSchedule(false);
                        userConfigurationData.setOverrideManualScheduledParams(false);
                        userConfigurationData.setComputationalResourceScheduling(scheduling);
                        simpleExperiment.setUserConfigurationData(userConfigurationData);
                        return client.createExperiment(simpleExperiment);
                    }
                }
            }
        } catch (AiravataSystemException e) {
            logger.error("Error occured while creating the experiment...", e.getMessage());
            throw new AiravataSystemException(e);
        } catch (InvalidRequestException e) {
            logger.error("Error occured while creating the experiment...", e.getMessage());
            throw new InvalidRequestException(e);
        } catch (AiravataClientException e) {
            logger.error("Error occured while creating the experiment...", e.getMessage());
            throw new AiravataClientException(e);
        } catch (TException e) {
            logger.error("Error occured while creating the experiment...", e.getMessage());
            throw new TException(e);
        }
        return null;
    }

//    public static String createEchoExperimentForLonestar(Airavata.Client client) throws TException {
//        try {
//            List<OutputDataObjectType> exInputs = new ArrayList<OutputDataObjectType>();
//            OutputDataObjectType input = new OutputDataObjectType();
//            input.setName("echo_input");
//            input.setType(DataType.STRING);
//            input.setValue("Echoed_Output=Hello World");
//            exInputs.add(input);
//
//            List<OutputDataObjectType> exOut = new ArrayList<OutputDataObjectType>();
//            OutputDataObjectType output = new OutputDataObjectType();
//            output.setName("Echoed_Output");
//            output.setType(DataType.STRING);
//            output.setValue("");
//            exOut.add(output);
//
//            Project project = ProjectModelUtil.createProject("default", "admin", "test project");
//            String projectId = client.createProject(project);
//
//            Experiment simpleExperiment =
//                    ExperimentModelUtil.createSimpleExperiment(projectId, "admin", "echoExperiment", "SimpleEcho4", echoAppId, exInputs);
//            simpleExperiment.setExperimentOutputs(exOut);
//
//            Map<String, String> computeResources = airavataClient.getAvailableAppInterfaceComputeResources(echoAppId);
//            if (computeResources != null && computeResources.size() != 0){
//                for (String id : computeResources.keySet()){
//                    String resourceName = computeResources.get(id);
//                    if (resourceName.equals(stampedeHostName)){
//                        ComputationalResourceScheduling scheduling = ExperimentModelUtil.createComputationResourceScheduling(id, 1, 1, 1, "normal", 1, 0, 1, "TG-STA110014S");
//                        UserConfigurationData userConfigurationData = new UserConfigurationData();
//                        userConfigurationData.setAiravataAutoSchedule(false);
//                        userConfigurationData.setOverrideManualScheduledParams(false);
//                        userConfigurationData.setComputationalResourceScheduling(scheduling);
//                        simpleExperiment.setUserConfigurationData(userConfigurationData);
//                        return client.createExperiment(simpleExperiment);
//                    }
//                }
//            }
//            ComputationalResourceScheduling scheduling =
//                    ExperimentModelUtil.createComputationResourceScheduling(sgeAppId.split(",")[0], 1, 1, 1, "normal", 1, 0, 1, "TG-STA110014S");
//            UserConfigurationData userConfigurationData = new UserConfigurationData();
//            userConfigurationData.setAiravataAutoSchedule(false);
//            userConfigurationData.setOverrideManualScheduledParams(false);
//            userConfigurationData.setComputationalResourceScheduling(scheduling);
//            simpleExperiment.setUserConfigurationData(userConfigurationData);
//            return client.createExperiment(simpleExperiment);
//        } catch (AiravataSystemException e) {
//            logger.error("Error occured while creating the experiment...", e.getMessage());
//            throw new AiravataSystemException(e);
//        } catch (InvalidRequestException e) {
//            logger.error("Error occured while creating the experiment...", e.getMessage());
//            throw new InvalidRequestException(e);
//        } catch (AiravataClientException e) {
//            logger.error("Error occured while creating the experiment...", e.getMessage());
//            throw new AiravataClientException(e);
//        } catch (LaunchValidationException e) {
//            logger.error("Validation failed" + e.getErrorMessage());
//            org.apache.airavata.model.error.ValidationResults validationResult = e.getValidationResult();
//            for (org.apache.airavata.model.error.ValidatorResult vResult : validationResult.getValidationResultList()) {
//                if (!vResult.isSetResult()) {
//                    System.out.println("Error:" + vResult.getErrorDetails());
//                }
//            }
//            throw e;
//        } catch (TException e) {
//            logger.error("Error occured while creating the experiment...", e.getMessage());
//            throw new TException(e);
//        }
//    }

    public static String createExperimentForBR2(Airavata.Client client) throws TException {
        try {
            List<InputDataObjectType> exInputs = new ArrayList<InputDataObjectType>();
            InputDataObjectType input = new InputDataObjectType();
            input.setName("Input_to_Echo");
            input.setType(DataType.STRING);
            input.setValue("Echoed_Output=Hello World");
            exInputs.add(input);

            List<OutputDataObjectType> exOut = new ArrayList<OutputDataObjectType>();
            OutputDataObjectType output = new OutputDataObjectType();
            output.setName("Echoed_Output");
            output.setType(DataType.STRING);
            output.setValue("");
            exOut.add(output);

            Project project = ProjectModelUtil.createProject("default", "lahiru", "test project");
            String projectId = client.createProject(project);

            Experiment simpleExperiment =
                    ExperimentModelUtil.createSimpleExperiment(projectId, "lahiru", "sshEchoExperiment", "SimpleEchoBR", echoAppId, exInputs);
            simpleExperiment.setExperimentOutputs(exOut);

            Map<String, String> computeResources = airavataClient.getAvailableAppInterfaceComputeResources(echoAppId);
            if (computeResources != null && computeResources.size() != 0) {
                for (String id : computeResources.keySet()) {
                    String resourceName = computeResources.get(id);
                    if (resourceName.equals(br2HostName)) {
                        ComputationalResourceScheduling scheduling = ExperimentModelUtil.createComputationResourceScheduling(id, 1, 1, 1, "normal", 30, 0, 1, null);
                        UserConfigurationData userConfigurationData = new UserConfigurationData();
                        userConfigurationData.setAiravataAutoSchedule(false);
                        userConfigurationData.setOverrideManualScheduledParams(false);
                        userConfigurationData.setComputationalResourceScheduling(scheduling);
                        simpleExperiment.setUserConfigurationData(userConfigurationData);
                        return client.createExperiment(simpleExperiment);
                    }
                }
            }
        } catch (AiravataSystemException e) {
            logger.error("Error occured while creating the experiment...", e.getMessage());
            throw new AiravataSystemException(e);
        } catch (InvalidRequestException e) {
            logger.error("Error occured while creating the experiment...", e.getMessage());
            throw new InvalidRequestException(e);
        } catch (AiravataClientException e) {
            logger.error("Error occured while creating the experiment...", e.getMessage());
            throw new AiravataClientException(e);
        } catch (TException e) {
            logger.error("Error occured while creating the experiment...", e.getMessage());
            throw new TException(e);
        }
        return null;
    }

    public static String createExperimentForBR2Amber(Airavata.Client client) throws TException {
        try {
            List<InputDataObjectType> exInputs = new ArrayList<InputDataObjectType>();
            InputDataObjectType input = new InputDataObjectType();
            input.setName("Heat_Restart_File");
            input.setType(DataType.URI);
            input.setValue("/Users/lahirugunathilake/Downloads/02_Heat.rst");
            exInputs.add(input);

            InputDataObjectType input1 = new InputDataObjectType();
            input1.setName("Production_Control_File");
            input1.setType(DataType.URI);
            input1.setValue("/Users/lahirugunathilake/Downloads/03_Prod.in");
            exInputs.add(input1);

            InputDataObjectType input2 = new InputDataObjectType();
            input2.setName("Parameter_Topology_File");
            input2.setType(DataType.URI);
            input2.setValue("/Users/lahirugunathilake/Downloads/prmtop");
            exInputs.add(input2);

            List<OutputDataObjectType> exOut = new ArrayList<OutputDataObjectType>();
            OutputDataObjectType output = new OutputDataObjectType();
            output.setName("AMBER_Execution_Summary");
            output.setType(DataType.URI);
            output.setValue("");
            exOut.add(output);

            OutputDataObjectType output1 = new OutputDataObjectType();
            output1.setName("AMBER_Execution_log");
            output1.setType(DataType.URI);
            output1.setValue("");
            exOut.add(output1);
            OutputDataObjectType output2 = new OutputDataObjectType();
            output2.setName("AMBER_Trajectory_file");
            output2.setType(DataType.URI);
            output2.setValue("");
            exOut.add(output2);
            OutputDataObjectType output3 = new OutputDataObjectType();
            output3.setName("AMBER_Restart_file");
            output3.setType(DataType.URI);
            output3.setValue("");
            exOut.add(output3);

            Project project = ProjectModelUtil.createProject("default", "admin", "test project");
            String projectId = client.createProject(project);

            Experiment simpleExperiment =
                    ExperimentModelUtil.createSimpleExperiment(projectId, "admin", "sshEchoExperiment", "SimpleEchoBR", amberAppId, exInputs);
            simpleExperiment.setExperimentOutputs(exOut);


            Map<String, String> computeResources = airavataClient.getAvailableAppInterfaceComputeResources(amberAppId);
            if (computeResources != null && computeResources.size() != 0) {
                for (String id : computeResources.keySet()) {
                    String resourceName = computeResources.get(id);
                    if (resourceName.equals(br2HostName)) {
                        ComputationalResourceScheduling scheduling = ExperimentModelUtil.createComputationResourceScheduling(id, 4, 1, 1, "cpu", 20, 0, 1, null);
                        UserConfigurationData userConfigurationData = new UserConfigurationData();
                        userConfigurationData.setAiravataAutoSchedule(false);
                        userConfigurationData.setOverrideManualScheduledParams(false);
                        userConfigurationData.setComputationalResourceScheduling(scheduling);
                        simpleExperiment.setUserConfigurationData(userConfigurationData);
                        return client.createExperiment(simpleExperiment);
                    }
                }
            }
        } catch (AiravataSystemException e) {
            logger.error("Error occured while creating the experiment...", e.getMessage());
            throw new AiravataSystemException(e);
        } catch (InvalidRequestException e) {
            logger.error("Error occured while creating the experiment...", e.getMessage());
            throw new InvalidRequestException(e);
        } catch (AiravataClientException e) {
            logger.error("Error occured while creating the experiment...", e.getMessage());
            throw new AiravataClientException(e);
        } catch (TException e) {
            logger.error("Error occured while creating the experiment...", e.getMessage());
            throw new TException(e);
        }
        return null;
    }

    public static String createExperimentForStampedeAmber(Airavata.Client client) throws TException {
        try {
            List<InputDataObjectType> exInputs = new ArrayList<InputDataObjectType>();
            InputDataObjectType input = new InputDataObjectType();
            input.setName("Heat_Restart_File");
            input.setType(DataType.URI);
            input.setValue("/Users/shameera/Downloads/PHP-Gateway-Scripts/appScripts/AMBER_FILES/02_Heat.rst");
            exInputs.add(input);

            InputDataObjectType input1 = new InputDataObjectType();
            input1.setName("Production_Control_File");
            input1.setType(DataType.URI);
            input1.setValue("/Users/shameera/Downloads/PHP-Gateway-Scripts/appScripts/AMBER_FILES/03_Prod.in");
            exInputs.add(input1);

            InputDataObjectType input2 = new InputDataObjectType();
            input2.setName("Parameter_Topology_File");
            input2.setType(DataType.URI);
            input2.setValue("/Users/shameera/Downloads/PHP-Gateway-Scripts/appScripts/AMBER_FILES/prmtop");
            exInputs.add(input2);

            List<OutputDataObjectType> exOut = new ArrayList<OutputDataObjectType>();
            OutputDataObjectType output = new OutputDataObjectType();
            output.setName("AMBER_Execution_Summary");
            output.setType(DataType.URI);
            output.setValue("");
            exOut.add(output);

            OutputDataObjectType output1 = new OutputDataObjectType();
            output1.setName("AMBER_Execution_Summary");
            output1.setType(DataType.URI);
            output1.setValue("");
            exOut.add(output1);
            OutputDataObjectType output2 = new OutputDataObjectType();
            output2.setName("AMBER_Trajectory_file");
            output2.setType(DataType.URI);
            output2.setValue("");
            exOut.add(output2);
            OutputDataObjectType output3 = new OutputDataObjectType();
            output3.setName("AMBER_Restart_file");
            output3.setType(DataType.URI);
            output3.setValue("");
            exOut.add(output3);

            Project project = ProjectModelUtil.createProject("default", "admin", "test project");
            String projectId = client.createProject(project);

            Experiment simpleExperiment =
                    ExperimentModelUtil.createSimpleExperiment(projectId, "admin", "sshEchoExperiment", "SimpleEchoBR", amberAppId, exInputs);
            simpleExperiment.setExperimentOutputs(exOut);

            Map<String, String> computeResources = airavataClient.getAvailableAppInterfaceComputeResources(amberAppId);
            if (computeResources != null && computeResources.size() != 0) {
                for (String id : computeResources.keySet()) {
                    String resourceName = computeResources.get(id);
                    if (resourceName.equals(stampedeHostName)) {
                        ComputationalResourceScheduling scheduling = ExperimentModelUtil.createComputationResourceScheduling(id, 4, 1, 1, "development", 20, 0, 1, "TG-STA110014S");
                        UserConfigurationData userConfigurationData = new UserConfigurationData();
                        userConfigurationData.setAiravataAutoSchedule(false);
                        userConfigurationData.setOverrideManualScheduledParams(false);
                        userConfigurationData.setComputationalResourceScheduling(scheduling);
                        simpleExperiment.setUserConfigurationData(userConfigurationData);
                        return client.createExperiment(simpleExperiment);
                    }
                }
            }
        } catch (AiravataSystemException e) {
            logger.error("Error occured while creating the experiment...", e.getMessage());
            throw new AiravataSystemException(e);
        } catch (InvalidRequestException e) {
            logger.error("Error occured while creating the experiment...", e.getMessage());
            throw new InvalidRequestException(e);
        } catch (AiravataClientException e) {
            logger.error("Error occured while creating the experiment...", e.getMessage());
            throw new AiravataClientException(e);
        } catch (TException e) {
            logger.error("Error occured while creating the experiment...", e.getMessage());
            throw new TException(e);
        }
        return null;
    }

    public static String createExperimentForTrestlesAmber(Airavata.Client client) throws TException {
        try {
        	
			List<InputDataObjectType> exInputs = client.getApplicationInputs(amberAppId);
//			for (InputDataObjectType inputDataObjectType : exInputs) {
//				if (inputDataObjectType.getName().equalsIgnoreCase("Heat_Restart_File")) {
//					inputDataObjectType.setValue("/Users/raminder/Documents/Sample/Amber/02_Heat.rst");
//				} else if (inputDataObjectType.getName().equalsIgnoreCase("Production_Control_File")) {
//					inputDataObjectType.setValue("/Users/raminder/Documents/Sample/Amber/03_Prod.in");
//				} else if (inputDataObjectType.getName().equalsIgnoreCase("Parameter_Topology_File")) {
//					inputDataObjectType.setValue("/Users/raminder/Documents/Sample/Amber/prmtop");
//				}
//
//			}
			for (InputDataObjectType inputDataObjectType : exInputs) {
				if (inputDataObjectType.getName().equalsIgnoreCase("Heat_Restart_File")) {
					inputDataObjectType.setValue("/Users/chathuri/dev/airavata/source/php/inputs/AMBER_FILES/02_Heat.rst");
				} else if (inputDataObjectType.getName().equalsIgnoreCase("Production_Control_File")) {
					inputDataObjectType.setValue("/Users/chathuri/dev/airavata/source/php/inputs/AMBER_FILES/03_Prod.in");
				} else if (inputDataObjectType.getName().equalsIgnoreCase("Parameter_Topology_File")) {
					inputDataObjectType.setValue("/Users/chathuri/dev/airavata/source/php/inputs/AMBER_FILES/prmtop");
				}

			}
			List<OutputDataObjectType> exOut = client.getApplicationOutputs(amberAppId);
//			List<InputDataObjectType> exInputs = new ArrayList<InputDataObjectType>();
//			InputDataObjectType input = new InputDataObjectType();
//			input.setName("Heat_Restart_File");
//			input.setType(DataType.URI);
//			input.setValue("/Users/raminder/Documents/Sample/Amber/02_Heat.rst");
//			exInputs.add(input);
//            InputDataObjectType input1 = new InputDataObjectType();
//            input1.setName("Production_Control_File");
//            input1.setType(DataType.URI);
//            input1.setValue("/Users/raminder/Documents/Sample/Amber/03_Prod.in");
//            exInputs.add(input1);
//
//            InputDataObjectType input2 = new InputDataObjectType();
//            input2.setName("Parameter_Topology_File");
//            input2.setType(DataType.URI);
//            input2.setValue("/Users/raminder/Documents/Sample/Amber/prmtop");
//            exInputs.add(input2);

//            List<OutputDataObjectType> exOut = new ArrayList<OutputDataObjectType>();
//            OutputDataObjectType output = new OutputDataObjectType();
//            output.setName("AMBER_Execution_Summary");
//            output.setType(DataType.URI);
//            output.setValue("03_Prod.info");
//            exOut.add(output);
//
//            OutputDataObjectType output1 = new OutputDataObjectType();
//            output1.setName("AMBER_Execution_log");
//            output1.setType(DataType.URI);
//            output1.setValue("03_Prod.out");
//            exOut.add(output1);
//            OutputDataObjectType output2 = new OutputDataObjectType();
//            output2.setName("AMBER_Trajectory_file");
//            output2.setType(DataType.URI);
//            output2.setValue("03_Prod.mdcrd");
//            exOut.add(output2);
//            OutputDataObjectType output3 = new OutputDataObjectType();
//            output3.setName("AMBER_Restart_file");
//            output3.setType(DataType.URI);
//            output3.setValue("03_Prod.rst");
//            exOut.add(output3);
//            
//            OutputDataObjectType output4 = new OutputDataObjectType();
//            output4.setName("STDERR");
//            output4.setType(DataType.STDERR);
//            output4.setValue("");
//            exOut.add(output4);
//            
//            OutputDataObjectType output5 = new OutputDataObjectType();
//            output5.setName("STDOUT");
//            output5.setType(DataType.STDOUT);
//            output5.setValue("");
//            exOut.add(output5);
            

            Project project = ProjectModelUtil.createProject("default", "admin", "test project");
            String projectId = client.createProject(project);

            Experiment simpleExperiment =
                    ExperimentModelUtil.createSimpleExperiment(projectId, "admin", "sshEchoExperiment", "SimpleEchoBR", amberAppId, exInputs);
            simpleExperiment.setExperimentOutputs(exOut);
            simpleExperiment.setEnableEmailNotification(true);
//            simpleExperiment.addToEmailAddresses("raman@ogce.org");
            Map<String, String> computeResources = airavataClient.getAvailableAppInterfaceComputeResources(amberAppId);
            if (computeResources != null && computeResources.size() != 0) {
                for (String id : computeResources.keySet()) {
                    String resourceName = computeResources.get(id);
                    if (resourceName.equals(trestlesHostName)) {
                        ComputationalResourceScheduling scheduling = ExperimentModelUtil.createComputationResourceScheduling(id, 4, 1, 1, "normal", 20, 0, 1, null);
                        UserConfigurationData userConfigurationData = new UserConfigurationData();
                        userConfigurationData.setAiravataAutoSchedule(false);
                        userConfigurationData.setOverrideManualScheduledParams(false);
                        userConfigurationData.setComputationalResourceScheduling(scheduling);
                        simpleExperiment.setUserConfigurationData(userConfigurationData);
                        return client.createExperiment(simpleExperiment);
                    }
                }
            }
        } catch (AiravataSystemException e) {
            logger.error("Error occured while creating the experiment...", e.getMessage());
            throw new AiravataSystemException(e);
        } catch (InvalidRequestException e) {
            logger.error("Error occured while creating the experiment...", e.getMessage());
            throw new InvalidRequestException(e);
        } catch (AiravataClientException e) {
            logger.error("Error occured while creating the experiment...", e.getMessage());
            throw new AiravataClientException(e);
        } catch (TException e) {
            logger.error("Error occured while creating the experiment...", e.getMessage());
            throw new TException(e);
        }
        return null;
    }

    public static void launchExperiment(Airavata.Client client, String expId)
            throws TException {
        try {
//        	String tokenId = "5f116091-0ad3-4ab6-9df7-6ac909f21f8b";
        	String tokenId ="aaaaaa";
            client.launchExperiment(expId, tokenId);
        } catch (ExperimentNotFoundException e) {
            logger.error("Error occured while launching the experiment...", e.getMessage());
            throw new ExperimentNotFoundException(e);
        } catch (AiravataSystemException e) {
            logger.error("Error occured while launching the experiment...", e.getMessage());
            throw new AiravataSystemException(e);
        } catch (InvalidRequestException e) {
            logger.error("Error occured while launching the experiment...", e.getMessage());
            throw new InvalidRequestException(e);
        } catch (AiravataClientException e) {
            logger.error("Error occured while launching the experiment...", e.getMessage());
            throw new AiravataClientException(e);
        } catch (TException e) {
            logger.error("Error occured while launching the experiment...", e.getMessage());
            throw new TException(e);
        }
    }

    public static List<Experiment> getExperimentsForUser(Airavata.Client client, String user) {
        try {
            return client.getAllUserExperiments(user);
        } catch (AiravataSystemException e) {
            e.printStackTrace();
        } catch (InvalidRequestException e) {
            e.printStackTrace();
        } catch (AiravataClientException e) {
            e.printStackTrace();
        } catch (TException e) {
            e.printStackTrace();
        }
        return null;
    }

    public static List<Project> getAllUserProject(Airavata.Client client, String user) {
        try {
            return client.getAllUserProjects(user);
        } catch (AiravataSystemException e) {
            e.printStackTrace();
        } catch (InvalidRequestException e) {
            e.printStackTrace();
        } catch (AiravataClientException e) {
            e.printStackTrace();
        } catch (TException e) {
            e.printStackTrace();
        }
        return null;
    }

    public static List<Project> searchProjectsByProjectName(Airavata.Client client, String user, String projectName) {
        try {
            return client.searchProjectsByProjectName(user, projectName);
        } catch (AiravataSystemException e) {
            e.printStackTrace();
        } catch (InvalidRequestException e) {
            e.printStackTrace();
        } catch (AiravataClientException e) {
            e.printStackTrace();
        } catch (TException e) {
            e.printStackTrace();
        }
        return null;
    }

    public static List<Project> searchProjectsByProjectDesc(Airavata.Client client, String user, String desc) {
        try {
            return client.searchProjectsByProjectDesc(user, desc);
        } catch (AiravataSystemException e) {
            e.printStackTrace();
        } catch (InvalidRequestException e) {
            e.printStackTrace();
        } catch (AiravataClientException e) {
            e.printStackTrace();
        } catch (TException e) {
            e.printStackTrace();
        }
        return null;
    }


    public static List<ExperimentSummary> searchExperimentsByName(Airavata.Client client, String user, String expName) {
        try {
            return client.searchExperimentsByName(user, expName);
        } catch (AiravataSystemException e) {
            e.printStackTrace();
        } catch (InvalidRequestException e) {
            e.printStackTrace();
        } catch (AiravataClientException e) {
            e.printStackTrace();
        } catch (TException e) {
            e.printStackTrace();
        }
        return null;
    }

    public static List<ExperimentSummary> searchExperimentsByDesc(Airavata.Client client, String user, String desc) {
        try {
            return client.searchExperimentsByDesc(user, desc);
        } catch (AiravataSystemException e) {
            e.printStackTrace();
        } catch (InvalidRequestException e) {
            e.printStackTrace();
        } catch (AiravataClientException e) {
            e.printStackTrace();
        } catch (TException e) {
            e.printStackTrace();
        }
        return null;
    }

    public static List<ExperimentSummary> searchExperimentsByApplication(Airavata.Client client, String user, String app) {
        try {
            return client.searchExperimentsByApplication(user, app);
        } catch (AiravataSystemException e) {
            e.printStackTrace();
        } catch (InvalidRequestException e) {
            e.printStackTrace();
        } catch (AiravataClientException e) {
            e.printStackTrace();
        } catch (TException e) {
            e.printStackTrace();
        }
        return null;
    }

    public static void getExperiment(Airavata.Client client, String expId) throws Exception {
        try {
            Experiment experiment = client.getExperiment(expId);
            List<ErrorDetails> errors = experiment.getErrors();
            if (errors != null && !errors.isEmpty()) {
                for (ErrorDetails error : errors) {
                    System.out.println("ERROR MESSAGE : " + error.getActualErrorMessage());
                }
            }

        } catch (ExperimentNotFoundException e) {
            logger.error("Experiment does not exist", e);
            throw new ExperimentNotFoundException("Experiment does not exist");
        } catch (AiravataSystemException e) {
            logger.error("Error while retrieving experiment", e);
            throw new AiravataSystemException(AiravataErrorType.INTERNAL_ERROR);
        } catch (InvalidRequestException e) {
            logger.error("Error while retrieving experiment", e);
            throw new InvalidRequestException("Error while retrieving experiment");
        } catch (AiravataClientException e) {
            logger.error("Error while retrieving experiment", e);
            throw new AiravataClientException(AiravataErrorType.INTERNAL_ERROR);
        }
    }
}<|MERGE_RESOLUTION|>--- conflicted
+++ resolved
@@ -93,23 +93,14 @@
 //        final String expId = createEchoExperimentForFSD(airavataClient);
         List<String> experimentIds = new ArrayList<String>();
         try {
-<<<<<<< HEAD
             for (int i = 0; i < 100; i++) {
-=======
-            for (int i = 0; i < 300; i++) {
->>>>>>> d6091399
 //                final String expId = createExperimentForSSHHost(airavata);
 //                final String expId = createEchoExperimentForFSD(airavataClient);
 //                final String expId = createMPIExperimentForFSD(airavataClient);
 //               final String expId = createEchoExperimentForStampede(airavataClient);
-<<<<<<< HEAD
 //                final String expId = createEchoExperimentForTrestles(airavataClient);
                 final String expId = createExperimentEchoForLocalHost(airavataClient);
                 experimentIds.add(expId);
-=======
-                final String expId = createEchoExperimentForTrestles(airavataClient);
-//                final String expId = createExperimentEchoForLocalHost(airavataClient);
->>>>>>> d6091399
 //                final String expId = createExperimentWRFTrestles(airavataClient);
 //                final String expId = createExperimentForBR2(airavataClient);
 //                final String expId = createExperimentForBR2Amber(airavataClient);
