--- conflicted
+++ resolved
@@ -55,15 +55,10 @@
     private static final String DEFAULT_GATEWAY = "default.registry.gateway";
     private static Airavata.Client airavataClient;
 
-<<<<<<< HEAD
-    private static String echoAppId = "Echo_70892623-ef16-4efb-a9f0-b12a2861e27a";
-    private static String wrfAppId = "WRF_5f097c9c-7066-49ec-aed7-4e39607b3adc";
-    private static String amberAppId = "Amber_89906be6-5678-49a6-9d04-a0604fbdef2e";
-=======
     private static String echoAppId = "Echo_636b4530-6fb2-4c9e-998a-b41e648aa70f";
     private static String wrfAppId = "WRF_d41bdc86-e280-4eb6-a045-708f69a8c116";
     private static String amberAppId = "Amber_b23ee051-90d6-4892-827e-622a2f6c95ee";
->>>>>>> 97b384b0
+
 
     private static String localHost = "localhost";
     private static String trestlesHostName = "trestles.sdsc.xsede.org";
