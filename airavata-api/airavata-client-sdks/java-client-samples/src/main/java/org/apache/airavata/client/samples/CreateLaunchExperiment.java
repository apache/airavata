--- conflicted
+++ resolved
@@ -46,15 +46,9 @@
     private static final String DEFAULT_USER = "default.registry.user";
     private static final String DEFAULT_GATEWAY = "default.registry.gateway";
     private static Airavata.Client airavataClient;
-<<<<<<< HEAD
-    private static String echoAppId = "Echo_8d137226-e59e-4a23-a1ce-385b670ae116";
+    private static String echoAppId = "Echo_9bc4ca80-632e-4d6e-8696-45268fce8732";
     private static String wrfAppId = "WRF_15ae6599-a48f-4134-95b8-98e109ac6f88";
-    private static String amberAppId = "Amber_ecb03042-4269-4e90-9cf9-99588b183123";
-=======
-    private static String echoAppId = "Echo_ab621572-8830-48dd-a785-0e49ee155f4f";
-    private static String wrfAppId = "WRF_afd45537-fd4e-4a57-9cc4-bfc3cc17afa9";
-    private static String amberAppId = "Amber_44c4e886-87e8-49b3-ac2b-1c336d67c160";
->>>>>>> d1d87c1c
+    private static String amberAppId = "Amber_a7b18a3a-31b3-4dc7-8faf-7c3144f14201";
 
     private static String localHost = "localhost";
     private static String trestlesHostName = "trestles.sdsc.xsede.org";
@@ -65,19 +59,11 @@
             try {
                 airavataClient = AiravataClientFactory.createAiravataClient(THRIFT_SERVER_HOST, THRIFT_SERVER_PORT);
                 System.out.println("API version is " + airavataClient.getAPIVersion());
-//            registerApplications(); // run this only the first time
-<<<<<<< HEAD
-                int requestCount = 0;
-                while(true){
-                for (int i = 0; i < 20; i++) {
-=======
-                for (int i = 0; i < 10; i++) {
->>>>>>> d1d87c1c
+            registerApplications(); // run this only the first time
+//                for (int i = 0; i < 1; i++) {
 //            final String expId = createExperimentForSSHHost(airavata);
 //                    final String expId = createEchoExperimentForTrestles(airavataClient);
-                    final String expId = createEchoExperimentForStampede(airavataClient);
-                    requestCount++;
-                    System.out.println("Sending request:"+requestCount);
+//            final String expId = createEchoExperimentForStampede(airavataClient);
 //            final String expId = createExperimentEchoForLocalHost(airavataClient);
 //            final String expId = createExperimentWRFTrestles(airavataClient);
 //            final String expId = createExperimentForBR2(airavataClient);
@@ -88,13 +74,8 @@
 
 //            System.out.println("Experiment ID : " + expId);
 //            updateExperiment(airavata, expId);
-                    launchExperiment(airavataClient, expId);
-                }
-<<<<<<< HEAD
-                    Thread.sleep(300000);
-                }
-=======
->>>>>>> d1d87c1c
+//                    launchExperiment(airavataClient, expId);
+//                }
             } catch (Exception e) {
                 logger.error("Error while connecting with server", e.getMessage());
                 e.printStackTrace();
