--- conflicted
+++ resolved
@@ -83,19 +83,6 @@
 ////            final String expId = createExperimentForTrestles(client);
 ////            final String expId = createExperimentForStampede(client);
 //            final String expId = createExperimentForLocalHost(client);
-<<<<<<< HEAD
-////            final String expId = createExperimentForLonestar(airavata);
-////            final String expId = createExperimentWRFTrestles(client);
-////            final String expId = createExperimentForBR2(client);
-////            final String expId = createExperimentForBR2Amber(client);
-////            final String expId = createExperimentWRFStampede(client);
-////            final String expId = createExperimentForStampedeAmber(client);
-////            final String expId = createExperimentForTrestlesAmber(client);
-//
-//            System.out.println("Experiment ID : " + expId);
-////            updateExperiment(airavata, expId);
-//            launchExperiment(client, expId);
-=======
 //            final String expId = createExperimentForLonestar(airavata);
 //            final String expId = createExperimentWRFTrestles(client);
             final String expId = createExperimentForBR2(client);
@@ -107,7 +94,6 @@
             System.out.println("Experiment ID : " + expId);
 //            updateExperiment(airavata, expId);
             launchExperiment(client, expId);
->>>>>>> 88269c43
 
 //            System.out.println("retrieved exp id : " + experiment.getExperimentID());
         } catch (Exception e) {
@@ -121,30 +107,18 @@
             DocumentCreatorNew documentCreator = new DocumentCreatorNew(client);
 //            DocumentCreator documentCreator = new DocumentCreator(getAiravataAPI());
             localHostAppId = documentCreator.createLocalHostDocs();
-<<<<<<< HEAD
-//            sshHostAppId = documentCreator.createSSHHostDocs();
-=======
             sshHostAppId = documentCreator.createSSHHostDocs();
->>>>>>> 88269c43
 //            documentCreator.createGramDocs();
             pbsEchoAppId =documentCreator.createPBSDocsForOGCE_Echo();
             pbsWRFAppId =documentCreator.createPBSDocsForOGCE_WRF();
             slurmAppId = documentCreator.createSlurmDocs();
             sgeAppId = documentCreator.createSGEDocs();
 //            documentCreator.createEchoHostDocs();
-<<<<<<< HEAD
-//            br2EchoAppId = documentCreator.createBigRedDocs();
-//            slurmWRFAppId = documentCreator.createSlumWRFDocs();
-//            br2AmberAppId = documentCreator.createBigRedAmberDocs();
-//            slurmAmberAppId = documentCreator.createStampedeAmberDocs();
-//            trestlesAmberAppId = documentCreator.createTrestlesAmberDocs();
-=======
             br2EchoAppId = documentCreator.createBigRedDocs();
             slurmWRFAppId = documentCreator.createSlumWRFDocs();
             br2AmberAppId = documentCreator.createBigRedAmberDocs();
             slurmAmberAppId = documentCreator.createStampedeAmberDocs();
             trestlesAmberAppId = documentCreator.createTrestlesAmberDocs();
->>>>>>> 88269c43
             System.out.printf(localHostAppId);
             System.out.println(sshHostAppId);
             System.out.println(pbsEchoAppId);
