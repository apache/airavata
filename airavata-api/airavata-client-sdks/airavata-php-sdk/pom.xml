--- conflicted
+++ resolved
@@ -24,11 +24,7 @@
     <parent>
         <groupId>org.apache.airavata</groupId>
         <artifactId>airavata-client-sdks</artifactId>
-<<<<<<< HEAD
-        <version>0.19</version>
-=======
         <version>0.20-SNAPSHOT</version>
->>>>>>> da2c6a6a
         <relativePath>../pom.xml</relativePath>
     </parent>
 
