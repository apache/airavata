<?xml version="1.0" encoding="UTF-8"?>
<!--


    Licensed to the Apache Software Foundation (ASF) under one
    or more contributor license agreements.  See the NOTICE file
    distributed with this work for additional information
    regarding copyright ownership.  The ASF licenses this file
    to you under the Apache License, Version 2.0 (the
    "License"); you may not use this file except in compliance
    with the License.  You may obtain a copy of the License at

      http://www.apache.org/licenses/LICENSE-2.0

    Unless required by applicable law or agreed to in writing,
    software distributed under the License is distributed on an
    "AS IS" BASIS, WITHOUT WARRANTIES OR CONDITIONS OF ANY
    KIND, either express or implied.  See the License for the
    specific language governing permissions and limitations
    under the License.

-->
<project xmlns="http://maven.apache.org/POM/4.0.0" xmlns:xsi="http://www.w3.org/2001/XMLSchema-instance" xsi:schemaLocation="http://maven.apache.org/POM/4.0.0 http://maven.apache.org/xsd/maven-4.0.0.xsd">

    <modelVersion>4.0.0</modelVersion>

    <parent>
        <groupId>org.apache.airavata</groupId>
        <artifactId>airavata-api</artifactId>
<<<<<<< HEAD
        <version>0.19</version>
=======
        <version>0.20-SNAPSHOT</version>
>>>>>>> da2c6a6a
        <relativePath>../pom.xml</relativePath>
    </parent>

    <name>Airavata API Server</name>
    <artifactId>airavata-api-server</artifactId>
    <packaging>jar</packaging>
    <url>http://airavata.apache.org/</url>

    <dependencies>

        <dependency>
            <groupId>org.apache.airavata</groupId>
            <artifactId>airavata-api-stubs</artifactId>
            <version>${project.version}</version>
        </dependency>
        <dependency>
            <groupId>org.apache.airavata</groupId>
            <artifactId>airavata-data-models</artifactId>
            <version>${project.version}</version>
        </dependency>
        <dependency>
            <groupId>org.apache.airavata</groupId>
            <artifactId>airavata-model-utils</artifactId>
            <version>${project.version}</version>
        </dependency>
        <dependency>
            <groupId>org.apache.airavata</groupId>
            <artifactId>airavata-commons</artifactId>
            <version>${project.version}</version>
        </dependency>
        <dependency>
            <groupId>org.apache.airavata</groupId>
            <artifactId>airavata-credential-store-stubs</artifactId>
            <version>${project.version}</version>
        </dependency>
        <dependency>
            <groupId>org.apache.airavata</groupId>
            <artifactId>registry-api-stubs</artifactId>
            <version>${project.version}</version>
        </dependency>
        <dependency>
            <groupId>org.apache.airavata</groupId>
            <artifactId>airavata-orchestrator-client</artifactId>
            <version>${project.version}</version>
        </dependency>
        <dependency>
            <groupId>org.apache.airavata</groupId>
            <artifactId>airavata-messaging-core</artifactId>
            <version>${project.version}</version>
        </dependency>
        <dependency>
            <groupId>org.apache.airavata</groupId>
            <artifactId>airavata-security</artifactId>
            <version>${project.version}</version>
        </dependency>
        <dependency>
            <groupId>org.apache.airavata</groupId>
            <artifactId>airavata-sharing-registry-stubs</artifactId>
            <version>${project.version}</version>
        </dependency>
        <dependency>
            <groupId>org.apache.airavata</groupId>
            <artifactId>services-security</artifactId>
            <version>${project.version}</version>
        </dependency>
        <dependency>
            <groupId>org.apache.airavata</groupId>
            <artifactId>compute-account-provisioning</artifactId>
            <version>${project.version}</version>
        </dependency>
        <!--<dependency>-->
            <!--<groupId>org.apache.airavata</groupId>-->
            <!--<artifactId>group-manager</artifactId>-->
            <!--<version>${project.version}</version>-->
        <!--</dependency>-->
        <dependency>
            <groupId>org.apache.thrift</groupId>
            <artifactId>libthrift</artifactId>
            <version>${thrift.version}</version>
        </dependency>
        <dependency>
            <groupId>org.apache.curator</groupId>
            <artifactId>curator-framework</artifactId>
            <version>${curator.version}</version>
        </dependency>
        <dependency>
            <groupId>org.apache.httpcomponents</groupId>
            <artifactId>httpclient</artifactId>
            <version>4.4</version>
        </dependency>
        <dependency>
            <groupId>com.google.inject</groupId>
            <artifactId>guice</artifactId>
            <version>4.0</version>
        </dependency>
        <dependency>
            <groupId>aopalliance</groupId>
            <artifactId>aopalliance</artifactId>
            <version>1.0</version>
        </dependency>
        <dependency>
            <groupId>org.apache.oltu.oauth2</groupId>
            <artifactId>org.apache.oltu.oauth2.client</artifactId>
            <version>1.0.0</version>
        </dependency>
        <dependency>
            <groupId>org.codehaus.jackson</groupId>
            <artifactId>jackson-mapper-asl</artifactId>
            <version>1.9.13</version>
        </dependency>
        <dependency>
            <groupId>org.apache.airavata</groupId>
            <artifactId>profile-service-stubs</artifactId>
            <version>${project.version}</version>
        </dependency>
        <dependency>
            <groupId>org.jmockit</groupId>
            <artifactId>jmockit</artifactId>
            <version>${jmockit.version}</version>
            <scope>test</scope>
        </dependency>
    </dependencies>

</project><|MERGE_RESOLUTION|>--- conflicted
+++ resolved
@@ -27,11 +27,7 @@
     <parent>
         <groupId>org.apache.airavata</groupId>
         <artifactId>airavata-api</artifactId>
-<<<<<<< HEAD
-        <version>0.19</version>
-=======
         <version>0.20-SNAPSHOT</version>
->>>>>>> da2c6a6a
         <relativePath>../pom.xml</relativePath>
     </parent>
 
