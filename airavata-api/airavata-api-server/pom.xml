<?xml version="1.0" encoding="UTF-8"?>
<!--


    Licensed to the Apache Software Foundation (ASF) under one
    or more contributor license agreements.  See the NOTICE file
    distributed with this work for additional information
    regarding copyright ownership.  The ASF licenses this file
    to you under the Apache License, Version 2.0 (the
    "License"); you may not use this file except in compliance
    with the License.  You may obtain a copy of the License at

      http://www.apache.org/licenses/LICENSE-2.0

    Unless required by applicable law or agreed to in writing,
    software distributed under the License is distributed on an
    "AS IS" BASIS, WITHOUT WARRANTIES OR CONDITIONS OF ANY
    KIND, either express or implied.  See the License for the
    specific language governing permissions and limitations
    under the License.

-->
<project xmlns="http://maven.apache.org/POM/4.0.0" xmlns:xsi="http://www.w3.org/2001/XMLSchema-instance" xsi:schemaLocation="http://maven.apache.org/POM/4.0.0 http://maven.apache.org/xsd/maven-4.0.0.xsd">

    <modelVersion>4.0.0</modelVersion>

    <parent>
        <groupId>org.apache.airavata</groupId>
        <artifactId>airavata-api</artifactId>
        <version>0.21-SNAPSHOT</version>
        <relativePath>../pom.xml</relativePath>
    </parent>

    <name>Airavata API Server</name>
    <artifactId>airavata-api-server</artifactId>
    <packaging>jar</packaging>
    <url>http://airavata.apache.org/</url>

    <dependencies>

        <dependency>
            <groupId>org.apache.airavata</groupId>
            <artifactId>airavata-api-stubs</artifactId>
            <version>${project.version}</version>
        </dependency>
        <dependency>
            <groupId>org.apache.airavata</groupId>
            <artifactId>airavata-data-models</artifactId>
            <version>${project.version}</version>
        </dependency>
        <dependency>
            <groupId>org.apache.airavata</groupId>
            <artifactId>airavata-model-utils</artifactId>
            <version>${project.version}</version>
        </dependency>
        <dependency>
            <groupId>org.apache.airavata</groupId>
            <artifactId>airavata-commons</artifactId>
            <version>${project.version}</version>
        </dependency>
        <dependency>
            <groupId>org.apache.airavata</groupId>
            <artifactId>airavata-credential-store-stubs</artifactId>
            <version>${project.version}</version>
        </dependency>
        <dependency>
            <groupId>org.apache.airavata</groupId>
            <artifactId>registry-api-stubs</artifactId>
            <version>${project.version}</version>
        </dependency>
        <dependency>
            <groupId>org.apache.airavata</groupId>
            <artifactId>airavata-orchestrator-client</artifactId>
            <version>${project.version}</version>
        </dependency>
        <dependency>
            <groupId>org.apache.airavata</groupId>
            <artifactId>airavata-messaging-core</artifactId>
            <version>${project.version}</version>
        </dependency>
        <dependency>
            <groupId>org.apache.airavata</groupId>
            <artifactId>airavata-security</artifactId>
            <version>${project.version}</version>
        </dependency>
        <dependency>
            <groupId>org.apache.airavata</groupId>
            <artifactId>airavata-sharing-registry-stubs</artifactId>
            <version>${project.version}</version>
        </dependency>
        <dependency>
            <groupId>org.apache.airavata</groupId>
            <artifactId>services-security</artifactId>
            <version>${project.version}</version>
        </dependency>
        <dependency>
            <groupId>org.apache.airavata</groupId>
            <artifactId>compute-account-provisioning</artifactId>
            <version>${project.version}</version>
        </dependency>
        <!--<dependency>-->
            <!--<groupId>org.apache.airavata</groupId>-->
            <!--<artifactId>group-manager</artifactId>-->
            <!--<version>${project.version}</version>-->
        <!--</dependency>-->
        <dependency>
            <groupId>org.apache.thrift</groupId>
            <artifactId>libthrift</artifactId>
            <version>${thrift.version}</version>
        </dependency>
        <dependency>
            <groupId>org.apache.curator</groupId>
            <artifactId>curator-framework</artifactId>
            <version>${curator.version}</version>
        </dependency>
        <dependency>
            <groupId>org.apache.httpcomponents</groupId>
            <artifactId>httpclient</artifactId>
            <version>${httpclient.version}</version>
        </dependency>
        <dependency>
            <groupId>com.google.inject</groupId>
            <artifactId>guice</artifactId>
            <version>7.0.0</version>
        </dependency>
        <dependency>
            <groupId>aopalliance</groupId>
            <artifactId>aopalliance</artifactId>
            <version>1.0</version>
        </dependency>
        <dependency>
            <groupId>org.apache.oltu.oauth2</groupId>
            <artifactId>org.apache.oltu.oauth2.client</artifactId>
            <version>1.0.0</version>
        </dependency>
        <dependency>
<<<<<<< HEAD
=======
            <groupId>com.fasterxml.jackson.core</groupId>
            <artifactId>jackson-databind</artifactId>
            <version>${fasterxml.jackson.version}</version>
        </dependency>
        <dependency>
>>>>>>> 1a43c454
            <groupId>org.apache.airavata</groupId>
            <artifactId>profile-service-stubs</artifactId>
            <version>${project.version}</version>
        </dependency>
        <dependency>
            <groupId>org.jmockit</groupId>
            <artifactId>jmockit</artifactId>
            <version>${jmockit.version}</version>
            <scope>test</scope>
        </dependency>
    </dependencies>

</project><|MERGE_RESOLUTION|>--- conflicted
+++ resolved
@@ -134,14 +134,11 @@
             <version>1.0.0</version>
         </dependency>
         <dependency>
-<<<<<<< HEAD
-=======
             <groupId>com.fasterxml.jackson.core</groupId>
             <artifactId>jackson-databind</artifactId>
             <version>${fasterxml.jackson.version}</version>
         </dependency>
         <dependency>
->>>>>>> 1a43c454
             <groupId>org.apache.airavata</groupId>
             <artifactId>profile-service-stubs</artifactId>
             <version>${project.version}</version>
