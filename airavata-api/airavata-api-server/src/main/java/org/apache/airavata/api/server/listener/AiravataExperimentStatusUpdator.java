--- conflicted
+++ resolved
@@ -87,11 +87,6 @@
 				ExecutionType executionType = DataModelUtils.getExecutionType((Experiment) airavataRegistry.get(RegistryModelType.EXPERIMENT, nodeStatus.getWorkflowNodeIdentity().getExperimentId()));
 				updateExperimentStatus=(executionType==ExecutionType.SINGLE_APP);
 	        }
-<<<<<<< HEAD
-            state = updateExperimentStatus(nodeStatus.getIdentity().getExperimentID(), state);
-            logger.debug("Publishing experiment status for "+nodeStatus.getIdentity().getExperimentID()+":"+state.toString());
-			monitorPublisher.publish(new ExperimentStatusChangedEvent(nodeStatus.getIdentity(), state));
-=======
 			updateExperimentStatus(nodeStatus.getWorkflowNodeIdentity().getExperimentId(), state);
 			logger.debug("Publishing experiment status for "+nodeStatus.getWorkflowNodeIdentity().getExperimentId()+":"+state.toString());
             ExperimentStatusChangeEvent event = new ExperimentStatusChangeEvent(state, nodeStatus.getWorkflowNodeIdentity().getExperimentId());
@@ -102,7 +97,6 @@
             if ( ServerSettings.isRabbitMqPublishEnabled()){
                 publisher.publish(msgCntxt);
             }
->>>>>>> 255dd9e3
 		} catch (Exception e) {
             logger.error("Error persisting data" + e.getLocalizedMessage(), e);
             throw new Exception("Error persisting experiment status..", e);
@@ -116,6 +110,7 @@
             details.setExperimentID(experimentId);
         }
         org.apache.airavata.model.workspace.experiment.ExperimentStatus status = new org.apache.airavata.model.workspace.experiment.ExperimentStatus();
+        status.setExperimentState(state);
         status.setTimeOfStateChange(Calendar.getInstance().getTimeInMillis());
         if(!ExperimentState.CANCELED.equals(details.getExperimentStatus().getExperimentState())&&
                 !ExperimentState.CANCELING.equals(details.getExperimentStatus().getExperimentState())) {
