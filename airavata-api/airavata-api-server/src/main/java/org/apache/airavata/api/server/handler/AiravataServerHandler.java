--- conflicted
+++ resolved
@@ -281,13 +281,7 @@
      * Query Airavata to fetch the API version
      */
     @Override
-<<<<<<< HEAD
-    public String getAPIVersion() throws InvalidRequestException, AiravataClientException,
-            AiravataSystemException, TException {
-
-=======
     public String getAPIVersion() throws TException {
->>>>>>> 8c31d035
         return airavata_apiConstants.AIRAVATA_API_VERSION;
     }
 
@@ -1070,18 +1064,13 @@
                 filters.add(searchCriteria);
                 sharingClient.searchEntities(authzToken.getClaimsMap().get(Constants.GATEWAY_ID),
                         userName + "@" + gatewayId, filters, 0, -1).stream().forEach(p -> accessibleProjectIds
-<<<<<<< HEAD
-                        .add(p.entityId));
+                        .add(p.getEntityId()));
                 List<Project> result;
                 if (accessibleProjectIds.isEmpty()) {
                     result = Collections.emptyList();
                 } else {
                     result = regClient.searchProjects(gatewayId, userName, accessibleProjectIds, new HashMap<>(), limit, offset);
                 }
-=======
-                        .add(p.getEntityId()));
-                List<Project> result = regClient.searchProjects(gatewayId, userName, accessibleProjectIds, new HashMap<>(), limit, offset);
->>>>>>> 8c31d035
                 registryClientPool.returnResource(regClient);
                 sharingClientPool.returnResource(sharingClient);
                 return result;
@@ -1142,8 +1131,7 @@
                 searchCriteria.setValue(gatewayId + ":PROJECT");
                 sharingFilters.add(searchCriteria);
                 sharingClient.searchEntities(authzToken.getClaimsMap().get(Constants.GATEWAY_ID),
-<<<<<<< HEAD
-                        userName + "@" + gatewayId, sharingFilters, 0, -1).stream().forEach(e -> accessibleProjIds.add(e.entityId));
+                        userName + "@" + gatewayId, sharingFilters, 0, -1).stream().forEach(e -> accessibleProjIds.add(e.getEntityId()));
                 if (accessibleProjIds.isEmpty()) {
                     result = Collections.emptyList();
                 } else {
@@ -1151,9 +1139,6 @@
                 }
             } else {
                 result = regClient.searchProjects(gatewayId, userName, accessibleProjIds, filters, limit, offset);
-=======
-                        userName + "@" + gatewayId, sharingFilters, 0, -1).stream().forEach(e -> accessibleProjIds.add(e.getEntityId()));
->>>>>>> 8c31d035
             }
             registryClientPool.returnResource(regClient);
             sharingClientPool.returnResource(sharingClient);
@@ -5140,7 +5125,6 @@
         SharingRegistryService.Client sharingClient = sharingClientPool.getResource();
         final String gatewayId = authzToken.getClaimsMap().get(Constants.GATEWAY_ID);
         try {
-<<<<<<< HEAD
             if (!userHasAccessInternal(sharingClient, authzToken, resourceId, ResourcePermissionType.OWNER)) {
                 throw new AuthorizationException("User is not allowed to change sharing because the user is not the resource owner.");
             }
@@ -5172,27 +5156,6 @@
                     logger.error("Invalid ResourcePermissionType : " + groupPermission.getValue().toString());
                     throw new AiravataClientException(AiravataErrorType.UNSUPPORTED_OPERATION);
                 }
-=======
-            HashSet<String> accessibleUsers = new HashSet<>();
-            if (permissionType.equals(ResourcePermissionType.WRITE)) {
-                sharingClient.getListOfSharedUsers(authzToken.getClaimsMap().get(Constants.GATEWAY_ID),
-                        resourceId, authzToken.getClaimsMap().get(Constants.GATEWAY_ID)
-                                + ":WRITE").stream().forEach(u -> accessibleUsers.add(u.getUserId()));
-                sharingClient.getListOfSharedUsers(authzToken.getClaimsMap().get(Constants.GATEWAY_ID),
-                        resourceId, authzToken.getClaimsMap().get(Constants.GATEWAY_ID)
-                                + ":OWNER").stream().forEach(u -> accessibleUsers.add(u.getUserId()));
-            } else if (permissionType.equals(ResourcePermissionType.READ)) {
-                sharingClient.getListOfSharedUsers(authzToken.getClaimsMap().get(Constants.GATEWAY_ID),
-                        resourceId, authzToken.getClaimsMap().get(Constants.GATEWAY_ID)
-                                + ":READ").stream().forEach(u -> accessibleUsers.add(u.getUserId()));
-                sharingClient.getListOfSharedUsers(authzToken.getClaimsMap().get(Constants.GATEWAY_ID),
-                        resourceId, authzToken.getClaimsMap().get(Constants.GATEWAY_ID)
-                                + ":OWNER").stream().forEach(u -> accessibleUsers.add(u.getUserId()));
-            } else if (permissionType.equals(ResourcePermissionType.OWNER)) {
-                sharingClient.getListOfSharedUsers(authzToken.getClaimsMap().get(Constants.GATEWAY_ID),
-                        resourceId, authzToken.getClaimsMap().get(Constants.GATEWAY_ID)
-                                + ":OWNER").stream().forEach(u -> accessibleUsers.add(u.getUserId()));
->>>>>>> 8c31d035
             }
             registryClientPool.returnResource(regClient);
             sharingClientPool.returnResource(sharingClient);
@@ -5244,13 +5207,13 @@
         try {
             HashSet<String> accessibleUsers = new HashSet<>();
             if (permissionType.equals(ResourcePermissionType.WRITE)) {
-                userListFunction.apply(sharingClient, ResourcePermissionType.WRITE).stream().forEach(u -> accessibleUsers.add(u.userId));
-                userListFunction.apply(sharingClient, ResourcePermissionType.OWNER).stream().forEach(u -> accessibleUsers.add(u.userId));
+                userListFunction.apply(sharingClient, ResourcePermissionType.WRITE).stream().forEach(u -> accessibleUsers.add(u.getUserId()));
+                userListFunction.apply(sharingClient, ResourcePermissionType.OWNER).stream().forEach(u -> accessibleUsers.add(u.getUserId()));
             } else if (permissionType.equals(ResourcePermissionType.READ)) {
-                userListFunction.apply(sharingClient, ResourcePermissionType.READ).stream().forEach(u -> accessibleUsers.add(u.userId));
-                userListFunction.apply(sharingClient, ResourcePermissionType.OWNER).stream().forEach(u -> accessibleUsers.add(u.userId));
+                userListFunction.apply(sharingClient, ResourcePermissionType.READ).stream().forEach(u -> accessibleUsers.add(u.getUserId()));
+                userListFunction.apply(sharingClient, ResourcePermissionType.OWNER).stream().forEach(u -> accessibleUsers.add(u.getUserId()));
             } else if (permissionType.equals(ResourcePermissionType.OWNER)) {
-                userListFunction.apply(sharingClient, ResourcePermissionType.OWNER).stream().forEach(u -> accessibleUsers.add(u.userId));
+                userListFunction.apply(sharingClient, ResourcePermissionType.OWNER).stream().forEach(u -> accessibleUsers.add(u.getUserId()));
             }
             registryClientPool.returnResource(regClient);
             sharingClientPool.returnResource(sharingClient);
