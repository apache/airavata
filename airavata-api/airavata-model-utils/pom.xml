<?xml version="1.0" encoding="UTF-8"?>
<!--


    Licensed to the Apache Software Foundation (ASF) under one
    or more contributor license agreements.  See the NOTICE file
    distributed with this work for additional information
    regarding copyright ownership.  The ASF licenses this file
    to you under the Apache License, Version 2.0 (the
    "License"); you may not use this file except in compliance
    with the License.  You may obtain a copy of the License at

      http://www.apache.org/licenses/LICENSE-2.0

    Unless required by applicable law or agreed to in writing,
    software distributed under the License is distributed on an
    "AS IS" BASIS, WITHOUT WARRANTIES OR CONDITIONS OF ANY
    KIND, either express or implied.  See the License for the
    specific language governing permissions and limitations
    under the License.

-->
<project xmlns="http://maven.apache.org/POM/4.0.0" xmlns:xsi="http://www.w3.org/2001/XMLSchema-instance" xsi:schemaLocation="http://maven.apache.org/POM/4.0.0 http://maven.apache.org/xsd/maven-4.0.0.xsd">

    <modelVersion>4.0.0</modelVersion>

    <parent>
        <artifactId>airavata-api</artifactId>
        <groupId>org.apache.airavata</groupId>
        <version>0.17-SNAPSHOT</version>
        <relativePath>../pom.xml</relativePath>
    </parent>

    <name>Airavata Model Utilities</name>
    <artifactId>airavata-model-utils</artifactId>
    <packaging>jar</packaging>
    <url>http://airavata.apache.org/</url>

    <dependencies>

        <dependency>
            <groupId>org.apache.airavata</groupId>
            <artifactId>airavata-data-models</artifactId>
            <version>${project.version}</version>
        </dependency>
<<<<<<< HEAD
        <dependency>
            <groupId>org.slf4j</groupId>
            <artifactId>slf4j-log4j12</artifactId>
            <version>${org.slf4j.version}</version>
        </dependency>
        <dependency>
            <groupId>org.apache.airavata</groupId>
            <artifactId>airavata-data-models</artifactId>
            <version>0.17-SNAPSHOT</version>
        </dependency>
=======
>>>>>>> e988672b

    </dependencies>

</project><|MERGE_RESOLUTION|>--- conflicted
+++ resolved
@@ -43,19 +43,6 @@
             <artifactId>airavata-data-models</artifactId>
             <version>${project.version}</version>
         </dependency>
-<<<<<<< HEAD
-        <dependency>
-            <groupId>org.slf4j</groupId>
-            <artifactId>slf4j-log4j12</artifactId>
-            <version>${org.slf4j.version}</version>
-        </dependency>
-        <dependency>
-            <groupId>org.apache.airavata</groupId>
-            <artifactId>airavata-data-models</artifactId>
-            <version>0.17-SNAPSHOT</version>
-        </dependency>
-=======
->>>>>>> e988672b
 
     </dependencies>
 
