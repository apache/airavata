<?xml version="1.0" encoding="UTF-8"?>
<!--


    Licensed to the Apache Software Foundation (ASF) under one
    or more contributor license agreements.  See the NOTICE file
    distributed with this work for additional information
    regarding copyright ownership.  The ASF licenses this file
    to you under the Apache License, Version 2.0 (the
    "License"); you may not use this file except in compliance
    with the License.  You may obtain a copy of the License at

      http://www.apache.org/licenses/LICENSE-2.0

    Unless required by applicable law or agreed to in writing,
    software distributed under the License is distributed on an
    "AS IS" BASIS, WITHOUT WARRANTIES OR CONDITIONS OF ANY
    KIND, either express or implied.  See the License for the
    specific language governing permissions and limitations
    under the License.

-->
<project xmlns="http://maven.apache.org/POM/4.0.0" xmlns:xsi="http://www.w3.org/2001/XMLSchema-instance" xsi:schemaLocation="http://maven.apache.org/POM/4.0.0 http://maven.apache.org/xsd/maven-4.0.0.xsd">

    <modelVersion>4.0.0</modelVersion>

    <parent>
        <artifactId>airavata-api</artifactId>
        <groupId>org.apache.airavata</groupId>
<<<<<<< HEAD
        <version>0.19-SNAPSHOT</version>
=======
        <version>0.18-SNAPSHOT</version>
>>>>>>> 8c31d035
        <relativePath>../pom.xml</relativePath>
    </parent>

    <name>Airavata Generated Stubs Skeltons</name>
    <artifactId>airavata-api-stubs</artifactId>
    <packaging>jar</packaging>
    <url>http://airavata.apache.org/</url>

    <dependencies>
        <dependency>
            <groupId>org.apache.airavata</groupId>
            <artifactId>airavata-base-api</artifactId>
            <version>0.18-SNAPSHOT</version>
        </dependency>
        <dependency>
            <groupId>org.apache.airavata</groupId>
            <artifactId>airavata-data-models</artifactId>
            <version>${project.version}</version>
        </dependency>
        <dependency>
            <groupId>org.apache.airavata</groupId>
            <artifactId>airavata-credential-store-stubs</artifactId>
            <version>${project.version}</version>
        </dependency>
        <dependency>
            <groupId>org.apache.thrift</groupId>
            <artifactId>libthrift</artifactId>
            <version>${thrift.version}</version>
        </dependency>

    </dependencies>

    <build>
        <plugins>
            <plugin>
                <groupId>com.google.code.maven-replacer-plugin</groupId>
                <artifactId>replacer</artifactId>
                <version>${maven.replacer.plugin.version}</version>
                <executions>
                    <execution>
                        <phase>generate-sources</phase>
                        <goals>
                            <goal>replace</goal>
                        </goals>
                    </execution>
                </executions>
                <configuration>
                    <includes>
                        <include>${basedir}/src/main/java/org/apache/airavata/**/*.java</include>
                    </includes>
                    <token>, date = ".*"</token>
                    <value> </value>
                </configuration>
            </plugin>
        </plugins>
    </build>

</project><|MERGE_RESOLUTION|>--- conflicted
+++ resolved
@@ -27,11 +27,7 @@
     <parent>
         <artifactId>airavata-api</artifactId>
         <groupId>org.apache.airavata</groupId>
-<<<<<<< HEAD
         <version>0.19-SNAPSHOT</version>
-=======
-        <version>0.18-SNAPSHOT</version>
->>>>>>> 8c31d035
         <relativePath>../pom.xml</relativePath>
     </parent>
 
@@ -44,7 +40,7 @@
         <dependency>
             <groupId>org.apache.airavata</groupId>
             <artifactId>airavata-base-api</artifactId>
-            <version>0.18-SNAPSHOT</version>
+            <version>${project.version}</version>
         </dependency>
         <dependency>
             <groupId>org.apache.airavata</groupId>
