--- conflicted
+++ resolved
@@ -5,11 +5,7 @@
     <parent>
         <artifactId>airavata-api</artifactId>
         <groupId>org.apache.airavata</groupId>
-<<<<<<< HEAD
-        <version>0.19</version>
-=======
         <version>0.20-SNAPSHOT</version>
->>>>>>> da2c6a6a
     </parent>
     <modelVersion>4.0.0</modelVersion>
 
