--- conflicted
+++ resolved
@@ -558,12 +558,7 @@
 				<module>modules/orchestrator</module>
 				<module>modules/server</module>
 				<module>modules/test-suite</module>
-<<<<<<< HEAD
-				<module>modules/distribution</module>
-				<module>modules/integration-tests</module>
-=======
 				<!--<module>modules/integration-tests</module>-->
->>>>>>> 91ec426a
 				<module>modules/workflow</module>
 				<module>modules/xbaya-gui</module>
 				<module>distribution</module>
