/*
 * Licensed to the Apache Software Foundation (ASF) under one
 * or more contributor license agreements. See the NOTICE file
 * distributed with this work for additional information
 * regarding copyright ownership. The ASF licenses this file
 * to you under the Apache License, Version 2.0 (the
 * "License"); you may not use this file except in compliance
 * with the License. You may obtain a copy of the License at
 *
 *   http://www.apache.org/licenses/LICENSE-2.0
 *
 * Unless required by applicable law or agreed to in writing,
 * software distributed under the License is distributed on an
 * "AS IS" BASIS, WITHOUT WARRANTIES OR CONDITIONS OF ANY
 * KIND, either express or implied. See the License for the
 * specific language governing permissions and limitations
 * under the License.
 *
*/

/**
 * Application Programming Interface definition for Apache Airavata Services.
 *   this parent thrift file is contains all service interfaces. The data models are 
 *   described in respective thrift files.
*/

include "airavata_errors.thrift"
include "security_model.thrift"
include "../data-models/airavata_data_models.thrift"
include "../data-models/credential-store-models/credential_store_data_models.thrift"
include "../data-models/experiment-catalog-models/status_models.thrift"
include "../data-models/experiment-catalog-models/job_model.thrift"
include "../data-models/experiment-catalog-models/experiment_model.thrift"
include "../data-models/experiment-catalog-models/workspace_model.thrift"
include "../data-models/experiment-catalog-models/scheduling_model.thrift"
include "../data-models/app-catalog-models/application_io_models.thrift"
include "../data-models/app-catalog-models/application_deployment_model.thrift"
include "../data-models/app-catalog-models/application_interface_model.thrift"
include "../data-models/resource-catalog-models/account_provisioning_model.thrift"
include "../data-models/resource-catalog-models/compute_resource_model.thrift"
include "../data-models/resource-catalog-models/storage_resource_model.thrift"
include "../data-models/resource-catalog-models/gateway_resource_profile_model.thrift"
include "../data-models/resource-catalog-models/user_resource_profile_model.thrift"
include "../data-models/resource-catalog-models/data_movement_models.thrift"
include "../data-models/workflow-models/workflow_data_model.thrift"
include "../data-models/replica-catalog-models/replica_catalog_models.thrift"
include "../data-models/user-tenant-group-models/group_manager_model.thrift"
include "../data-models/user-tenant-group-models/user_profile_model.thrift"

namespace java org.apache.airavata.api
namespace php Airavata.API
namespace cpp apache.airavata.api
namespace perl ApacheAiravataAPI
namespace py airavata.api
namespace js ApacheAiravataAPI

/**
 * Airavata Interface Versions depend upon this Thrift Interface File. When making changes, please edit the
 *  Version Constants according to Semantic Versioning Specification (SemVer) http://semver.org.
 *
 * Note: The Airavata API version may be different from the Airavata software release versions.
 *
 * The Airavata API version is composed as a dot delimited string with major, minor, and patch level components.
 *
 *  - Major: Incremented for backward incompatible changes. An example would be changes to interfaces.
 *  - Minor: Incremented for backward compatible changes. An example would be the addition of a new optional methods.
 *  - Patch: Incremented for bug fixes. The patch level should be increased for every edit that doesn't result
 *              in a change to major/minor version numbers.
 *
*/
const string AIRAVATA_API_VERSION = "0.17.0"

service Airavata {

/**
 * Apache Airavata API Service Methods. For data structures associated in the signatures, please see included thrift files
*/

   /**
   * Fetch Apache Airavata API version
   **/
  string getAPIVersion(1: required security_model.AuthzToken authzToken)
        throws (1: airavata_errors.InvalidRequestException ire,
                2: airavata_errors.AiravataClientException ace,
                3: airavata_errors.AiravataSystemException ase,
                4: airavata_errors.AuthorizationException ae)

 /**
 * Verify if User Exists within Airavata.
 *
 * @param gatewayId
 *
 *  @param userName
 *
 * @return true/false
 *
 **/
  bool isUserExists (1: required security_model.AuthzToken authzToken,
                     2: required string gatewayId,
                     3: required string userName)
          throws (1: airavata_errors.InvalidRequestException ire,
                  2: airavata_errors.AiravataClientException ace,
                  3: airavata_errors.AiravataSystemException ase,
                  4: airavata_errors.AuthorizationException ae)

   /**
   * Register a Gateway with Airavata.
   *
   * @param gateway
   *    The gateway data model.
   * 
   * @return gatewayId
   *   Th unique identifier of the  newly registered gateway.
   *
   **/
  string addGateway(1: required security_model.AuthzToken authzToken, 2: required workspace_model.Gateway gateway)
         throws (1: airavata_errors.InvalidRequestException ire,
                 2: airavata_errors.AiravataClientException ace,
                 3: airavata_errors.AiravataSystemException ase,
                 4: airavata_errors.AuthorizationException ae)


  /**
     * Get all users in the gateway
     *
     * @param gatewayId
     *    The gateway data model.
     *
     * @return users
     *   list of usernames of the users in the gateway
     *
     **/
  list<string> getAllUsersInGateway(1: required security_model.AuthzToken authzToken, 2: required string gatewayId)
        throws (1: airavata_errors.InvalidRequestException ire,
                         2: airavata_errors.AiravataClientException ace,
                         3: airavata_errors.AiravataSystemException ase,
                         4: airavata_errors.AuthorizationException ae)

   /**
   * Update previously registered Gateway metadata.
   *
   * @param gatewayId
   *    The gateway Id of the Gateway which require an update.
   *
   * @return gateway
   *    Modified gateway obejct.
   *
   * @exception AiravataClientException
   *
   **/

  bool updateGateway(1: required security_model.AuthzToken authzToken, 2: required string gatewayId, 3: required workspace_model.Gateway updatedGateway)
         throws (1: airavata_errors.InvalidRequestException ire,
                 2: airavata_errors.AiravataClientException ace,
                 3: airavata_errors.AiravataSystemException ase,
                 4: airavata_errors.AuthorizationException ae)

    /**
    * Get Gateway details by providing gatewayId
    *
    * @param gatewayId
    *    The gateway Id of the Gateway.
    *
    * @return gateway
    *    Gateway obejct.
    *
    **/

  workspace_model.Gateway getGateway(1: required security_model.AuthzToken authzToken, 2: required string gatewayId)
           throws (1: airavata_errors.InvalidRequestException ire,
                   2: airavata_errors.AiravataClientException ace,
                   3: airavata_errors.AiravataSystemException ase,
                   4: airavata_errors.AuthorizationException ae)

    /**
    * Delete a Gateway
    *
    * @param gatewayId
    *    The gateway Id of the Gateway to be deleted.
    *
    * @return boolean
    *    Boolean identifier for the success or failure of the deletion operation.
    *
    **/

  bool deleteGateway(1: required security_model.AuthzToken authzToken, 2: required string gatewayId)
             throws (1: airavata_errors.InvalidRequestException ire,
                     2: airavata_errors.AiravataClientException ace,
                     3: airavata_errors.AiravataSystemException ase,
                     4: airavata_errors.AuthorizationException ae)

    /**
    * Get All the Gateways Connected to Airavata.
    **/

  list<workspace_model.Gateway> getAllGateways(1: required security_model.AuthzToken authzToken)
             throws (1: airavata_errors.InvalidRequestException ire,
                     2: airavata_errors.AiravataClientException ace,
                     3: airavata_errors.AiravataSystemException ase,
                     4: airavata_errors.AuthorizationException ae)

    /**
    * Check for the Existance of a Gateway within Airavata
    *
    * @param gatewayId
    *   Provide the gatewayId of the gateway you want to check the existancy
    *
    * @return boolean
    *   Boolean idetifier for the existance or non-existane of the gatewayId
    *
    * @return gatewayId
    *   return the gatewayId of the existing gateway.
    *
    **/

  bool isGatewayExist(1: required security_model.AuthzToken authzToken, 2: required string gatewayId)
           throws (1: airavata_errors.InvalidRequestException ire,
                   2: airavata_errors.AiravataClientException ace,
                   3: airavata_errors.AiravataSystemException ase,
                   4: airavata_errors.AuthorizationException ae)

  /**
  * API methods to retrieve notifications
**/
   string createNotification(1: required security_model.AuthzToken authzToken, 2: required workspace_model.Notification notification)
        throws (1: airavata_errors.InvalidRequestException ire,
                   2: airavata_errors.AiravataClientException ace,
                   3: airavata_errors.AiravataSystemException ase,
                   4: airavata_errors.AuthorizationException ae)

   bool updateNotification(1: required security_model.AuthzToken authzToken, 2: required workspace_model.Notification notification)
           throws (1: airavata_errors.InvalidRequestException ire,
                      2: airavata_errors.AiravataClientException ace,
                      3: airavata_errors.AiravataSystemException ase,
                      4: airavata_errors.AuthorizationException ae)


  bool deleteNotification(1: required security_model.AuthzToken authzToken, 2: required string gatewayId, 3: required string notificationId)
             throws (1: airavata_errors.InvalidRequestException ire,
                        2: airavata_errors.AiravataClientException ace,
                        3: airavata_errors.AiravataSystemException ase,
                        4: airavata_errors.AuthorizationException ae)

  workspace_model.Notification getNotification(1: required security_model.AuthzToken authzToken, 2: required string gatewayId, 3: required string notificationId)
             throws (1: airavata_errors.InvalidRequestException ire,
                        2: airavata_errors.AiravataClientException ace,
                        3: airavata_errors.AiravataSystemException ase,
                        4: airavata_errors.AuthorizationException ae)

  list<workspace_model.Notification> getAllNotifications(1: required security_model.AuthzToken authzToken, 2: required string gatewayId)
             throws (1: airavata_errors.InvalidRequestException ire,
                        2: airavata_errors.AiravataClientException ace,
                        3: airavata_errors.AiravataSystemException ase,
                        4: airavata_errors.AuthorizationException ae)

    /**
    * Airavata Adminstrative Funcationality
    **/


   /**
   * Generate and Register SSH Key Pair with Airavata Credential Store.
   *
   * @param gatewayId
   *    The identifier for the requested Gateway.
   *
   * @param userName
   *    The User for which the credential should be registered. For community accounts, this user is the name of the
   *    community user name. For computational resources, this user name need not be the same user name on resoruces.
   *
   * @param description
   *    The description field for a credential type, all type of credential can have a description.
   *
   * @param credentialOwnerType
   *    The type of owner of this credential. Two possible values: GATEWAY (default) and USER
   *
   * @return airavataCredStoreToken
   *   An SSH Key pair is generated and stored in the credential store and associated with users or community account
   *   belonging to a Gateway.
   *
   **/
   string generateAndRegisterSSHKeys (1: required security_model.AuthzToken authzToken,
                    2: required string gatewayId,
                    3: required string userName,
                    4: string description,
                    5: credential_store_data_models.CredentialOwnerType credentialOwnerType)
           throws (1: airavata_errors.InvalidRequestException ire,
                   2: airavata_errors.AiravataClientException ace,
                   3: airavata_errors.AiravataSystemException ase)

 /**
   * Generate and Register Username PWD Pair with Airavata Credential Store.
   *
   * @param gatewayId
   *    The identifier for the requested Gateway.
   *
   * @param portalUserName
   *    The User for which the credential should be registered. For community accounts, this user is the name of the
   *    community user name. For computational resources, this user name need not be the same user name on resoruces.
   *
   * @param loginUserName
   *
   * @param password
   *
   * @return airavataCredStoreToken
   *   An SSH Key pair is generated and stored in the credential store and associated with users or community account
   *   belonging to a Gateway.
   *
   **/
  string registerPwdCredential (1: required security_model.AuthzToken authzToken,
                      2: required string gatewayId,
                      3: required string portalUserName,
                      4: required string loginUserName,
                      5: required string password,
                      6: required string description)
             throws (1: airavata_errors.InvalidRequestException ire,
                     2: airavata_errors.AiravataClientException ace,
                     3: airavata_errors.AiravataSystemException ase)

   /**
   * Get a Public Key by Providing the Token
   *
   * @param CredStoreToken
   *    Credential Store Token which you want to find the Public Key for.
   *
   * @param gatewayId
   *    This is the unique identifier of your gateway where the token and public key was generated from.
   *
   * @return publicKey
   *
   **/
   string getSSHPubKey (1: required security_model.AuthzToken authzToken,
                        2: required string airavataCredStoreToken,
                        3: required string gatewayId)
           throws (1: airavata_errors.InvalidRequestException ire,
                   2: airavata_errors.AiravataClientException ace,
                   3: airavata_errors.AiravataSystemException ase)

   /**
   *
   * Get all Public Keys of the Gateway
   *
   * @param CredStoreToken
   *    Credential Store Token which you want to find the Public Key for.
   *
   * @param gatewayId
   *    This is the unique identifier of your gateway where the token and public key was generated from.
   *
   * @return publicKey
   *
   **/
  map<string, string> getAllGatewaySSHPubKeys (1: required security_model.AuthzToken authzToken,
                                               2: required string gatewayId)
             throws (1: airavata_errors.InvalidRequestException ire,
                     2: airavata_errors.AiravataClientException ace,
                     3: airavata_errors.AiravataSystemException ase)

    /**
       *
       * Get all Credential summaries for the Gateway
       *
       * @param CredStoreToken
       *    Credential Store Token which you want to find the Public Key for.
       *
       * @param credential_store_data_models.SummaryType
       *    Summary type : SSH,PASSWD or CERT
       *
       * @param gatewayId
       *    This is the unique identifier of your gateway where the token and public key was generated from.
       *
       * @return List of Credential Summary Objects
       *
       **/
  list<credential_store_data_models.CredentialSummary> getAllCredentialSummaryForGateway (1: required security_model.AuthzToken authzToken,
                                                     2: required credential_store_data_models.SummaryType type,
                                                     3: required string gatewayId)
                   throws (1: airavata_errors.InvalidRequestException ire,
                           2: airavata_errors.AiravataClientException ace,
                           3: airavata_errors.AiravataSystemException ase)

  /**
         *
         * Get all Credential summaries for user in a Gateway
         *
         * @param CredStoreToken
         *    Credential Store Token which you want to find the Public Key for.
         *
         * @param credential_store_data_models.SummaryType
         *    Summary type : SSH,PASSWD or CERT
         *
         * @param gatewayId
         *    This is the unique identifier of your gateway where the token and public key was generated from.
         *
         * @param userId
         *    This is the unique identifier of user whose public keys are to be fetched.
         *
         * @return CredentialSummary
         *
         **/
    list<credential_store_data_models.CredentialSummary> getAllCredentialSummaryForUsersInGateway (1: required security_model.AuthzToken authzToken,
                                                         2: required credential_store_data_models.SummaryType type,
                                                         3: required string gatewayId,
                                                         4: required string userId)
                       throws (1: airavata_errors.InvalidRequestException ire,
                               2: airavata_errors.AiravataClientException ace,
                               3: airavata_errors.AiravataSystemException ase)


  map<string, string> getAllGatewayPWDCredentials (1: required security_model.AuthzToken authzToken,
                                                 2: required string gatewayId)
               throws (1: airavata_errors.InvalidRequestException ire,
                       2: airavata_errors.AiravataClientException ace,
                       3: airavata_errors.AiravataSystemException ase)

    /**
    *
    * Delete a Gateway
    *
    * @param gatewayId
    *    The gateway Id of the Gateway to be deleted.
    *
    * @return boolean
    *    Boolean identifier for the success or failure of the deletion operation.
    *
    **/
  bool deleteSSHPubKey (1: required security_model.AuthzToken authzToken,
                          2: required string airavataCredStoreToken,
                          3: required string gatewayId)
             throws (1: airavata_errors.InvalidRequestException ire,
                     2: airavata_errors.AiravataClientException ace,
                     3: airavata_errors.AiravataSystemException ase)


  bool deletePWDCredential (1: required security_model.AuthzToken authzToken,
                            2: required string airavataCredStoreToken,
                            3: required string gatewayId)
               throws (1: airavata_errors.InvalidRequestException ire,
                       2: airavata_errors.AiravataClientException ace,
                       3: airavata_errors.AiravataSystemException ase)

   /**
   *
   * Creates a Project with basic metadata.
   *    A Project is a container of experiments.
   *
   * @param gatewayId
   *    The identifier for the requested gateway.
   *
   * @param Project
   *    The Project Object described in the workspace_model.
   *
   **/
  string createProject (1: required security_model.AuthzToken authzToken,
                        2: required string gatewayId,
                        3: required workspace_model.Project project)
          throws (1: airavata_errors.InvalidRequestException ire,
                  2: airavata_errors.AiravataClientException ace,
                  3: airavata_errors.AiravataSystemException ase,
                  4: airavata_errors.AuthorizationException ae)

   /**
   *
   * Update an Existing Project
   *
   * @param projectId
   *    The projectId of the project needed an update.
   *
   * @return void
   *    Currently this does not return any value.
   *
   **/
  void updateProject (1: required security_model.AuthzToken authzToken,
                      2: required string projectId,
                      3: required workspace_model.Project updatedProject)
      throws (1: airavata_errors.InvalidRequestException ire,
              2: airavata_errors.AiravataClientException ace,
              3: airavata_errors.AiravataSystemException ase,
              4: airavata_errors.ProjectNotFoundException pnfe,
              5: airavata_errors.AuthorizationException ae)

   /**
   *
   * Get a Project by ID
   *    This method is to obtain a project by providing a projectId.
   *
   * @param projectId
   *    projectId of the project you require.
   *
   * @return project
   *    project data model will be returned.
   *
   **/
  workspace_model.Project getProject (1: required security_model.AuthzToken authzToken, 2: required string projectId)
        throws (1: airavata_errors.InvalidRequestException ire,
                2: airavata_errors.AiravataClientException ace,
                3: airavata_errors.AiravataSystemException ase,
                4: airavata_errors.ProjectNotFoundException pnfe,
                5: airavata_errors.AuthorizationException ae)

   /**
   *
   * Delete a Project
   *    This method is used to delete an existing Project.
   *
   * @param projectId
   *    projectId of the project you want to delete.
   *
   * @return boolean
   *    Boolean identifier for the success or failure of the deletion operation.
   *
   *    NOTE: This method is not used within gateways connected with Airavata.
   *
   **/
  bool deleteProject (1: required security_model.AuthzToken authzToken, 2: required string projectId)
          throws (1: airavata_errors.InvalidRequestException ire,
                  2: airavata_errors.AiravataClientException ace,
                  3: airavata_errors.AiravataSystemException ase,
                  4: airavata_errors.ProjectNotFoundException pnfe,
                  5: airavata_errors.AuthorizationException ae)

   /**
   *
   * Get All User Projects
   * Get all Project for the user with pagination. Results will be ordered based on creation time DESC.
   *
   * @param gatewayId
   *    The identifier for the requested gateway.
   *
   * @param userName
   *    The identifier of the user.
   *
   * @param limit
   *    The amount results to be fetched.
   *
   * @param offset
   *    The starting point of the results to be fetched.
   *
   **/
  list<workspace_model.Project> getUserProjects(1: required security_model.AuthzToken authzToken,
                                                   2: required string gatewayId,
                                                   3: required string userName,
                                                   4: required i32 limit,
                                                   5: required i32 offset)
        throws (1: airavata_errors.InvalidRequestException ire,
                2: airavata_errors.AiravataClientException ace,
                3: airavata_errors.AiravataSystemException ase,
                4: airavata_errors.AuthorizationException ae)


    /**
    *
    * Search User Projects
    * Search and get all Projects for user by project description or/and project name  with pagination.
    * Results will be ordered based on creation time DESC.
    *
    * @param gatewayId
    *    The unique identifier of the gateway making the request.
    *
    * @param userName
    *    The identifier of the user.
    *
    * @param filters
    *    Map of multiple filter criteria. Currenlt search filters includes Project Name and Project Description
    *
    * @param limit
    *    The amount results to be fetched.
    *
    * @param offset
    *    The starting point of the results to be fetched.
    *
    **/
  list<workspace_model.Project> searchProjects(1: required security_model.AuthzToken authzToken,
                              2: required string gatewayId,
                              3: required string userName,
                              4: map<experiment_model.ProjectSearchFields, string> filters,
                              5: required i32 limit,
                              6: required i32 offset)
                  throws (1: airavata_errors.InvalidRequestException ire,
                          2: airavata_errors.AiravataClientException ace,
                          3: airavata_errors.AiravataSystemException ase,
                          4: airavata_errors.AuthorizationException ae)

   /**
   * Search Experiments.
   * Search Experiments by using multiple filter criteria with pagination. Results will be sorted based on creation time DESC.
   *
   * @param gatewayId
   *       Identifier of the requested gateway.
   *
   * @param userName
   *       Username of the user requesting the search function.
   *
   * @param filters
   *       Map of multiple filter criteria. Currenlt search filters includes Experiment Name, Description, Application, etc....
   *
   * @param limit
   *       Amount of results to be fetched.
   *
   * @param offset
   *       The starting point of the results to be fetched.
   *
   * @return ExperimentSummaryModel
   *    List of experiments for the given search filter. Here only the Experiment summary will be returned.
   *
   **/

    list<experiment_model.ExperimentSummaryModel> searchExperiments(1: required security_model.AuthzToken authzToken,
                            2: required string gatewayId,
                            3: required string userName,
                            4: map<experiment_model.ExperimentSearchFields, string> filters,
                            5: required i32 limit,
                            6: required i32 offset)
                throws (1: airavata_errors.InvalidRequestException ire,
                        2: airavata_errors.AiravataClientException ace,
                        3: airavata_errors.AiravataSystemException ase,
                        4: airavata_errors.AuthorizationException ae)

    /**
     *
     * Get Experiment Statistics
     * Get Experiment Statisitics for a given gateway for a specific time period. This feature is available only for admins of a particular gateway. Gateway admin access is managed by the user roles.
     *
     * @param gatewayId
     *       Unique identifier of the gateway making the request to fetch statistics.
     *
     * @param fromTime
     *       Starting date time.
     *
     * @param toTime
     *       Ending data time.
     *
     * @param userName
     *       Gateway username substring with which to further filter statistics.
     *
     * @param applicationName
     *       Application id substring with which to further filter statistics.
     *
     * @param resourceHostName
     *       Hostname id substring with which to further filter statistics.
     *
     **/
    experiment_model.ExperimentStatistics getExperimentStatistics(1: required security_model.AuthzToken authzToken,
                            2: required string gatewayId,
                            3: required i64 fromTime,
                            4: required i64 toTime,
                            5: string userName,
                            6: string applicationName,
                            7: string resourceHostName)
                throws (1: airavata_errors.InvalidRequestException ire,
                        2: airavata_errors.AiravataClientException ace,
                        3: airavata_errors.AiravataSystemException ase,
                        4: airavata_errors.AuthorizationException ae)


  /**
   *
   * Get All Experiments of the Project
   * Get Experiments within project with pagination. Results will be sorted based on creation time DESC.
   *
   * @param projectId
   *       Uniqie identifier of the project.
   *
   * @param limit
   *       Amount of results to be fetched.
   *
   * @param offset
   *       The starting point of the results to be fetched.
   *
   **/
  list<experiment_model.ExperimentModel> getExperimentsInProject(1: required security_model.AuthzToken authzToken,
                  2: required string projectId,
                  3: required i32 limit,
                  4: required i32 offset)
          throws (1: airavata_errors.InvalidRequestException ire,
                  2: airavata_errors.AiravataClientException ace,
                  3: airavata_errors.AiravataSystemException ase,
                  4: airavata_errors.ProjectNotFoundException pnfe,
                  5: airavata_errors.AuthorizationException ae)

   /**
   *
   * Get All Experiments of the User
   * Get experiments by user with pagination. Results will be sorted based on creation time DESC.
   *
   * @param gatewayId
   *       Identifier of the requesting gateway.
   *
   * @param userName
   *       Username of the requested end user.
   *
   * @param limit
   *       Amount of results to be fetched.
   *
   * @param offset
   *       The starting point of the results to be fetched.
   *
   **/
  list<experiment_model.ExperimentModel> getUserExperiments(1: required security_model.AuthzToken authzToken,
                        2: required string gatewayId,
                        3: required string userName,
                        4: required i32 limit,
                        5: required i32 offset)
            throws (1: airavata_errors.InvalidRequestException ire,
                    2: airavata_errors.AiravataClientException ace,
                    3: airavata_errors.AiravataSystemException ase,
                    4: airavata_errors.AuthorizationException ae)

   /**
     *
     * Create New Experiment
     * Create an experiment for the specified user belonging to the gateway. The gateway identity is not explicitly passed
     *   but inferred from the sshKeyAuthentication header. This experiment is just a persistent place holder. The client
     *   has to subsequently configure and launch the created experiment. No action is taken on Airavata Server except
     *   registering the experiment in a persistent store.
     *
     * @param gatewayId
     *    The unique ID of the gateway where the experiment is been created.
     *
     * @param ExperimentModel
     *    The create experiment will require the basic experiment metadata like the name and description, intended user,
     *      the gateway identifer and if the experiment should be shared public by defualt. During the creation of an experiment
     *      the ExperimentMetadata is a required field.
     *
     * @return
     *   The server-side generated.airavata.registry.core.experiment.globally unique identifier.
     *
     * @throws org.apache.airavata.model.error.InvalidRequestException
     *    For any incorrect forming of the request itself.
     *
     * @throws org.apache.airavata.model.error.AiravataClientException
     *    The following list of exceptions are thrown which Airavata Client can take corrective actions to resolve:
     *
     *      UNKNOWN_GATEWAY_ID - If a Gateway is not registered with Airavata as a one time administrative
     *         step, then Airavata Registry will not have a provenance area setup. The client has to follow
     *         gateway registration steps and retry this request.
     *
     *      AUTHENTICATION_FAILURE - How Authentication will be implemented is yet to be determined.
     *         For now this is a place holder.
     *
     *      INVALID_AUTHORIZATION - This will throw an authorization exception. When a more robust security hand-shake
     *         is implemented, the authorization will be more substantial.
     *
     * @throws org.apache.airavata.model.error.AiravataSystemException
     *    This exception will be thrown for any Airavata Server side issues and if the problem cannot be corrected by the client
     *       rather an Airavata Administrator will be notified to take corrective action.
     *
   **/
  string createExperiment(1: required security_model.AuthzToken authzToken,
                          2: required string gatewayId,
                          3: required experiment_model.ExperimentModel experiment)
    throws (1: airavata_errors.InvalidRequestException ire,
            2: airavata_errors.AiravataClientException ace,
            3: airavata_errors.AiravataSystemException ase,
            4: airavata_errors.AuthorizationException ae)

  /**
  *
  * Delete an Experiment
  * If the experiment is not already launched experiment can be deleted.
  *
  * @param authzToken
  *
  * @param experiementId
  *     Experiment ID of the experimnet you want to delete.
  *
  * @return boolean
  *     Identifier for the success or failure of the deletion operation.
  *
  **/
  bool deleteExperiment(1: required security_model.AuthzToken authzToken,
                          2: required string experimentId)
    throws (1: airavata_errors.InvalidRequestException ire,
            2: airavata_errors.AiravataClientException ace,
            3: airavata_errors.AiravataSystemException ase,
            4: airavata_errors.AuthorizationException ae)


  /**
   *
   * Get Experiment
   * Fetch previously created experiment metadata.
   *
   * @param airavataExperimentId
   *    The unique identifier of the requested experiment. This ID is returned during the create experiment step.
   *
   * @return ExperimentModel
   *   This method will return the previously stored experiment metadata.
   *
   * @throws org.apache.airavata.model.error.InvalidRequestException
   *    For any incorrect forming of the request itself.
   * 
   * @throws org.apache.airavata.model.error.ExperimentNotFoundException
   *    If the specified experiment is not previously created, then an Experiment Not Found Exception is thrown.
   * 
   * @throws org.apache.airavata.model.error.AiravataClientException
   *    The following list of exceptions are thrown which Airavata Client can take corrective actions to resolve:
   *      
   *      UNKNOWN_GATEWAY_ID - If a Gateway is not registered with Airavata as a one time administrative
   *         step, then Airavata Registry will not have a provenance area setup. The client has to follow
   *         gateway registration steps and retry this request.
   *
   *      AUTHENTICATION_FAILURE - How Authentication will be implemented is yet to be determined.
   *         For now this is a place holder.
   *
   *      INVALID_AUTHORIZATION - This will throw an authorization exception. When a more robust security hand-shake
   *         is implemented, the authorization will be more substantial.
   *
   * @throws org.apache.airavata.model.error.AiravataSystemException
   *    This exception will be thrown for any Airavata Server side issues and if the problem cannot be corrected by the client
   *       rather an Airavata Administrator will be notified to take corrective action.
   *
 **/
  experiment_model.ExperimentModel getExperiment(1: required security_model.AuthzToken authzToken,
                                                 2: required string airavataExperimentId)
    throws (1: airavata_errors.InvalidRequestException ire,
            2: airavata_errors.ExperimentNotFoundException enf,
            3: airavata_errors.AiravataClientException ace,
            4: airavata_errors.AiravataSystemException ase,
            5: airavata_errors.AuthorizationException ae)


  /**
   *
   * Get Experiment by an admin user
   *
   * Used by an admin user to fetch previously created experiment metadata.
   *
   * @param airavataExperimentId
   *    The unique identifier of the requested experiment. This ID is returned during the create experiment step.
   *
   * @return ExperimentModel
   *   This method will return the previously stored experiment metadata.
   *
   * @throws org.apache.airavata.model.error.InvalidRequestException
   *    For any incorrect forming of the request itself.
   *
   * @throws org.apache.airavata.model.error.ExperimentNotFoundException
   *    If the specified experiment is not previously created, then an Experiment Not Found Exception is thrown.
   *
   * @throws org.apache.airavata.model.error.AiravataClientException
   *    The following list of exceptions are thrown which Airavata Client can take corrective actions to resolve:
   *
   *      UNKNOWN_GATEWAY_ID - If a Gateway is not registered with Airavata as a one time administrative
   *         step, then Airavata Registry will not have a provenance area setup. The client has to follow
   *         gateway registration steps and retry this request.
   *
   *      AUTHENTICATION_FAILURE - How Authentication will be implemented is yet to be determined.
   *         For now this is a place holder.
   *
   *      INVALID_AUTHORIZATION - This will throw an authorization exception. When a more robust security hand-shake
   *         is implemented, the authorization will be more substantial.
   *
   * @throws org.apache.airavata.model.error.AiravataSystemException
   *    This exception will be thrown for any Airavata Server side issues and if the problem cannot be corrected by the client
   *       rather an Airavata Administrator will be notified to take corrective action.
   *
 **/
  experiment_model.ExperimentModel getExperimentByAdmin(1: required security_model.AuthzToken authzToken,
                                                 2: required string airavataExperimentId)
    throws (1: airavata_errors.InvalidRequestException ire,
            2: airavata_errors.ExperimentNotFoundException enf,
            3: airavata_errors.AiravataClientException ace,
            4: airavata_errors.AiravataSystemException ase,
            5: airavata_errors.AuthorizationException ae)
  /**
   *
   * Get Complete Experiment Details
   * Fetch the completed nested tree structue of previously created experiment metadata which includes processes ->
   * tasks -> jobs information.
   *
   * @param airavataExperimentId
   *    The identifier for the requested experiment. This is returned during the create experiment step.
   *
   * @return ExperimentModel
   *   This method will return the previously stored experiment metadata including application input parameters, computational resource scheduling
   *   information, special input output handling and additional quality of service parameters.
   *
   * @throws org.apache.airavata.model.error.InvalidRequestException
   *    For any incorrect forming of the request itself.
   *
   * @throws org.apache.airavata.model.error.ExperimentNotFoundException
   *    If the specified experiment is not previously created, then an Experiment Not Found Exception is thrown.
   *
   * @throws org.apache.airavata.model.error.AiravataClientException
   *    The following list of exceptions are thrown which Airavata Client can take corrective actions to resolve:
   *
   *      UNKNOWN_GATEWAY_ID - If a Gateway is not registered with Airavata as a one time administrative
   *         step, then Airavata Registry will not have a provenance area setup. The client has to follow
   *         gateway registration steps and retry this request.
   *
   *      AUTHENTICATION_FAILURE - How Authentication will be implemented is yet to be determined.
   *         For now this is a place holder.
   *
   *      INVALID_AUTHORIZATION - This will throw an authorization exception. When a more robust security hand-shake
   *         is implemented, the authorization will be more substantial.
   *
   * @throws org.apache.airavata.model.error.AiravataSystemException
   *    This exception will be thrown for any Airavata Server side issues and if the problem cannot be corrected by the client
   *       rather an Airavata Administrator will be notified to take corrective action.
   *
  */
  experiment_model.ExperimentModel getDetailedExperimentTree(1: required security_model.AuthzToken authzToken,
                                                   2: required string airavataExperimentId)
      throws (1: airavata_errors.InvalidRequestException ire,
              2: airavata_errors.ExperimentNotFoundException enf,
              3: airavata_errors.AiravataClientException ace,
              4: airavata_errors.AiravataSystemException ase,
              5: airavata_errors.AuthorizationException ae)


  /**
   *
   * Update a Previously Created Experiment
   * Configure the CREATED experiment with required inputs, scheduling and other quality of service parameters. This method only updates the experiment object within the registry.
   * The experiment has to be launched to make it actionable by the server.
   *
   * @param airavataExperimentId
   *    The identifier for the requested experiment. This is returned during the create experiment step.
   *
   * @param ExperimentModel
   *    The configuration information of the experiment with application input parameters, computational resource scheduling
   *      information, special input output handling and additional quality of service parameters.
   *
   * @return
   *   This method call does not have a return value.
   *
   * @throws org.apache.airavata.model.error.InvalidRequestException
   *    For any incorrect forming of the request itself.
   * 
   * @throws org.apache.airavata.model.error.ExperimentNotFoundException
   *    If the specified experiment is not previously created, then an Experiment Not Found Exception is thrown.
   * 
   * @throws org.apache.airavata.model.error.AiravataClientException
   *    The following list of exceptions are thrown which Airavata Client can take corrective actions to resolve:
   *      
   *      UNKNOWN_GATEWAY_ID - If a Gateway is not registered with Airavata as a one time administrative
   *         step, then Airavata Registry will not have a provenance area setup. The client has to follow
   *         gateway registration steps and retry this request.
   *
   *      AUTHENTICATION_FAILURE - How Authentication will be implemented is yet to be determined.
   *         For now this is a place holder.
   *
   *      INVALID_AUTHORIZATION - This will throw an authorization exception. When a more robust security hand-shake
   *         is implemented, the authorization will be more substantial.
   *
   * @throws org.apache.airavata.model.error.AiravataSystemException
   *    This exception will be thrown for any Airavata Server side issues and if the problem cannot be corrected by the client
   *       rather an Airavata Administrator will be notified to take corrective action.
   *
  */
  void updateExperiment(1: required security_model.AuthzToken authzToken,
                        2: required string airavataExperimentId,
                        3: required experiment_model.ExperimentModel experiment)
    throws (1: airavata_errors.InvalidRequestException ire,
            2: airavata_errors.ExperimentNotFoundException enf,
            3: airavata_errors.AiravataClientException ace,
            4: airavata_errors.AiravataSystemException ase,
            5: airavata_errors.AuthorizationException ae)

  void updateExperimentConfiguration(1: required security_model.AuthzToken authzToken,
                                     2: required string airavataExperimentId,
                                     3: required experiment_model.UserConfigurationDataModel userConfiguration)
    throws (1: airavata_errors.AuthorizationException ae)

  void updateResourceScheduleing(1: required security_model.AuthzToken authzToken,
                                 2: required string airavataExperimentId,
                                 3: required scheduling_model.ComputationalResourceSchedulingModel resourceScheduling)
    throws (1: airavata_errors.AuthorizationException ae)

    /**
     *
     * Validate experiment configuration.
     * A true in general indicates, the experiment is ready to be launched.
     *
     * @param airavataExperimentId
     *    Unique identifier of the experiment (Experimnent ID) of the experiment which need to be validated.
     *
     * @return boolean
     *      Identifier for the success or failure of the validation operation.
     *
    **/
  bool validateExperiment(1: required security_model.AuthzToken authzToken,
                          2: required string airavataExperimentId)
      throws (1: airavata_errors.InvalidRequestException ire,
              2: airavata_errors.ExperimentNotFoundException enf,
              3: airavata_errors.AiravataClientException ace,
              4: airavata_errors.AiravataSystemException ase,
              5: airavata_errors.AuthorizationException ae)

  /**
   *
   * Launch a Previously Created & Configured Experiment.
   * Airavata Server will then start processing the request and appropriate notifications and intermediate and output data will be subsequently available for this experiment.
   *
   * @gatewayId
   *    ID of the gateway which will launch the experiment.
   *
   * @param airavataExperimentId
   *    The identifier for the requested experiment. This is returned during the create experiment step.
   *
   * @return
   *   This method call does not have a return value.
   *
   * @throws org.apache.airavata.model.error.InvalidRequestException
   *    For any incorrect forming of the request itself.
   * 
   * @throws org.apache.airavata.model.error.ExperimentNotFoundException
   *    If the specified experiment is not previously created, then an Experiment Not Found Exception is thrown.
   * 
   * @throws org.apache.airavata.model.error.AiravataClientException
   *    The following list of exceptions are thrown which Airavata Client can take corrective actions to resolve:
   *      
   *      UNKNOWN_GATEWAY_ID - If a Gateway is not registered with Airavata as a one time administrative
   *         step, then Airavata Registry will not have a provenance area setup. The client has to follow
   *         gateway registration steps and retry this request.
   *
   *      AUTHENTICATION_FAILURE - How Authentication will be implemented is yet to be determined.
   *         For now this is a place holder.
   *
   *      INVALID_AUTHORIZATION - This will throw an authorization exception. When a more robust security hand-shake
   *         is implemented, the authorization will be more substantial.
   *
   * @throws org.apache.airavata.model.error.AiravataSystemException
   *    This exception will be thrown for any Airavata Server side issues and if the problem cannot be corrected by the client
   *       rather an Airavata Administrator will be notified to take corrective action.
   *
  */
  void launchExperiment(1: required security_model.AuthzToken authzToken,
                        2: required string airavataExperimentId,
                        3: required string gatewayId)
    throws (1: airavata_errors.InvalidRequestException ire,
            2: airavata_errors.ExperimentNotFoundException enf,
            3: airavata_errors.AiravataClientException ace,
            4: airavata_errors.AiravataSystemException ase,
            5: airavata_errors.AuthorizationException ae)

  /**
  *
  * Get Experiment Status
  *
  * Obtain the status of an experiment by providing the Experiment Id
  *
  * @param authzToken
  *
  * @param airavataExperimentId
  *     Experiment ID of the experimnet you require the status.
  *
  * @return ExperimentStatus
  *     ExperimentStatus model with the current status will be returned.
  *
  **/
   status_models.ExperimentStatus getExperimentStatus(1: required security_model.AuthzToken authzToken,
                                                      2: required string airavataExperimentId)
      throws (1: airavata_errors.InvalidRequestException ire,
              2: airavata_errors.ExperimentNotFoundException enf,
              3: airavata_errors.AiravataClientException ace,
              4: airavata_errors.AiravataSystemException ase,
              5: airavata_errors.AuthorizationException ae)

  /**
  *
  * Get Experiment Outputs
  * This method to be used when need to obtain final outputs of a certain Experiment
  *
  * @param authzToken
  *
  * @param airavataExperimentId
  *     Experiment ID of the experimnet you need the outputs.
  *
  * @return list
  *     List of experiment outputs will be returned. They will be returned as a list of OutputDataObjectType for the experiment.
  *
  **/
  list<application_io_models.OutputDataObjectType> getExperimentOutputs (1: required security_model.AuthzToken authzToken,
                2: required string airavataExperimentId)
      throws (1: airavata_errors.InvalidRequestException ire,
              2: airavata_errors.ExperimentNotFoundException enf,
              3: airavata_errors.AiravataClientException ace,
              4: airavata_errors.AiravataSystemException ase,
              5: airavata_errors.AuthorizationException ae)

  /**
  *
  * Get Intermediate Experiment Outputs
  * This method to be used when need to obtain intermediate outputs of a certain Experiment
  *
  * @param authzToken
  *
  * @param airavataExperimentId
  *     Experiment ID of the experimnet you need intermediate outputs.
  *
  * @return list
  *     List of intermediate experiment outputs will be returned. They will be returned as a list of OutputDataObjectType for the experiment.
  *
  **/
   list<application_io_models.OutputDataObjectType> getIntermediateOutputs (1: required security_model.AuthzToken authzToken,
                2: required string airavataExperimentId)
        throws (1: airavata_errors.InvalidRequestException ire,
                2: airavata_errors.ExperimentNotFoundException enf,
                3: airavata_errors.AiravataClientException ace,
                4: airavata_errors.AiravataSystemException ase,
                5: airavata_errors.AuthorizationException ae)

  /**
  *
  * Get Job Statuses for an Experiment
  * This method to be used when need to get the job status of an Experiment. An experiment may have one or many jobs; there for one or many job statuses may turnup
  *
  * @param authzToken
  *
  * @param experiementId
  *     Experiment ID of the experimnet you need the job statuses.
  *
  * @return JobStatus
  *     Job status (string) for all all the existing jobs for the experiment will be returned in the form of a map
  *
  **/
  map<string, status_models.JobStatus> getJobStatuses(1: required security_model.AuthzToken authzToken,
                      2: required string airavataExperimentId)
              throws (1: airavata_errors.InvalidRequestException ire,
                      2: airavata_errors.ExperimentNotFoundException enf,
                      3: airavata_errors.AiravataClientException ace,
                      4: airavata_errors.AiravataSystemException ase,
                      5: airavata_errors.AuthorizationException ae)

  /**
  *
  * Get Job Details for all the jobs within an Experiment.
  * This method to be used when need to get the job details for one or many jobs of an Experiment.
  *
  * @param authzToken
  *
  * @param experiementId
  *     Experiment ID of the experimnet you need job details.
  *
  * @return list of JobDetails
  *     Job details.
  *
  **/
  list<job_model.JobModel> getJobDetails(1: required security_model.AuthzToken authzToken,
                                         2: required string airavataExperimentId)
                throws (1: airavata_errors.InvalidRequestException ire,
                        2: airavata_errors.ExperimentNotFoundException enf,
                        3: airavata_errors.AiravataClientException ace,
                        4: airavata_errors.AiravataSystemException ase,
                        5: airavata_errors.AuthorizationException ae)

  /**
   *
   * Clone an Existing Experiment
   * Existing specified experiment is cloned and a new name is provided. A copy of the experiment configuration is made and is persisted with new metadata.
   *   The client has to subsequently update this configuration if needed and launch the cloned experiment. 
   *
   * @param newExperimentName
   *    experiment name that should be used in the cloned experiment
   *
   * @param updatedExperiment
   *    Once an experiment is cloned, to disambiguate, the users are suggested to provide new metadata. This will again require
   *      the basic experiment metadata like the name and description, intended user, the gateway identifier and if the experiment
   *      should be shared public by default.
   * @param newExperimentProjectId
   *    The project in which to create the cloned experiment. This is optional and if null the experiment will be created
   *      in the same project as the existing experiment.
   *
   * @return
   *   The server-side generated.airavata.registry.core.experiment.globally unique identifier (Experiment ID) for the newly cloned experiment.
   *
   * @throws org.apache.airavata.model.error.InvalidRequestException
   *    For any incorrect forming of the request itself.
   * 
   * @throws org.apache.airavata.model.error.ExperimentNotFoundException
   *    If the specified experiment is not previously created, then an Experiment Not Found Exception is thrown.
   * 
   * @throws org.apache.airavata.model.error.AiravataClientException
   *    The following list of exceptions are thrown which Airavata Client can take corrective actions to resolve:
   *      
   *      UNKNOWN_GATEWAY_ID - If a Gateway is not registered with Airavata as a one time administrative
   *         step, then Airavata Registry will not have a provenance area setup. The client has to follow
   *         gateway registration steps and retry this request.
   *
   *      AUTHENTICATION_FAILURE - How Authentication will be implemented is yet to be determined.
   *         For now this is a place holder.
   *
   *      INVALID_AUTHORIZATION - This will throw an authorization exception. When a more robust security hand-shake
   *         is implemented, the authorization will be more substantial.
   *
   * @throws org.apache.airavata.model.error.AiravataSystemException
   *    This exception will be thrown for any Airavata Server side issues and if the problem cannot be corrected by the client
   *       rather an Airavata Administrator will be notified to take corrective action.
   *
  */
  string cloneExperiment(1: required security_model.AuthzToken authzToken,
                         2: string existingExperimentID,
                         3: string newExperimentName,
                         4: string newExperimentProjectId)
    throws (1: airavata_errors.InvalidRequestException ire,
            2: airavata_errors.ExperimentNotFoundException enf,
            3: airavata_errors.AiravataClientException ace,
            4: airavata_errors.AiravataSystemException ase,
            5: airavata_errors.AuthorizationException ae,
            6: airavata_errors.ProjectNotFoundException pnfe)

  /**
   *
   * Clone an Existing Experiment by an admin user
   * Existing specified experiment is cloned and a new name is provided. A copy of the experiment configuration is made and is persisted with new metadata.
   *   The client has to subsequently update this configuration if needed and launch the cloned experiment.
   *
   * @param newExperimentName
   *    experiment name that should be used in the cloned experiment
   *
   * @param updatedExperiment
   *    Once an experiment is cloned, to disambiguate, the users are suggested to provide new metadata. This will again require
   *      the basic experiment metadata like the name and description, intended user, the gateway identifier and if the experiment
   *      should be shared public by default.
   * @param newExperimentProjectId
   *    The project in which to create the cloned experiment. This is optional and if null the experiment will be created
   *      in the same project as the existing experiment.
   *
   * @return
   *   The server-side generated.airavata.registry.core.experiment.globally unique identifier (Experiment ID) for the newly cloned experiment.
   *
   * @throws org.apache.airavata.model.error.InvalidRequestException
   *    For any incorrect forming of the request itself.
   *
   * @throws org.apache.airavata.model.error.ExperimentNotFoundException
   *    If the specified experiment is not previously created, then an Experiment Not Found Exception is thrown.
   *
   * @throws org.apache.airavata.model.error.AiravataClientException
   *    The following list of exceptions are thrown which Airavata Client can take corrective actions to resolve:
   *
   *      UNKNOWN_GATEWAY_ID - If a Gateway is not registered with Airavata as a one time administrative
   *         step, then Airavata Registry will not have a provenance area setup. The client has to follow
   *         gateway registration steps and retry this request.
   *
   *      AUTHENTICATION_FAILURE - How Authentication will be implemented is yet to be determined.
   *         For now this is a place holder.
   *
   *      INVALID_AUTHORIZATION - This will throw an authorization exception. When a more robust security hand-shake
   *         is implemented, the authorization will be more substantial.
   *
   * @throws org.apache.airavata.model.error.AiravataSystemException
   *    This exception will be thrown for any Airavata Server side issues and if the problem cannot be corrected by the client
   *       rather an Airavata Administrator will be notified to take corrective action.
   *
  */
  string cloneExperimentByAdmin(1: required security_model.AuthzToken authzToken,
                                2: string existingExperimentID,
                                3: string newExperimentName,
                                4: string newExperimentProjectId)
    throws (1: airavata_errors.InvalidRequestException ire,
            2: airavata_errors.ExperimentNotFoundException enf,
            3: airavata_errors.AiravataClientException ace,
            4: airavata_errors.AiravataSystemException ase,
            5: airavata_errors.AuthorizationException ae,
            6: airavata_errors.ProjectNotFoundException pnfe)
  /**
   *
   * Terminate a running Experiment.
   *
   * @gatewayId
   *    ID of the gateway which will terminate the running Experiment.
   *
   * @param airavataExperimentId
   *    The identifier of the experiment required termination. This ID is returned during the create experiment step.
   *
   * @return status
   *   This method call does not have a return value.
   *
   * @throws org.apache.airavata.model.error.InvalidRequestException
   *    For any incorrect forming of the request itself.
   * 
   * @throws org.apache.airavata.model.error.ExperimentNotFoundException
   *    If the specified experiment is not previously created, then an Experiment Not Found Exception is thrown.
   * 
   * @throws org.apache.airavata.model.error.AiravataClientException
   *    The following list of exceptions are thrown which Airavata Client can take corrective actions to resolve:
   *      
   *      UNKNOWN_GATEWAY_ID - If a Gateway is not registered with Airavata as a one time administrative
   *         step, then Airavata Registry will not have a provenance area setup. The client has to follow
   *         gateway registration steps and retry this request.
   *
   *      AUTHENTICATION_FAILURE - How Authentication will be implemented is yet to be determined.
   *         For now this is a place holder.
   *
   *      INVALID_AUTHORIZATION - This will throw an authorization exception. When a more robust security hand-shake
   *         is implemented, the authorization will be more substantial.
   *
   * @throws org.apache.airavata.model.error.AiravataSystemException
   *    This exception will be thrown for any Airavata Server side issues and if the problem cannot be corrected by the client
   *       rather an Airavata Administrator will be notified to take corrective action.
   *
  */
  void terminateExperiment(1: required security_model.AuthzToken authzToken,
                           2: string airavataExperimentId,
                           3: string gatewayId)
    throws (1: airavata_errors.InvalidRequestException ire,
            2: airavata_errors.ExperimentNotFoundException enf,
            3: airavata_errors.AiravataClientException ace,
            4: airavata_errors.AiravataSystemException ase,
            5: airavata_errors.AuthorizationException ae)

/*
 *
 * API definitions for App Catalog related operations
 *
*/

/*
 *
 * Application Module
 *  A specific computational application. Many applications, particularly scientific applications
 *  are really a suite of applications or encompass of an ecosystem. For instance, Amber is referred to dozens of binaries.
 *  WRF is referred for an ecosystem of applications. In this context, we refer to module as a single binary.
 *
 * Note: A module has to be defined before a deployment can be registered.
 *
*/

  /**
   *
   * Register a Application Module.
   *
   * @gatewayId
   *    ID of the gateway which is registering the new Application Module.
   *
   * @param applicationModule
   *    Application Module Object created from the datamodel.
   *
   * @return appModuleId
   *   Returns the server-side generated airavata appModule globally unique identifier.
   *
  */
  string registerApplicationModule(1: required security_model.AuthzToken authzToken,
                        2: required string gatewayId,
                        3: required application_deployment_model.ApplicationModule applicationModule)
    	throws (1: airavata_errors.InvalidRequestException ire,
              2: airavata_errors.AiravataClientException ace,
              3: airavata_errors.AiravataSystemException ase,
              4: airavata_errors.AuthorizationException ae)

  /**
   *
   * Fetch a Application Module.
   *
   * @param appModuleId
   *   The unique identifier of the application module required
   *
   * @return applicationModule
   *   Returns an Application Module Object.
   *
  */
  application_deployment_model.ApplicationModule getApplicationModule(1: required security_model.AuthzToken authzToken,
                2: required string appModuleId)
      	throws (1: airavata_errors.InvalidRequestException ire,
                2: airavata_errors.AiravataClientException ace,
                3: airavata_errors.AiravataSystemException ase,
                4: airavata_errors.AuthorizationException ae)

  /**
   *
   * Update a Application Module.
   *
   * @param appModuleId
   *   The identifier for the requested application module to be updated.
   *
   * @param applicationModule
   *    Application Module Object created from the datamodel.
   *
   * @return status
   *   Returns a success/failure of the update.
   *
  */
  bool updateApplicationModule(1: required security_model.AuthzToken authzToken,
            2: required string appModuleId,
            3: required application_deployment_model.ApplicationModule applicationModule)
      	throws (1: airavata_errors.InvalidRequestException ire,
                2: airavata_errors.AiravataClientException ace,
                3: airavata_errors.AiravataSystemException ase,
                4: airavata_errors.AuthorizationException ae)

  /**
   *
   * Fetch all Application Module Descriptions.
   *
   * @param gatewayId
   *    ID of the gateway which need to list all available application deployment documentation.
   *
   * @return list
   *    Returns the list of all Application Module Objects.
   *
  */
  list<application_deployment_model.ApplicationModule> getAllAppModules (1: required security_model.AuthzToken authzToken,
                2: required string gatewayId)
        throws (1: airavata_errors.InvalidRequestException ire,
                2: airavata_errors.AiravataClientException ace,
                3: airavata_errors.AiravataSystemException ase,
                4: airavata_errors.AuthorizationException ae)

  /**
   *
   * Delete an Application Module.
   *
   * @param appModuleId
   *   The identifier of the Application Module to be deleted.
   *
   * @return status
   *   Returns a success/failure of the deletion.
   *
  */
  bool deleteApplicationModule(1: required security_model.AuthzToken authzToken,
                               2: required string appModuleId)
         	throws (1: airavata_errors.InvalidRequestException ire,
                   2: airavata_errors.AiravataClientException ace,
                   3: airavata_errors.AiravataSystemException ase,
                   4: airavata_errors.AuthorizationException ae)

/*
 *
 * Application Deployment
 *  Registers a deployment of an Application Module on a Compute Resource.
 *
*/

  /**
   *
   * Register an Application Deployment.
   *
   * @param gatewayId
   *    ID of the gateway which is registering the new Application Deployment.
   *
   * @param applicationDeployment
   *    Application Module Object created from the datamodel.
   *
   * @return appDeploymentId
   *   Returns a server-side generated airavata appDeployment globally unique identifier.
   *
  */
  string registerApplicationDeployment(1: required security_model.AuthzToken authzToken,
                2: required string gatewayId,
                3: required application_deployment_model.ApplicationDeploymentDescription applicationDeployment)
    	throws (1: airavata_errors.InvalidRequestException ire,
              2: airavata_errors.AiravataClientException ace,
              3: airavata_errors.AiravataSystemException ase,
              4: airavata_errors.AuthorizationException ae)

  /**
   *
   * Fetch a Application Deployment.
   *
   * @param appDeploymentId
   *   The identifier for the requested application module
   *
   * @return applicationDeployment
   *   Returns a application Deployment Object.
   *
  */
  application_deployment_model.ApplicationDeploymentDescription getApplicationDeployment(1: required security_model.AuthzToken authzToken,
                2: required string appDeploymentId)
      	throws (1: airavata_errors.InvalidRequestException ire,
                2: airavata_errors.AiravataClientException ace,
                3: airavata_errors.AiravataSystemException ase,
                4: airavata_errors.AuthorizationException ae)

  /**
   *
   * Update an Application Deployment.
   *
   * @param appDeploymentId
   *   The identifier of the requested application deployment to be updated.
   *
   * @param appDeployment
   *    Application Deployment Object created from the datamodel.
   *
   * @return status
   *   Returns a success/failure of the update.
   *
  */
  bool updateApplicationDeployment(1: required security_model.AuthzToken authzToken,
            2: required string appDeploymentId,
            3: required application_deployment_model.ApplicationDeploymentDescription applicationDeployment)
      	throws (1: airavata_errors.InvalidRequestException ire,
                2: airavata_errors.AiravataClientException ace,
                3: airavata_errors.AiravataSystemException ase,
                4: airavata_errors.AuthorizationException ae)

  /**
   *
   * Delete an Application Deployment.
   *
   * @param appDeploymentId
   *   The unique identifier of application deployment to be deleted.
   *
   * @return status
   *   Returns a success/failure of the deletion.
   *
  */
  bool deleteApplicationDeployment(1: required security_model.AuthzToken authzToken,
                    2: required string appDeploymentId)
         	throws (1: airavata_errors.InvalidRequestException ire,
                   2: airavata_errors.AiravataClientException ace,
                   3: airavata_errors.AiravataSystemException ase,
                   4: airavata_errors.AuthorizationException ae)

  /**
   *
   * Fetch all Application Deployment Descriptions.
   *
   * @param gatewayId
   *    ID of the gateway which need to list all available application deployment documentation.
   *
   * @return list<applicationDeployment.
   *    Returns the list of all application Deployment Objects.
   *
  */
  list<application_deployment_model.ApplicationDeploymentDescription> getAllApplicationDeployments(1: required security_model.AuthzToken authzToken,
                2: required string gatewayId)
      	throws (1: airavata_errors.InvalidRequestException ire,
                2: airavata_errors.AiravataClientException ace,
                3: airavata_errors.AiravataSystemException ase,
                4: airavata_errors.AuthorizationException ae)

  /**
   * Fetch a list of Deployed Compute Hosts.
   *
   * @param appModuleId
   *   The identifier for the requested application module
   *
   * @return list<string>
   *   Returns a list of Deployed Resources.
   *
  */
  list<string> getAppModuleDeployedResources(1: required security_model.AuthzToken authzToken, 2: required string appModuleId)
      	throws (1: airavata_errors.InvalidRequestException ire,
                2: airavata_errors.AiravataClientException ace,
                3: airavata_errors.AiravataSystemException ase,
                4: airavata_errors.AuthorizationException ae)

/*
 *
 * Application Interface
 *
*/

  /**
   *
   * Register a Application Interface.
   *
   * @param applicationInterface
   *    Application Module Object created from the datamodel.
   *
   * @return appInterfaceId
   *   Returns a server-side generated airavata application interface globally unique identifier.
   *
  */
  string registerApplicationInterface(1: required security_model.AuthzToken authzToken, 2: required string gatewayId,
                3: required application_interface_model.ApplicationInterfaceDescription applicationInterface)
    	throws (1: airavata_errors.InvalidRequestException ire,
              2: airavata_errors.AiravataClientException ace,
              3: airavata_errors.AiravataSystemException ase,
              4: airavata_errors.AuthorizationException ae)

  /**
   *
   * Clone an Application Interface.
   *
   * @gatewayId
   *    The identifier for the gateway profile to be requested
   *
   * @param existingAppInterfaceID
   *    Identifier of the existing Application interface you wich to clone.
   *
   * @param newApplicationName
   *    Name for the new application interface.
   *
   * @return appInterfaceId
   *    Returns a server-side generated globally unique identifier for the newly cloned application interface.
   *
  */
  string cloneApplicationInterface(1: required security_model.AuthzToken authzToken,
                         2: string existingAppInterfaceID,
                         3: string newApplicationName,
                         4: string gatewayId)
    throws (1: airavata_errors.InvalidRequestException ire,
                  2: airavata_errors.AiravataClientException ace,
                  3: airavata_errors.AiravataSystemException ase,
                  4: airavata_errors.AuthorizationException ae)

  /**
   *
   * Fetch an Application Interface.
   *
   * @param appInterfaceId
   *   The identifier for the requested application interface.
   *
   * @return applicationInterface
   *   Returns an application Interface Object.
   *
  */
  application_interface_model.ApplicationInterfaceDescription getApplicationInterface(1: required security_model.AuthzToken authzToken,
                2: required string appInterfaceId)
      	throws (1: airavata_errors.InvalidRequestException ire,
                2: airavata_errors.AiravataClientException ace,
                3: airavata_errors.AiravataSystemException ase,
                4: airavata_errors.AuthorizationException ae)

  /**
   *
   * Update a Application Interface.
   *
   * @param appInterfaceId
   *   The identifier of the requested application deployment to be updated.
   *
   * @param appInterface
   *    Application Interface Object created from the datamodel.
   *
   * @return status
   *   Returns a success/failure of the update.
   *
  */
  bool updateApplicationInterface(1: required security_model.AuthzToken authzToken,
            2: required string appInterfaceId,
            3: required application_interface_model.ApplicationInterfaceDescription applicationInterface)
      	throws (1: airavata_errors.InvalidRequestException ire,
                2: airavata_errors.AiravataClientException ace,
                3: airavata_errors.AiravataSystemException ase,
                4: airavata_errors.AuthorizationException ae)

  /**
   *
   * Delete an Application Interface.
   *
   * @param appInterfaceId
   *   The identifier for the requested application interface to be deleted.
   *
   * @return status
   *   Returns a success/failure of the deletion.
   *
  */
  bool deleteApplicationInterface(1: required security_model.AuthzToken authzToken, 2: required string appInterfaceId)
         	throws (1: airavata_errors.InvalidRequestException ire,
                   2: airavata_errors.AiravataClientException ace,
                   3: airavata_errors.AiravataSystemException ase,
                   4: airavata_errors.AuthorizationException ae)

  /**
   *
   * Fetch name and ID of  Application Interface documents.
   *
   *
   * @return map<applicationId, applicationInterfaceNames>
   *   Returns a list of application interfaces with corresponsing ID's
   *
  */
  map<string, string> getAllApplicationInterfaceNames (1: required security_model.AuthzToken authzToken, 2: required string gatewayId)
      	throws (1: airavata_errors.InvalidRequestException ire,
                2: airavata_errors.AiravataClientException ace,
                3: airavata_errors.AiravataSystemException ase,
                4: airavata_errors.AuthorizationException ae)

  /**
   *
   * Fetch all Application Interface documents.
   *
   *
   * @return map<applicationId, applicationInterfaceNames>
   *   Returns a list of application interfaces documents (Application Interface ID, name, description, Inputs and Outputs objects).
   *
  */
  list<application_interface_model.ApplicationInterfaceDescription> getAllApplicationInterfaces (1: required security_model.AuthzToken authzToken,
                2: required string gatewayId)
      	throws (1: airavata_errors.InvalidRequestException ire,
                2: airavata_errors.AiravataClientException ace,
                3: airavata_errors.AiravataSystemException ase,
                4: airavata_errors.AuthorizationException ae)

  /**
   *
   * Fetch the list of Application Inputs.
   *
   * @param appInterfaceId
   *   The identifier of the application interface which need inputs to be fetched.
   *
   * @return list<application_interface_model.InputDataObjectType>
   *   Returns a list of application inputs.
   *
  */
  list<application_io_models.InputDataObjectType> getApplicationInputs(1: required security_model.AuthzToken authzToken,
                2: required string appInterfaceId)
      	throws (1: airavata_errors.InvalidRequestException ire,
                2: airavata_errors.AiravataClientException ace,
                3: airavata_errors.AiravataSystemException ase,
                4: airavata_errors.AuthorizationException ae)

  /**
   *
   * Fetch list of Application Outputs.
   *
   * @param appInterfaceId
   *   The identifier of the application interface which need outputs to be fetched.
   *
   * @return list<application_interface_model.OutputDataObjectType>
   *   Returns a list of application outputs.
   *
  */
  list<application_io_models.OutputDataObjectType> getApplicationOutputs(1: required security_model.AuthzToken authzToken,
                2: required string appInterfaceId)
      	throws (1: airavata_errors.InvalidRequestException ire,
                2: airavata_errors.AiravataClientException ace,
                3: airavata_errors.AiravataSystemException ase,
                4: airavata_errors.AuthorizationException ae)

  /**
   *
   * Fetch a list of all deployed Compute Hosts for a given application interfaces.
   *
   * @param appInterfaceId
   *   The identifier for the requested application interface.
   *
   * @return map<computeResourceId, computeResourceName>
   *   A map of registered compute resource id's and their corresponding hostnames.
   *   Deployments of each modules listed within the interfaces will be listed.
   *
  */
  map<string, string> getAvailableAppInterfaceComputeResources(1: required security_model.AuthzToken authzToken, 2: required string appInterfaceId)
      	throws (1: airavata_errors.InvalidRequestException ire,
                2: airavata_errors.AiravataClientException ace,
                3: airavata_errors.AiravataSystemException ase,
                4: airavata_errors.AuthorizationException ae)

/*
 *
 * Compute Resource
 *
*/

  /**
   * Register a Compute Resource.
   *
   * @param computeResourceDescription
   *    Compute Resource Object created from the datamodel.
   *
   * @return computeResourceId
   *   Returns a server-side generated airavata compute resource globally unique identifier.
   *
  */
  string registerComputeResource(1: required security_model.AuthzToken authzToken,
                                 2: required compute_resource_model.ComputeResourceDescription computeResourceDescription)
    	throws (1: airavata_errors.InvalidRequestException ire,
              2: airavata_errors.AiravataClientException ace,
              3: airavata_errors.AiravataSystemException ase,
              4: airavata_errors.AuthorizationException ae)

  /**
   * Fetch the given Compute Resource.
   *
   * @param computeResourceId
   *   The identifier for the requested compute resource
   *
   * @return computeResourceDescription
   *    Compute Resource Object created from the datamodel..
   *
  */
  compute_resource_model.ComputeResourceDescription getComputeResource(1: required security_model.AuthzToken authzToken,
                2: required string computeResourceId)
      	throws (1: airavata_errors.InvalidRequestException ire,
                2: airavata_errors.AiravataClientException ace,
                3: airavata_errors.AiravataSystemException ase,
                4: airavata_errors.AuthorizationException ae)

  /**
   *
   * Fetch all registered Compute Resources.
   *
   * @return A map of registered compute resource id's and thier corresponding hostnames.
   *    Compute Resource Object created from the datamodel..
   *
  */
  map<string, string> getAllComputeResourceNames(1: required security_model.AuthzToken authzToken)
      	throws (1: airavata_errors.InvalidRequestException ire,
                2: airavata_errors.AiravataClientException ace,
                3: airavata_errors.AiravataSystemException ase,
                4: airavata_errors.AuthorizationException ae)

  /**
   * Update a Compute Resource.
   *
   * @param computeResourceId
   *   The identifier for the requested compute resource to be updated.
   *
   * @param computeResourceDescription
   *    Compute Resource Object created from the datamodel.
   *
   * @return status
   *   Returns a success/failure of the update.
   *
  */

  bool updateComputeResource(1: required security_model.AuthzToken authzToken,
            2: required string computeResourceId,
            3: required compute_resource_model.ComputeResourceDescription computeResourceDescription)
      	throws (1: airavata_errors.InvalidRequestException ire,
                2: airavata_errors.AiravataClientException ace,
                3: airavata_errors.AiravataSystemException ase,
                4: airavata_errors.AuthorizationException ae)

  /**
   * Delete a Compute Resource.
   *
   * @param computeResourceId
   *   The identifier for the requested compute resource to be deleted.
   *
   * @return status
   *   Returns a success/failure of the deletion.
   *
  */
  bool deleteComputeResource(1: required security_model.AuthzToken authzToken, 2: required string computeResourceId)
         	throws (1: airavata_errors.InvalidRequestException ire,
                   2: airavata_errors.AiravataClientException ace,
                   3: airavata_errors.AiravataSystemException ase,
                   4: airavata_errors.AuthorizationException ae)

/*
 *
 * Storage Resource
 *
*/

  /**
   * Register a Storage Resource.
   *
   * @param storageResourceDescription
   *    Storge Resource Object created from the datamodel.
   *
   * @return storageResourceId
   *   Returns a server-side generated airavata storage resource globally unique identifier.
   *
  */

  string registerStorageResource(1: required security_model.AuthzToken authzToken,
                                 2: required storage_resource_model.StorageResourceDescription storageResourceDescription)
    	throws (1: airavata_errors.InvalidRequestException ire,
              2: airavata_errors.AiravataClientException ace,
              3: airavata_errors.AiravataSystemException ase,
              4: airavata_errors.AuthorizationException ae)

  /**
   * Fetch the given Storage Resource.
   *
   * @param storageResourceId
   *   The identifier for the requested storage resource
   *
   * @return storageResourceDescription
   *    Storage Resource Object created from the datamodel..
   *
  */

  storage_resource_model.StorageResourceDescription getStorageResource(1: required security_model.AuthzToken authzToken,
                2: required string storageResourceId)
      	throws (1: airavata_errors.InvalidRequestException ire,
                2: airavata_errors.AiravataClientException ace,
                3: airavata_errors.AiravataSystemException ase,
                4: airavata_errors.AuthorizationException ae)

  /**
   * Fetch all registered Storage Resources.
   *
   * @return A map of registered compute resource id's and thier corresponding hostnames.
   *    Compute Resource Object created from the datamodel..
   *
  */

  map<string, string> getAllStorageResourceNames(1: required security_model.AuthzToken authzToken)
      	throws (1: airavata_errors.InvalidRequestException ire,
                2: airavata_errors.AiravataClientException ace,
                3: airavata_errors.AiravataSystemException ase,
                4: airavata_errors.AuthorizationException ae)

  /**
   * Update a Storage Resource.
   *
   * @param storageResourceId
   *   The identifier for the requested compute resource to be updated.
   *
   * @param storageResourceDescription
   *    Storage Resource Object created from the datamodel.
   *
   * @return status
   *   Returns a success/failure of the update.
   *
  */

  bool updateStorageResource(1: required security_model.AuthzToken authzToken,
            2: required string storageResourceId,
            3: required storage_resource_model.StorageResourceDescription storageResourceDescription)
      	throws (1: airavata_errors.InvalidRequestException ire,
                2: airavata_errors.AiravataClientException ace,
                3: airavata_errors.AiravataSystemException ase,
                4: airavata_errors.AuthorizationException ae)

  /**
   * Delete a Storage Resource.
   *
   * @param storageResourceId
   *   The identifier of the requested compute resource to be deleted.
   *
   * @return status
   *   Returns a success/failure of the deletion.
   *
  */

  bool deleteStorageResource(1: required security_model.AuthzToken authzToken, 2: required string storageResourceId)
         	throws (1: airavata_errors.InvalidRequestException ire,
                   2: airavata_errors.AiravataClientException ace,
                   3: airavata_errors.AiravataSystemException ase,
                   4: airavata_errors.AuthorizationException ae)

  /**
   * Add a Local Job Submission details to a compute resource
   *  App catalog will return a jobSubmissionInterfaceId which will be added to the jobSubmissionInterfaces.
   *
   * @param computeResourceId
   *   The identifier of the compute resource to which JobSubmission protocol to be added
   *
   * @param priorityOrder
   *   Specify the priority of this job manager. If this is the only jobmanager, the priority can be zero.
   *
   * @param localSubmission
   *   The LOCALSubmission object to be added to the resource.
   *
   * @return status
   *   Returns the unique job submission id.
   *
  */

  string addLocalSubmissionDetails(1: required security_model.AuthzToken authzToken, 2: required string computeResourceId,
            3: required i32 priorityOrder,
            4: required compute_resource_model.LOCALSubmission localSubmission)

  	throws (1: airavata_errors.InvalidRequestException ire,
            2: airavata_errors.AiravataClientException ace,
            3: airavata_errors.AiravataSystemException ase,
            4: airavata_errors.AuthorizationException ae)

  /**
   * Update the given Local Job Submission details
   *
   * @param jobSubmissionInterfaceId
   *   The identifier of the JobSubmission Interface to be updated.
   *
   * @param localSubmission
   *   The LOCALSubmission object to be updated.
   *
   * @return status
   *   Returns a success/failure of the deletion.
   *
  */

  bool updateLocalSubmissionDetails(1: required security_model.AuthzToken authzToken,
            2: required string jobSubmissionInterfaceId,
            3: required compute_resource_model.LOCALSubmission localSubmission)
  	throws (1: airavata_errors.InvalidRequestException ire,
            2: airavata_errors.AiravataClientException ace,
            3: airavata_errors.AiravataSystemException ase,
            4: airavata_errors.AuthorizationException ae)

  /**
  * This method returns localJobSubmission object
  * @param jobSubmissionInterfaceId
  *   The identifier of the JobSubmission Interface to be retrieved.
  *  @return LOCALSubmission instance
  **/

  compute_resource_model.LOCALSubmission getLocalJobSubmission(1: required security_model.AuthzToken authzToken,
                    2: required string jobSubmissionId)
            throws (1: airavata_errors.InvalidRequestException ire,
                    2: airavata_errors.AiravataClientException ace,
                    3: airavata_errors.AiravataSystemException ase,
                    4: airavata_errors.AuthorizationException ae)



  /**
   * Add a SSH Job Submission details to a compute resource
   *  App catalog will return a jobSubmissionInterfaceId which will be added to the jobSubmissionInterfaces.
   *
   * @param computeResourceId
   *   The identifier of the compute resource to which JobSubmission protocol to be added
   *
   * @param priorityOrder
   *   Specify the priority of this job manager. If this is the only jobmanager, the priority can be zero.
   *
   * @param sshJobSubmission
   *   The SSHJobSubmission object to be added to the resource.
   *
   * @return status
   *   Returns the unique job submission id.
   *
  */


  string addSSHJobSubmissionDetails(1: required security_model.AuthzToken authzToken,
            2: required string computeResourceId,
            3: required i32 priorityOrder,
            4: required compute_resource_model.SSHJobSubmission sshJobSubmission)
  	throws (1: airavata_errors.InvalidRequestException ire,
            2: airavata_errors.AiravataClientException ace,
            3: airavata_errors.AiravataSystemException ase,
            4: airavata_errors.AuthorizationException ae)

  /**
   * Add a SSH_FORK Job Submission details to a compute resource
   *  App catalog will return a jobSubmissionInterfaceId which will be added to the jobSubmissionInterfaces.
   *
   * @param computeResourceId
   *   The identifier of the compute resource to which JobSubmission protocol to be added
   *
   * @param priorityOrder
   *   Specify the priority of this job manager. If this is the only jobmanager, the priority can be zero.
   *
   * @param sshJobSubmission
   *   The SSHJobSubmission object to be added to the resource.
   *
   * @return status
   *   Returns the unique job submission id.
   *
  */


  string addSSHForkJobSubmissionDetails(1: required security_model.AuthzToken authzToken,
            2: required string computeResourceId,
            3: required i32 priorityOrder,
            4: required compute_resource_model.SSHJobSubmission sshJobSubmission)
  	throws (1: airavata_errors.InvalidRequestException ire,
            2: airavata_errors.AiravataClientException ace,
            3: airavata_errors.AiravataSystemException ase,
            4: airavata_errors.AuthorizationException ae)

    /**
    * This method returns SSHJobSubmission object
    * @param jobSubmissionInterfaceId
    *   The identifier of the JobSubmission Interface to be retrieved.
    *  @return SSHJobSubmission instance
    **/

    compute_resource_model.SSHJobSubmission getSSHJobSubmission(1: required security_model.AuthzToken authzToken,
                      2: required string jobSubmissionId)
              throws (1: airavata_errors.InvalidRequestException ire,
                      2: airavata_errors.AiravataClientException ace,
                      3: airavata_errors.AiravataSystemException ase,
                      4: airavata_errors.AuthorizationException ae)



  /**
   *
   * Add a UNICORE Job Submission details to a compute resource
   *  App catalog will return a jobSubmissionInterfaceId which will be added to the jobSubmissionInterfaces.
   *
   * @param computeResourceId
   *   The identifier of the compute resource to which JobSubmission protocol to be added
   *
   * @param priorityOrder
   *   Specify the priority of this job manager. If this is the only jobmanager, the priority can be zero.
   *
   * @param unicoreJobSubmission
   *   The UnicoreJobSubmission object to be added to the resource.
   *
   * @return status
   *  Returns the unique job submission id.
   *
  */
  string addUNICOREJobSubmissionDetails(1: required security_model.AuthzToken authzToken,
            2: required string computeResourceId,
            3: required i32 priorityOrder,
            4: required compute_resource_model.UnicoreJobSubmission unicoreJobSubmission)
  	throws (1: airavata_errors.InvalidRequestException ire,
            2: airavata_errors.AiravataClientException ace,
            3: airavata_errors.AiravataSystemException ase,
            4: airavata_errors.AuthorizationException ae)


  /**
    *
    * This method returns UnicoreJobSubmission object
    *
    * @param jobSubmissionInterfaceId
    *   The identifier of the JobSubmission Interface to be retrieved.
    *  @return UnicoreJobSubmission instance
    *
  **/
  compute_resource_model.UnicoreJobSubmission getUnicoreJobSubmission(1: required security_model.AuthzToken authzToken,
                        2: required string jobSubmissionId)
                throws (1: airavata_errors.InvalidRequestException ire,
                        2: airavata_errors.AiravataClientException ace,
                        3: airavata_errors.AiravataSystemException ase,
                        4: airavata_errors.AuthorizationException ae)


 /**
   *
   * Add a Cloud Job Submission details to a compute resource
   *  App catalog will return a jobSubmissionInterfaceId which will be added to the jobSubmissionInterfaces.
   *
   * @param computeResourceId
   *   The identifier of the compute resource to which JobSubmission protocol to be added
   *
   * @param priorityOrder
   *   Specify the priority of this job manager. If this is the only jobmanager, the priority can be zero.
   *
   * @param sshJobSubmission
   *   The SSHJobSubmission object to be added to the resource.
   *
   * @return status
   *   Returns the unique job submission id.
   *
**/
 string addCloudJobSubmissionDetails(1: required security_model.AuthzToken authzToken, 2: required string computeResourceId,
            3: required i32 priorityOrder,
            4: required compute_resource_model.CloudJobSubmission cloudSubmission)
  	throws (1: airavata_errors.InvalidRequestException ire,
            2: airavata_errors.AiravataClientException ace,
            3: airavata_errors.AiravataSystemException ase,
            4: airavata_errors.AuthorizationException ae)

 /**
    *
    * This method returns cloudJobSubmission object
    * @param jobSubmissionInterfaceI
        *   The identifier of the JobSubmission Interface to be retrieved.
    *  @return CloudJobSubmission instance
 **/
 compute_resource_model.CloudJobSubmission getCloudJobSubmission(1: required security_model.AuthzToken authzToken, 2: required string jobSubmissionId)
                  throws (1: airavata_errors.InvalidRequestException ire,
                          2: airavata_errors.AiravataClientException ace,
                          3: airavata_errors.AiravataSystemException ase,
                          4: airavata_errors.AuthorizationException ae)

  /**
   *
   * Update the given SSH Job Submission details
   *
   * @param jobSubmissionInterfaceId
   *   The identifier of the JobSubmission Interface to be updated.
   *
   * @param sshJobSubmission
   *   The SSHJobSubmission object to be updated.
   *
   * @return status
   *   Returns a success/failure of the update.
   *
  */
  bool updateSSHJobSubmissionDetails(1: required security_model.AuthzToken authzToken,
            2: required string jobSubmissionInterfaceId,
            3: required compute_resource_model.SSHJobSubmission sshJobSubmission)
  	throws (1: airavata_errors.InvalidRequestException ire,
            2: airavata_errors.AiravataClientException ace,
            3: airavata_errors.AiravataSystemException ase,
            4: airavata_errors.AuthorizationException ae)

/**
   *
   * Update the cloud Job Submission details
   *
   * @param jobSubmissionInterfaceId
   *   The identifier of the JobSubmission Interface to be updated.
   *
   * @param cloudJobSubmission
   *   The CloudJobSubmission object to be updated.
   *
   * @return status
   *   Returns a success/failure of the update.
   *
  */
  bool updateCloudJobSubmissionDetails(1: required security_model.AuthzToken authzToken,
            2: required string jobSubmissionInterfaceId,
            3: required compute_resource_model.CloudJobSubmission sshJobSubmission)
  	throws (1: airavata_errors.InvalidRequestException ire,
            2: airavata_errors.AiravataClientException ace,
            3: airavata_errors.AiravataSystemException ase,
            4: airavata_errors.AuthorizationException ae)

   /**
   *
   * Update the UNIOCRE Job Submission details
   *
   * @param jobSubmissionInterfaceId
   *   The identifier of the JobSubmission Interface to be updated.
   *
   * @param UnicoreJobSubmission
   *   The UnicoreJobSubmission object to be updated.
   *
   * @return status
   *   Returns a success/failure of the update.
   *
   **/
  bool updateUnicoreJobSubmissionDetails(1: required security_model.AuthzToken authzToken,
              2: required string jobSubmissionInterfaceId,
              3: required compute_resource_model.UnicoreJobSubmission unicoreJobSubmission)
    	throws (1: airavata_errors.InvalidRequestException ire,
              2: airavata_errors.AiravataClientException ace,
              3: airavata_errors.AiravataSystemException ase,
              4: airavata_errors.AuthorizationException ae)

   /**
   *
   * Add a Local data movement details to a compute resource
   *  App catalog will return a dataMovementInterfaceId which will be added to the dataMovementInterfaces.
   *
   * @param productUri
   *   The identifier of the compute resource to which JobSubmission protocol to be added
   *
   * @param DMType
   *   DMType object to be added to the resource.
   *
   * @param priorityOrder
   *   Specify the priority of this job manager. If this is the only jobmanager, the priority can be zero.
   *
   * @param localDataMovement
   *   The LOCALDataMovement object to be added to the resource.
   *
   * @return status
   *   Returns the unique job submission id.
   *
   **/
  string addLocalDataMovementDetails(1: required security_model.AuthzToken authzToken,
            2: required string productUri,
            3: required data_movement_models.DMType dataMoveType,
            4: required i32 priorityOrder,
            5: required data_movement_models.LOCALDataMovement localDataMovement)
  	throws (1: airavata_errors.InvalidRequestException ire,
            2: airavata_errors.AiravataClientException ace,
            3: airavata_errors.AiravataSystemException ase,
            4: airavata_errors.AuthorizationException ae)

   /**
   *
   * Update the given Local data movement details
   *
   * @param dataMovementInterfaceId
   *   The identifier of the data movement Interface to be updated.
   *
   * @param localDataMovement
   *   The LOCALDataMovement object to be updated.
   *
   * @return status
   *   Returns a success/failure of the update.
   *
   **/
  bool updateLocalDataMovementDetails(1: required security_model.AuthzToken authzToken,
            2: required string dataMovementInterfaceId,
            3: required data_movement_models.LOCALDataMovement localDataMovement)
  	throws (1: airavata_errors.InvalidRequestException ire,
            2: airavata_errors.AiravataClientException ace,
            3: airavata_errors.AiravataSystemException ase,
            4: airavata_errors.AuthorizationException ae)

  /**
  *
  * This method returns local datamovement object.
  *
  * @param dataMovementId
  *   The identifier of the datamovement Interface to be retrieved.
  *
  *  @return LOCALDataMovement instance
  *
  **/
  data_movement_models.LOCALDataMovement getLocalDataMovement(1: required security_model.AuthzToken authzToken,
                    2: required string dataMovementId)
                    throws (1: airavata_errors.InvalidRequestException ire,
                            2: airavata_errors.AiravataClientException ace,
                            3: airavata_errors.AiravataSystemException ase,
                            4: airavata_errors.AuthorizationException ae)

  /**
   *
   * Add a SCP data movement details to a compute resource
   *  App catalog will return a dataMovementInterfaceId which will be added to the dataMovementInterfaces.
   *
   * @param productUri
   *   The identifier of the compute resource to which JobSubmission protocol to be added
   *
   * @param priorityOrder
   *   Specify the priority of this job manager. If this is the only jobmanager, the priority can be zero.
   *
   * @param scpDataMovement
   *   The SCPDataMovement object to be added to the resource.
   *
   * @return status
   *   Returns the unique job submission id.
   *
  */
  string addSCPDataMovementDetails(1: required security_model.AuthzToken authzToken,
            2: required string productUri,
            3: required data_movement_models.DMType dataMoveType,
            4: required i32 priorityOrder,
            5: required data_movement_models.SCPDataMovement scpDataMovement)
  	throws (1: airavata_errors.InvalidRequestException ire,
            2: airavata_errors.AiravataClientException ace,
            3: airavata_errors.AiravataSystemException ase,
            4: airavata_errors.AuthorizationException ae)

  /**
   *
   * Update the given scp data movement details
   *  App catalog will return a dataMovementInterfaceId which will be added to the dataMovementInterfaces.
   *
   * @param dataMovementInterfaceId
   *   The identifier of the data movement Interface to be updated.
   *
   * @param scpDataMovement
   *   The SCPDataMovement object to be updated.
   *
   * @return status
   *   Returns a success/failure of the update.
   *
  */
  bool updateSCPDataMovementDetails(1: required security_model.AuthzToken authzToken,
            2: required string dataMovementInterfaceId,
            3: required data_movement_models.SCPDataMovement scpDataMovement)
  	throws (1: airavata_errors.InvalidRequestException ire,
            2: airavata_errors.AiravataClientException ace,
            3: airavata_errors.AiravataSystemException ase,
            4: airavata_errors.AuthorizationException ae)

    /**
    * This method returns SCP datamovement object
    *
    * @param dataMovementId
    *   The identifier of the datamovement Interface to be retrieved.
    *
    * @return SCPDataMovement instance
    *
    **/
  data_movement_models.SCPDataMovement getSCPDataMovement(1: required security_model.AuthzToken authzToken, 2: required string dataMovementId)
                    throws (1: airavata_errors.InvalidRequestException ire,
                            2: airavata_errors.AiravataClientException ace,
                            3: airavata_errors.AiravataSystemException ase,
                            4: airavata_errors.AuthorizationException ae)

 /**
   *
   * Add a UNICORE data movement details to a compute resource
   *  App catalog will return a dataMovementInterfaceId which will be added to the dataMovementInterfaces.
   *
   * @param productUri
   *   The identifier of the compute resource to which data movement protocol to be added
   *
   * @param priorityOrder
   *   Specify the priority of this job manager. If this is the only jobmanager, the priority can be zero.
   *
   * @param UnicoreDataMovement
   *   The UnicoreDataMovement object to be added to the resource.
   *
   * @return status
   *   Returns the unique data movement id.
   *
  */
 string addUnicoreDataMovementDetails(1: required security_model.AuthzToken authzToken,
              2: required string productUri,
              3: required data_movement_models.DMType dataMoveType,
              4: required i32 priorityOrder,
              5: required data_movement_models.UnicoreDataMovement unicoreDataMovement)
    	throws (1: airavata_errors.InvalidRequestException ire,
              2: airavata_errors.AiravataClientException ace,
              3: airavata_errors.AiravataSystemException ase,
              4: airavata_errors.AuthorizationException ae)

   /**
   *
   * Update a selected UNICORE data movement details
   *  App catalog will return a dataMovementInterfaceId which will be added to the dataMovementInterfaces.
   *
   * @param dataMovementInterfaceId
   *   The identifier of the data movement Interface to be updated.
   *
   * @param UnicoreDataMovement
   *   The UnicoreDataMovement object to be updated.
   *
   * @return status
   *   Returns a success/failure of the update.
   *
   **/

 bool updateUnicoreDataMovementDetails(1: required security_model.AuthzToken authzToken, 2: required string dataMovementInterfaceId,
             3: required data_movement_models.UnicoreDataMovement unicoreDataMovement)
   	throws (1: airavata_errors.InvalidRequestException ire,
             2: airavata_errors.AiravataClientException ace,
             3: airavata_errors.AiravataSystemException ase,
             4: airavata_errors.AuthorizationException ae)

    /**
    *
    * This method returns UNICORE datamovement object
    *
    * @param dataMovementId
    *   The identifier of the datamovement Interface to be retrieved.
    *
    * @return UnicoreDataMovement instance
    *
    **/

 data_movement_models.UnicoreDataMovement getUnicoreDataMovement(1: required security_model.AuthzToken authzToken,
                     2: required string dataMovementId)
                     throws (1: airavata_errors.InvalidRequestException ire,
                             2: airavata_errors.AiravataClientException ace,
                             3: airavata_errors.AiravataSystemException ase,
                             4: airavata_errors.AuthorizationException ae)

   /**
   *
   * Add a GridFTP data movement details to a compute resource
   *  App catalog will return a dataMovementInterfaceId which will be added to the dataMovementInterfaces.
   *
   * @param productUri
   *   The identifier of the compute resource to which dataMovement protocol to be added
   *
   * @param DMType
   *    The DMType object to be added to the resource.
   *
   * @param priorityOrder
   *   Specify the priority of this job manager. If this is the only jobmanager, the priority can be zero.
   *
   * @param gridFTPDataMovement
   *   The GridFTPDataMovement object to be added to the resource.
   *
   * @return status
   *   Returns the unique data movement id.
   *
   **/

  string addGridFTPDataMovementDetails(1: required security_model.AuthzToken authzToken,
            2: required string productUri,
            3: required data_movement_models.DMType dataMoveType,
            4: required i32 priorityOrder,
            5: required data_movement_models.GridFTPDataMovement gridFTPDataMovement)
  	throws (1: airavata_errors.InvalidRequestException ire,
            2: airavata_errors.AiravataClientException ace,
            3: airavata_errors.AiravataSystemException ase,
            4: airavata_errors.AuthorizationException ae)

   /**
   * Update the given GridFTP data movement details to a compute resource
   *  App catalog will return a dataMovementInterfaceId which will be added to the dataMovementInterfaces.
   *
   * @param dataMovementInterfaceId
   *   The identifier of the data movement Interface to be updated.
   *
   * @param gridFTPDataMovement
   *   The GridFTPDataMovement object to be updated.
   *
   * @return boolean
   *   Returns a success/failure of the update.
   *
   **/

  bool updateGridFTPDataMovementDetails(1: required security_model.AuthzToken authzToken, 2: required string dataMovementInterfaceId,
            3: required data_movement_models.GridFTPDataMovement gridFTPDataMovement)
  	throws (1: airavata_errors.InvalidRequestException ire,
            2: airavata_errors.AiravataClientException ace,
            3: airavata_errors.AiravataSystemException ase,
            4: airavata_errors.AuthorizationException ae)

    /**
    * This method returns GridFTP datamovement object
    *
    * @param dataMovementId
    *   The identifier of the datamovement Interface to be retrieved.
    *
    *  @return GridFTPDataMovement instance
    *
    **/

  data_movement_models.GridFTPDataMovement getGridFTPDataMovement(1: required security_model.AuthzToken authzToken, 2: required string dataMovementId)
                    throws (1: airavata_errors.InvalidRequestException ire,
                            2: airavata_errors.AiravataClientException ace,
                            3: airavata_errors.AiravataSystemException ase,
                            4: airavata_errors.AuthorizationException ae)


   /**
   * Change the priority of a given job submisison interface
   *
   * @param jobSubmissionInterfaceId
   *   The identifier of the JobSubmission Interface to be changed
   *
   * @param priorityOrder
   *   The new priority of the job manager interface.
   *
   * @return status
   *   Returns a success/failure of the change.
   *
   **/

  bool changeJobSubmissionPriority(1: required security_model.AuthzToken authzToken, 2: required string jobSubmissionInterfaceId,
            3: required i32 newPriorityOrder)
  	throws (1: airavata_errors.InvalidRequestException ire,
            2: airavata_errors.AiravataClientException ace,
            3: airavata_errors.AiravataSystemException ase,
            4: airavata_errors.AuthorizationException ae)

   /**
   * Change the priority of a given data movement interface
   *
   * @param dataMovementInterfaceId
   *   The identifier of the DataMovement Interface to be changed
   *
   * @param priorityOrder
   *   The new priority of the data movement interface.
   *
   * @return status
   *   Returns a success/failure of the change.
   *
   **/

  bool changeDataMovementPriority(1: required security_model.AuthzToken authzToken, 2: required string dataMovementInterfaceId,
            3: required i32 newPriorityOrder)
  	throws (1: airavata_errors.InvalidRequestException ire,
            2: airavata_errors.AiravataClientException ace,
            3: airavata_errors.AiravataSystemException ase,
            4: airavata_errors.AuthorizationException ae)

  /**
   * Change the priorities of a given set of job submission interfaces
   *
   * @param jobSubmissionPriorityMap
   *   A Map of identifiers of the JobSubmission Interfaces and thier associated priorities to be set.
   *
   * @return status
   *   Returns a success/failure of the changes.
   *
  */

  bool changeJobSubmissionPriorities(1: required security_model.AuthzToken authzToken, 2: required map<string, i32> jobSubmissionPriorityMap)
  	throws (1: airavata_errors.InvalidRequestException ire,
            2: airavata_errors.AiravataClientException ace,
            3: airavata_errors.AiravataSystemException ase,
            4: airavata_errors.AuthorizationException ae)

   /**
   * Change the priorities of a given set of data movement interfaces
   *
   * @param dataMovementPriorityMap
   *   A Map of identifiers of the DataMovement Interfaces and thier associated priorities to be set.
   *
   * @return status
   *   Returns a success/failure of the changes.
   *
   **/

  bool changeDataMovementPriorities(1: required security_model.AuthzToken authzToken, 2: required map<string, i32> dataMovementPriorityMap)
  	throws (1: airavata_errors.InvalidRequestException ire,
            2: airavata_errors.AiravataClientException ace,
            3: airavata_errors.AiravataSystemException ase,
            4: airavata_errors.AuthorizationException ae)

   /**
   * Delete a given job submisison interface
   *
   * @param jobSubmissionInterfaceId
   *   The identifier of the JobSubmission Interface to be changed
   *
   * @return status
   *   Returns a success/failure of the deletion.
   *
   **/

  bool deleteJobSubmissionInterface(1: required security_model.AuthzToken authzToken, 2: required string computeResourceId,
            3: required string jobSubmissionInterfaceId)
  	throws (1: airavata_errors.InvalidRequestException ire,
            2: airavata_errors.AiravataClientException ace,
            3: airavata_errors.AiravataSystemException ase,
            4: airavata_errors.AuthorizationException ae)

   /**
   * Delete a given data movement interface
   *
   * @param dataMovementInterfaceId
   *   The identifier of the DataMovement Interface to be changed
   *
   * @return status
   *   Returns a success/failure of the deletion.
   *
   **/

  bool deleteDataMovementInterface(1: required security_model.AuthzToken authzToken, 2: required string productUri,
            3: required string dataMovementInterfaceId,
            4: required data_movement_models.DMType dataMoveType,)
  	throws (1: airavata_errors.InvalidRequestException ire,
            2: airavata_errors.AiravataClientException ace,
            3: airavata_errors.AiravataSystemException ase,
            4: airavata_errors.AuthorizationException ae)

 string registerResourceJobManager(1: required security_model.AuthzToken authzToken, 2: required compute_resource_model.ResourceJobManager resourceJobManager)
    throws (1: airavata_errors.InvalidRequestException ire,
            2: airavata_errors.AiravataClientException ace,
            3: airavata_errors.AiravataSystemException ase,
            4: airavata_errors.AuthorizationException ae)

 bool updateResourceJobManager(1: required security_model.AuthzToken authzToken, 2: required string resourceJobManagerId,
            3: required compute_resource_model.ResourceJobManager updatedResourceJobManager)
     throws (1: airavata_errors.InvalidRequestException ire,
             2: airavata_errors.AiravataClientException ace,
             3: airavata_errors.AiravataSystemException ase,
             4: airavata_errors.AuthorizationException ae)

 compute_resource_model.ResourceJobManager getResourceJobManager(1: required security_model.AuthzToken authzToken, 2: required string resourceJobManagerId)
      throws (1: airavata_errors.InvalidRequestException ire,
              2: airavata_errors.AiravataClientException ace,
              3: airavata_errors.AiravataSystemException ase,
              4: airavata_errors.AuthorizationException ae)

 bool deleteResourceJobManager(1: required security_model.AuthzToken authzToken, 2: required string resourceJobManagerId)
       throws (1: airavata_errors.InvalidRequestException ire,
               2: airavata_errors.AiravataClientException ace,
               3: airavata_errors.AiravataSystemException ase,
               4: airavata_errors.AuthorizationException ae)

  /**
   * Delete a Compute Resource Queue
   *
   * @param computeResourceId
   *   The identifier of the compute resource which has the queue to be deleted
   *
   * @param queueName
   *   Name of the queue need to be deleted. Name is the uniqueue identifier for the queue within a compute resource
   *
   * @return status
   *   Returns a success/failure of the deletion.
   *
   **/

  bool deleteBatchQueue(1: required security_model.AuthzToken authzToken, 2: required string computeResourceId, 3: required string queueName)
        throws (1: airavata_errors.InvalidRequestException ire,
                2: airavata_errors.AiravataClientException ace,
                3: airavata_errors.AiravataSystemException ase,
                4: airavata_errors.AuthorizationException ae)
/*
 * Gateway Resource Profile
 *
*/

  /**
   * Register a Gateway Resource Profile.
   *
   * @param gatewayResourceProfile
   *    Gateway Resource Profile Object.
   *    The GatewayID should be obtained from Airavata gateway registration and passed to register a corresponding
   *      resource profile.
   *
   * @return status
   *   Returns a success/failure of the update.
   *
  */
  string registerGatewayResourceProfile(1: required security_model.AuthzToken authzToken,
                    2: required gateway_resource_profile_model.GatewayResourceProfile gatewayResourceProfile)
    	throws (1: airavata_errors.InvalidRequestException ire,
              2: airavata_errors.AiravataClientException ace,
              3: airavata_errors.AiravataSystemException ase,
              4: airavata_errors.AuthorizationException ae)

  /**
   * Fetch the given Gateway Resource Profile.
   *
   * @param gatewayID
   *   The identifier for the requested gateway resource.
   *
   * @return gatewayResourceProfile
   *    Gateway Resource Profile Object.
   *
  */

  gateway_resource_profile_model.GatewayResourceProfile getGatewayResourceProfile(1: required security_model.AuthzToken authzToken,
                2: required string gatewayID)
      	throws (1: airavata_errors.InvalidRequestException ire,
                2: airavata_errors.AiravataClientException ace,
                3: airavata_errors.AiravataSystemException ase,
                4: airavata_errors.AuthorizationException ae)

  /**
   * Update a Gateway Resource Profile.
   *
   * @param gatewayID
   *   The identifier for the requested gateway resource to be updated.
   *
   * @param gatewayResourceProfile
   *    Gateway Resource Profile Object.
   *
   * @return status
   *   Returns a success/failure of the update.
   *
  */

  bool updateGatewayResourceProfile(1: required security_model.AuthzToken authzToken, 2: required string gatewayID,
            3: required gateway_resource_profile_model.GatewayResourceProfile gatewayResourceProfile)
      	throws (1: airavata_errors.InvalidRequestException ire,
                2: airavata_errors.AiravataClientException ace,
                3: airavata_errors.AiravataSystemException ase,
                4: airavata_errors.AuthorizationException ae)

  /**
   * Delete the given Gateway Resource Profile.
   *
   * @param gatewayID
   *   The identifier for the requested gateway resource to be deleted.
   *
   * @return status
   *   Returns a success/failure of the deletion.
   *
  */

  bool deleteGatewayResourceProfile(1: required security_model.AuthzToken authzToken, 2: required string gatewayID)
         	throws (1: airavata_errors.InvalidRequestException ire,
                   2: airavata_errors.AiravataClientException ace,
                   3: airavata_errors.AiravataSystemException ase,
                   4: airavata_errors.AuthorizationException ae)

  /**
   * Add a Compute Resource Preference to a registered gateway profile.
   *
   * @param gatewayID
   *   The identifier for the gateway profile to be added.
   *
   * @param computeResourceId
   *   Preferences related to a particular compute resource
   *
   * @param computeResourcePreference
   *   The ComputeResourcePreference object to be added to the resource profile.
   *
   * @return status
   *   Returns a success/failure of the addition. If a profile already exists, this operation will fail.
   *    Instead an update should be used.
   *
  */
  bool addGatewayComputeResourcePreference(1: required security_model.AuthzToken authzToken, 2: required string gatewayID,
            3: required string computeResourceId,
            4: required gateway_resource_profile_model.ComputeResourcePreference computeResourcePreference)
  	throws (1: airavata_errors.InvalidRequestException ire,
            2: airavata_errors.AiravataClientException ace,
            3: airavata_errors.AiravataSystemException ase,
            4: airavata_errors.AuthorizationException ae)

  /**
   * Add a Storage Resource Preference to a registered gateway profile.
   *
   * @param gatewayID
   *   The identifier of the gateway profile to be added.
   *
   * @param storageResourceId
   *   Preferences related to a particular compute resource
   *
   * @param computeResourcePreference
   *   The ComputeResourcePreference object to be added to the resource profile.
   *
   * @return status
   *   Returns a success/failure of the addition. If a profile already exists, this operation will fail.
   *    Instead an update should be used.
   *
  */
  bool addGatewayStoragePreference(1: required security_model.AuthzToken authzToken, 2: required string gatewayID,
              3: required string storageResourceId,
              4: required gateway_resource_profile_model.StoragePreference storagePreference)
    	throws (1: airavata_errors.InvalidRequestException ire,
              2: airavata_errors.AiravataClientException ace,
              3: airavata_errors.AiravataSystemException ase,
              4: airavata_errors.AuthorizationException ae)
  /**
   *
   * Fetch a Compute Resource Preference of a registered gateway profile.
   *
   * @param gatewayID
   *   The identifier for the gateway profile to be requested
   *
   * @param computeResourceId
   *   Preferences related to a particular compute resource
   *
   * @return computeResourcePreference
   *   Returns the ComputeResourcePreference object.
   *
  */
  gateway_resource_profile_model.ComputeResourcePreference getGatewayComputeResourcePreference(1: required security_model.AuthzToken authzToken,
            2: required string gatewayID,
            3: required string computeResourceId)
  	throws (1: airavata_errors.InvalidRequestException ire,
            2: airavata_errors.AiravataClientException ace,
            3: airavata_errors.AiravataSystemException ase,
            4: airavata_errors.AuthorizationException ae)

  /**
   *
   * Fetch a Storage Resource Preference of a registered gateway profile.
   *
   * @param gatewayID
   *   The identifier of the gateway profile to request to fetch the particular storage resource preference.
   *
   * @param storageResourceId
   *   Identifier of the Stprage Preference required to be fetched.
   *
   * @return StoragePreference
   *   Returns the StoragePreference object.
   *
  */
  gateway_resource_profile_model.StoragePreference getGatewayStoragePreference(1: required security_model.AuthzToken authzToken,
              2: required string gatewayID,
              3: required string storageResourceId)
    	throws (1: airavata_errors.InvalidRequestException ire,
              2: airavata_errors.AiravataClientException ace,
              3: airavata_errors.AiravataSystemException ase,
              4: airavata_errors.AuthorizationException ae)

  /**
   *
   * Fetch all Compute Resource Preferences of a registered gateway profile.
   *
   * @param gatewayID
   *   The identifier for the gateway profile to be requested
   *
   * @return computeResourcePreference
   *   Returns the ComputeResourcePreference object.
   *
  */
  list<gateway_resource_profile_model.ComputeResourcePreference>
            getAllGatewayComputeResourcePreferences(1: required security_model.AuthzToken authzToken, 2: required string gatewayID)
  	throws (1: airavata_errors.InvalidRequestException ire,
            2: airavata_errors.AiravataClientException ace,
            3: airavata_errors.AiravataSystemException ase,
            4: airavata_errors.AuthorizationException ae)

  /**
  * Fetch all Storage Resource Preferences of a registered gateway profile.
  *
  * @param gatewayID
  *   The identifier for the gateway profile to be requested
  *
  * @return StoragePreference
  *   Returns the StoragePreference object.
  *
 */

  list<gateway_resource_profile_model.StoragePreference>
              getAllGatewayStoragePreferences(1: required security_model.AuthzToken authzToken, 2: required string gatewayID)
    	throws (1: airavata_errors.InvalidRequestException ire,
              2: airavata_errors.AiravataClientException ace,
              3: airavata_errors.AiravataSystemException ase,
              4: airavata_errors.AuthorizationException ae)

  /**
  *
  * Fetch all Gateway Profiles registered
  *
  * @return GatewayResourceProfile
  *   Returns all the GatewayResourcePrifle list object.
  *
  **/
  list<gateway_resource_profile_model.GatewayResourceProfile>
              getAllGatewayResourceProfiles(1: required security_model.AuthzToken authzToken)
    	throws (1: airavata_errors.InvalidRequestException ire,
              2: airavata_errors.AiravataClientException ace,
              3: airavata_errors.AiravataSystemException ase,
              4: airavata_errors.AuthorizationException ae)

  /**
   * Update a Compute Resource Preference to a registered gateway profile.
   *
   * @param gatewayID
   *   The identifier for the gateway profile to be updated.
   *
   * @param computeResourceId
   *   Preferences related to a particular compute resource
   *
   * @param computeResourcePreference
   *   The ComputeResourcePreference object to be updated to the resource profile.
   *
   * @return status
   *   Returns a success/failure of the updation.
   *
  */
  bool updateGatewayComputeResourcePreference(1: required security_model.AuthzToken authzToken, 2: required string gatewayID,
            3: required string computeResourceId,
            4: required gateway_resource_profile_model.ComputeResourcePreference computeResourcePreference)
  	throws (1: airavata_errors.InvalidRequestException ire,
            2: airavata_errors.AiravataClientException ace,
            3: airavata_errors.AiravataSystemException ase,
            4: airavata_errors.AuthorizationException ae)

    /**
     * Update a Storage Resource Preference of a registered gateway profile.
     *
     * @param gatewayID
     *   The identifier of the gateway profile to be updated.
     *
     * @param storageId
     *   The Storage resource identifier of the one that you want to update
     *
     * @param storagePreference
     *   The storagePreference object to be updated to the resource profile.
     *
     * @return status
     *   Returns a success/failure of the updation.
     *
    */

  bool updateGatewayStoragePreference(1: required security_model.AuthzToken authzToken, 2: required string gatewayID,
              3: required string storageId,
              4: required gateway_resource_profile_model.StoragePreference storagePreference)
    	throws (1: airavata_errors.InvalidRequestException ire,
              2: airavata_errors.AiravataClientException ace,
              3: airavata_errors.AiravataSystemException ase,
              4: airavata_errors.AuthorizationException ae)

  /**
   * Delete the Compute Resource Preference of a registered gateway profile.
   *
   * @param gatewayID
   *   The identifier for the gateway profile to be deleted.
   *
   * @param computeResourceId
   *   Preferences related to a particular compute resource
   *
   * @return status
   *   Returns a success/failure of the deletion.
   *
  */
  bool deleteGatewayComputeResourcePreference(1: required security_model.AuthzToken authzToken, 2: required string gatewayID,
            3: required string computeResourceId)
  	throws (1: airavata_errors.InvalidRequestException ire,
            2: airavata_errors.AiravataClientException ace,
            3: airavata_errors.AiravataSystemException ase,
            4: airavata_errors.AuthorizationException ae)


  /**
   * Delete the Storage Resource Preference of a registered gateway profile.
   *
   * @param gatewayID
   *   The identifier of the gateway profile to be deleted.
   *
   * @param storageId
   *   ID of the storage preference you want to delete.
   *
   * @return status
   *   Returns a success/failure of the deletion.
   *
  */

  bool deleteGatewayStoragePreference(1: required security_model.AuthzToken authzToken, 2: required string gatewayID,
              3: required string storageId)
    	throws (1: airavata_errors.InvalidRequestException ire,
              2: airavata_errors.AiravataClientException ace,
              3: airavata_errors.AiravataSystemException ase,
              4: airavata_errors.AuthorizationException ae)

  list<account_provisioning_model.SSHAccountProvisioner> getSSHAccountProvisioners(1: required security_model.AuthzToken authzToken)
    	throws (1: airavata_errors.InvalidRequestException ire,
              2: airavata_errors.AiravataClientException ace,
              3: airavata_errors.AiravataSystemException ase,
              4: airavata_errors.AuthorizationException ae)
<<<<<<< HEAD

  /**
   * Check if user has an SSH account on the given compute resource. This
   * method will only work if the compute resource has an SSHAccountProvisioner configured for it.
   */
  bool doesUserHaveSSHAccount(1: required security_model.AuthzToken authzToken, 2: required string computeResourceId, 3: required string userId)
=======

  /**
   * Check if user has an SSH account on the given compute resource. This
   * method will only work if the compute resource has an SSHAccountProvisioner configured for it.
   */
  bool doesUserHaveSSHAccount(1: required security_model.AuthzToken authzToken, 2: required string computeResourceId, 3: required string userId)
    	throws (1: airavata_errors.InvalidRequestException ire,
              2: airavata_errors.AiravataClientException ace,
              3: airavata_errors.AiravataSystemException ase,
              4: airavata_errors.AuthorizationException ae)

  /**
   * Check if SSH account setup is complete for this user on the given compute resource.
   */
  bool isSSHSetupCompleteForUserComputeResourcePreference(1: required security_model.AuthzToken authzToken, 2: required string computeResourceId, 3: required string airavataCredStoreToken)
>>>>>>> 241e5a3f
    	throws (1: airavata_errors.InvalidRequestException ire,
              2: airavata_errors.AiravataClientException ace,
              3: airavata_errors.AiravataSystemException ase,
              4: airavata_errors.AuthorizationException ae)

  /**
   * Setup and return a UserComputeResourcePreference object for this user to SSH into the given compute resource with
   * the given SSH credential. This method will only work if the compute resource has an SSHAccountProvisioner
   * configured for it. The returned UserComputeResourcePreference object is not saved; it is up to the client to
   * call addUserComputeResourcePreference to persist it.
   */
  user_resource_profile_model.UserComputeResourcePreference setupUserComputeResourcePreferencesForSSH(1: required security_model.AuthzToken authzToken,
            2: required string computeResourceId, 3: required string userId, 4: required string airavataCredStoreToken)
    	throws (1: airavata_errors.InvalidRequestException ire,
              2: airavata_errors.AiravataClientException ace,
              3: airavata_errors.AiravataSystemException ase,
              4: airavata_errors.AuthorizationException ae)

  /*
   * User Resource Profile
   *
  */

    /**
     * Register User Resource Profile.
     *
     * @param UserResourceProfile
     *    User Resource Profile Object.
     *    The userId should be obtained from Airavata user profile data model and passed to register a corresponding
     *      resource profile.
     *
     * @return status
     *   Returns a success/failure of the update.
     *
    */
    string registerUserResourceProfile(1: required security_model.AuthzToken authzToken,
                      2: required user_resource_profile_model.UserResourceProfile userResourceProfile)
      	throws (1: airavata_errors.InvalidRequestException ire,
                2: airavata_errors.AiravataClientException ace,
                3: airavata_errors.AiravataSystemException ase,
                4: airavata_errors.AuthorizationException ae)

    /**
     * Fetch the given User Resource Profile.
     *
     * @param userId
     *   The identifier for the requested user resource profile.
     *
     * @param gatewayID
     *   The identifier to link a gateway for the requested user resource profile.
     *
     * @return UserResourceProfile
     *    User Resource Profile Object.
     *
    */

    user_resource_profile_model.UserResourceProfile getUserResourceProfile(1: required security_model.AuthzToken authzToken,
                  2: required string userId, 3: required string gatewayID)
        	throws (1: airavata_errors.InvalidRequestException ire,
                  2: airavata_errors.AiravataClientException ace,
                  3: airavata_errors.AiravataSystemException ase,
                  4: airavata_errors.AuthorizationException ae)

    /**
     * Update a User Resource Profile.
     *
     * @param userId
     *   The identifier for the requested user resource to be updated.
     *
     * @param gatewayID
     *   The identifier to link a gateway for the requested user resource profile.
     *
     * @param UserResourceProfile
     *    User Resource Profile Object.
     *
     * @return status
     *   Returns a success/failure of the update.
     *
    */

    bool updateUserResourceProfile(1: required security_model.AuthzToken authzToken, 2: required string userId,
              3: required string gatewayID, 4: required user_resource_profile_model.UserResourceProfile userResourceProfile)
        	throws (1: airavata_errors.InvalidRequestException ire,
                  2: airavata_errors.AiravataClientException ace,
                  3: airavata_errors.AiravataSystemException ase,
                  4: airavata_errors.AuthorizationException ae)

    /**
     * Delete the given User Resource Profile.
     *
     * @param userId
     *   The identifier for the requested user resource to be deleted.
     *
     * @param gatewayID
     *   The identifier to link a gateway for the requested user resource profile.
     *
     * @return status
     *   Returns a success/failure of the deletion.
     *
    */

    bool deleteUserResourceProfile(1: required security_model.AuthzToken authzToken, 2: required string userId,
                3: required string gatewayID)
           	throws (1: airavata_errors.InvalidRequestException ire,
                     2: airavata_errors.AiravataClientException ace,
                     3: airavata_errors.AiravataSystemException ase,
                     4: airavata_errors.AuthorizationException ae)

    /**
     * Add a Compute Resource Preference to a registered User profile.
     *
     * @param userId
     *   The identifier for the User resource profile to be added.
     *
     * @param gatewayID
     *   The identifier to link a gateway for the requested user resource profile.
     *
     * @param computeResourceId
     *   Preferences related to a particular compute resource
     *
     * @param computeResourcePreference
     *   The ComputeResourcePreference object to be added to the resource profile.
     *
     * @return status
     *   Returns a success/failure of the addition. If a profile already exists, this operation will fail.
     *    Instead an update should be used.
     *
    */
    bool addUserComputeResourcePreference(1: required security_model.AuthzToken authzToken, 2: required string userId,
              3: required string gatewayID, 4: required string userComputeResourceId,
              5: required user_resource_profile_model.UserComputeResourcePreference userComputeResourcePreference)
    	throws (1: airavata_errors.InvalidRequestException ire,
              2: airavata_errors.AiravataClientException ace,
              3: airavata_errors.AiravataSystemException ase,
              4: airavata_errors.AuthorizationException ae)

    /**
     * Add a Storage Resource Preference to a registered user resource profile.
     *
     * @param userId
     *   The identifier of the user resource profile to be added.
     *
     * @param gatewayID
     *   The identifier to link a gateway for the requested user resource profile.
     *
     * @param storageResourceId
     *   Preferences related to a particular compute resource
     *
     * @param computeResourcePreference
     *   The ComputeResourcePreference object to be added to the resource profile.
     *
     * @return status
     *   Returns a success/failure of the addition. If a profile already exists, this operation will fail.
     *    Instead an update should be used.
     *
    */
    bool addUserStoragePreference(1: required security_model.AuthzToken authzToken, 2: required string userId,
                3: required string gatewayID,
                4: required string userStorageResourceId,
                5: required user_resource_profile_model.UserStoragePreference userStoragePreference)
      	throws (1: airavata_errors.InvalidRequestException ire,
                2: airavata_errors.AiravataClientException ace,
                3: airavata_errors.AiravataSystemException ase,
                4: airavata_errors.AuthorizationException ae)
    /**
     *
     * Fetch a Compute Resource Preference of a registered user resource profile.
     *
     * @param userId
     *   The identifier for the user profile to be requested
     *
     * @param gatewayID
     *   The identifier to link a gateway for the requested user resource profile.
     *
     * @param userComputeResourceId
     *   Preferences related to a particular compute resource
     *
     * @return computeResourcePreference
     *   Returns the ComputeResourcePreference object.
     *
    */
    user_resource_profile_model.UserComputeResourcePreference getUserComputeResourcePreference(1: required security_model.AuthzToken authzToken,
              2: required string userId,
              3: required string gatewayID,
              4: required string userComputeResourceId)
    	throws (1: airavata_errors.InvalidRequestException ire,
              2: airavata_errors.AiravataClientException ace,
              3: airavata_errors.AiravataSystemException ase,
              4: airavata_errors.AuthorizationException ae)

    /**
     *
     * Fetch a Storage Resource Preference of a registered user resource profile.
     *
     * @param userId
     *   The identifier of the user resource profile to request to fetch the particular storage resource preference.
     *
     * @param gatewayID
     *   The identifier to link a gateway for the requested user resource profile.
     *
     * @param userStorageResourceId
     *   Identifier of the Stprage Preference required to be fetched.
     *
     * @return UserStoragePreference
     *   Returns the StoragePreference object.
     *
    */
    user_resource_profile_model.UserStoragePreference getUserStoragePreference(1: required security_model.AuthzToken authzToken,
                2: required string userId,
                3: required string gatewayID,
                4: required string userStorageResourceId)
      	throws (1: airavata_errors.InvalidRequestException ire,
                2: airavata_errors.AiravataClientException ace,
                3: airavata_errors.AiravataSystemException ase,
                4: airavata_errors.AuthorizationException ae)


    /**
       *
       * Fetch all Compute Resource Preferences of a registered gateway profile.
       *
       * @param userId
       *   The identifier of the user resource profile to request to fetch the particular storage resource preference.
       *
       * @param gatewayID
       *   The identifier for the gateway profile to be requested
       *
       * @return computeResourcePreference
       *   Returns the ComputeResourcePreference object.
       *
      */
      list<user_resource_profile_model.UserComputeResourcePreference>
                getAllUserComputeResourcePreferences(1: required security_model.AuthzToken authzToken,
                2: required string userId,
                3: required string gatewayID)
      	throws (1: airavata_errors.InvalidRequestException ire,
                2: airavata_errors.AiravataClientException ace,
                3: airavata_errors.AiravataSystemException ase,
                4: airavata_errors.AuthorizationException ae)

      /**
      * Fetch all User Storage Resource Preferences of a registered user profile.
      *
      * @param userId
      *   The identifier of the user resource profile to request to fetch the particular storage resource preference.
      *
      * @param gatewayID
      *   The identifier for the gateway profile to be requested
      *
      * @return StoragePreference
      *   Returns the StoragePreference object.
      *
     */

      list<user_resource_profile_model.UserStoragePreference>
                  getAllUserStoragePreferences(1: required security_model.AuthzToken authzToken,
                  2: required string userId,
                  3: required string gatewayID)
        	throws (1: airavata_errors.InvalidRequestException ire,
                  2: airavata_errors.AiravataClientException ace,
                  3: airavata_errors.AiravataSystemException ase,
                  4: airavata_errors.AuthorizationException ae)


    /**
    *
    * Fetch all user resources Profiles registered
    *
    * @return UserResourceProfile
    *   Returns all the UserResourcePrifle list object.
    *
    **/
    list<user_resource_profile_model.UserResourceProfile>
                getAllUserResourceProfiles(1: required security_model.AuthzToken authzToken)
      	throws (1: airavata_errors.InvalidRequestException ire,
                2: airavata_errors.AiravataClientException ace,
                3: airavata_errors.AiravataSystemException ase,
                4: airavata_errors.AuthorizationException ae)

    /**
     * Update a Compute Resource Preference to a registered user resource profile.
     *
     * @param userId
     *   The identifier for the user profile to be updated.
     *
     * @param gatewayID
     *   The identifier to link a gateway for the requested user resource profile.
     *
     * @param userComputeResourceId
     *   Preferences related to a particular compute resource
     *
     * @param userComputeResourcePreference
     *   The ComputeResourcePreference object to be updated to the resource profile.
     *
     * @return status
     *   Returns a success/failure of the updation.
     *
    */
    bool updateUserComputeResourcePreference(1: required security_model.AuthzToken authzToken, 2: required string userId,
              3: required string gatewayID,
              4: required string userComputeResourceId,
              5: required user_resource_profile_model.UserComputeResourcePreference userComputeResourcePreference)
    	throws (1: airavata_errors.InvalidRequestException ire,
              2: airavata_errors.AiravataClientException ace,
              3: airavata_errors.AiravataSystemException ase,
              4: airavata_errors.AuthorizationException ae)

      /**
       * Update a Storage Resource Preference of a registered user resource profile.
       *
       * @param userId
       *   The identifier of the user resource profile to be updated.
       *
       * @param gatewayID
       *   The identifier to link a gateway for the requested user resource profile.
       *
       * @param userStorageId
       *   The Storage resource identifier of the one that you want to update
       *
       * @param userStoragePreference
       *   The storagePreference object to be updated to the resource profile.
       *
       * @return status
       *   Returns a success/failure of the updation.
       *
      */

    bool updateUserStoragePreference(1: required security_model.AuthzToken authzToken, 2: required string userId,
                3: required string gatewayID,
                4: required string userStorageId,
                5: required user_resource_profile_model.UserStoragePreference userStoragePreference)
      	throws (1: airavata_errors.InvalidRequestException ire,
                2: airavata_errors.AiravataClientException ace,
                3: airavata_errors.AiravataSystemException ase,
                4: airavata_errors.AuthorizationException ae)

    /**
     * Delete the Compute Resource Preference of a registered user resource profile.
     *
     * @param userId
     *   The identifier for the user resource profile to be deleted.
     *
     * @param gatewayID
     *   The identifier to link a gateway for the requested user resource profile.
     *
     * @param userComputeResourceId
     *   Preferences related to a particular compute resource
     *
     * @return status
     *   Returns a success/failure of the deletion.
     *
    */
    bool deleteUserComputeResourcePreference(1: required security_model.AuthzToken authzToken, 2: required string userId,
              3: required string gatewayID,
              4: required string userComputeResourceId)
    	throws (1: airavata_errors.InvalidRequestException ire,
              2: airavata_errors.AiravataClientException ace,
              3: airavata_errors.AiravataSystemException ase,
              4: airavata_errors.AuthorizationException ae)


    /**
     * Delete the Storage Resource Preference of a registered user resource profile.
     *
     * @param userId
     *   The identifier of the user profile to be deleted.
     *
     * @param gatewayID
     *   The identifier to link a gateway for the requested user resource profile.
     *
     * @param userStorageId
     *   ID of the storage preference you want to delete.
     *
     * @return status
     *   Returns a success/failure of the deletion.
     *
    */

    bool deleteUserStoragePreference(1: required security_model.AuthzToken authzToken, 2: required string userId,
                3: required string gatewayID,
                4: required string userStorageId)
      	throws (1: airavata_errors.InvalidRequestException ire,
                2: airavata_errors.AiravataClientException ace,
                3: airavata_errors.AiravataSystemException ase,
                4: airavata_errors.AuthorizationException ae)




  list<string> getAllWorkflows(1: required security_model.AuthzToken authzToken, 2: required string gatewayId)
          throws (1: airavata_errors.InvalidRequestException ire,
                  2: airavata_errors.AiravataClientException ace,
                  3: airavata_errors.AiravataSystemException ase,
                  4: airavata_errors.AuthorizationException ae)

  list<status_models.QueueStatusModel> getLatestQueueStatuses(1: required security_model.AuthzToken authzToken)
        throws (1: airavata_errors.InvalidRequestException ire,
                        2: airavata_errors.AiravataClientException ace,
                        3: airavata_errors.AiravataSystemException ase,
                        4: airavata_errors.AuthorizationException ae)
  /**
   *
   * API Methods Related for Work-Flow Submission Features.
   *
  */

  workflow_data_model.WorkflowModel getWorkflow (1: required security_model.AuthzToken authzToken, 2: required string workflowTemplateId)
        throws (1: airavata_errors.InvalidRequestException ire,
                2: airavata_errors.AiravataClientException ace,
                3: airavata_errors.AiravataSystemException ase,
                4: airavata_errors.AuthorizationException ae)

  void deleteWorkflow (1: required security_model.AuthzToken authzToken, 2: required string workflowTemplateId)
        throws (1: airavata_errors.InvalidRequestException ire,
                2: airavata_errors.AiravataClientException ace,
                3: airavata_errors.AiravataSystemException ase,
                4: airavata_errors.AuthorizationException ae)

  string registerWorkflow(1: required security_model.AuthzToken authzToken, 2: required string gatewayId,
                          3: required workflow_data_model.WorkflowModel workflow)
          throws (1: airavata_errors.InvalidRequestException ire,
                  2: airavata_errors.AiravataClientException ace,
                  3: airavata_errors.AiravataSystemException ase,
                  4: airavata_errors.AuthorizationException ae)

  void updateWorkflow (1: required security_model.AuthzToken authzToken, 2: required string workflowTemplateId,
                       3: required workflow_data_model.WorkflowModel workflow)
          throws (1: airavata_errors.InvalidRequestException ire,
                  2: airavata_errors.AiravataClientException ace,
                  3: airavata_errors.AiravataSystemException ase,
                  4: airavata_errors.AuthorizationException ae)

  string getWorkflowTemplateId (1: required security_model.AuthzToken authzToken, 2: required string workflowName)
          throws (1: airavata_errors.InvalidRequestException ire,
                  2: airavata_errors.AiravataClientException ace,
                  3: airavata_errors.AiravataSystemException ase,
                  4: airavata_errors.AuthorizationException ae)

  bool isWorkflowExistWithName(1: required security_model.AuthzToken authzToken, 2: required string workflowName)
          throws (1: airavata_errors.InvalidRequestException ire,
                  2: airavata_errors.AiravataClientException ace,
                  3: airavata_errors.AiravataSystemException ase,
                  4: airavata_errors.AuthorizationException ae)


 /**
 * API Methods related to replica catalog
 **/
 string registerDataProduct(1: required security_model.AuthzToken authzToken, 2: required  replica_catalog_models.DataProductModel dataProductModel)
            throws (1: airavata_errors.InvalidRequestException ire,
                              2: airavata_errors.AiravataClientException ace,
                              3: airavata_errors.AiravataSystemException ase,
                              4: airavata_errors.AuthorizationException ae)

 replica_catalog_models.DataProductModel getDataProduct(1: required security_model.AuthzToken authzToken, 2: required  string dataProductUri)
             throws (1: airavata_errors.InvalidRequestException ire,
                               2: airavata_errors.AiravataClientException ace,
                               3: airavata_errors.AiravataSystemException ase,
                               4: airavata_errors.AuthorizationException ae)

 string registerReplicaLocation(1: required security_model.AuthzToken authzToken, 2: required  replica_catalog_models.DataReplicaLocationModel replicaLocationModel)
              throws (1: airavata_errors.InvalidRequestException ire,
                                2: airavata_errors.AiravataClientException ace,
                                3: airavata_errors.AiravataSystemException ase,
                                4: airavata_errors.AuthorizationException ae)

 replica_catalog_models.DataProductModel getParentDataProduct(1: required security_model.AuthzToken authzToken, 2: required  string productUri)
               throws (1: airavata_errors.InvalidRequestException ire,
                                 2: airavata_errors.AiravataClientException ace,
                                 3: airavata_errors.AiravataSystemException ase,
                                 4: airavata_errors.AuthorizationException ae)

 list<replica_catalog_models.DataProductModel> getChildDataProducts(1: required security_model.AuthzToken authzToken, 2: required  string productUri)
               throws (1: airavata_errors.InvalidRequestException ire,
                                 2: airavata_errors.AiravataClientException ace,
                                 3: airavata_errors.AiravataSystemException ase,
                                 4: airavata_errors.AuthorizationException ae)

 /**
  * Group Manager and Data Sharing Related API methods
  **/
  bool shareResourceWithUsers(1: required security_model.AuthzToken authzToken, 2: required string resourceId, 3: required group_manager_model.ResourceType resourceType,
                                4: map<string, group_manager_model.ResourcePermissionType> userPermissionList)
               throws (1: airavata_errors.InvalidRequestException ire,
                                                2: airavata_errors.AiravataClientException ace,
                                                3: airavata_errors.AiravataSystemException ase,
                                                4: airavata_errors.AuthorizationException ae)

 bool revokeSharingOfResourceFromUsers(1: required security_model.AuthzToken authzToken, 2: required string resourceId, 3: required group_manager_model.ResourceType resourceType,
                                 4: map<string, group_manager_model.ResourcePermissionType> userPermissionList)
                throws (1: airavata_errors.InvalidRequestException ire,
                                                 2: airavata_errors.AiravataClientException ace,
                                                 3: airavata_errors.AiravataSystemException ase,
                                                 4: airavata_errors.AuthorizationException ae)

 list<string> getAllAccessibleUsers(1: required security_model.AuthzToken authzToken, 2: required string resourceId, 3: required group_manager_model.ResourceType resourceType,
                                  4: required group_manager_model.ResourcePermissionType permissionType)
                throws (1: airavata_errors.InvalidRequestException ire,
                                                 2: airavata_errors.AiravataClientException ace,
                                                 3: airavata_errors.AiravataSystemException ase,
                                                 4: airavata_errors.AuthorizationException ae)
 //
 //End of API
 }
<|MERGE_RESOLUTION|>--- conflicted
+++ resolved
@@ -2955,14 +2955,6 @@
               2: airavata_errors.AiravataClientException ace,
               3: airavata_errors.AiravataSystemException ase,
               4: airavata_errors.AuthorizationException ae)
-<<<<<<< HEAD
-
-  /**
-   * Check if user has an SSH account on the given compute resource. This
-   * method will only work if the compute resource has an SSHAccountProvisioner configured for it.
-   */
-  bool doesUserHaveSSHAccount(1: required security_model.AuthzToken authzToken, 2: required string computeResourceId, 3: required string userId)
-=======
 
   /**
    * Check if user has an SSH account on the given compute resource. This
@@ -2978,7 +2970,6 @@
    * Check if SSH account setup is complete for this user on the given compute resource.
    */
   bool isSSHSetupCompleteForUserComputeResourcePreference(1: required security_model.AuthzToken authzToken, 2: required string computeResourceId, 3: required string airavataCredStoreToken)
->>>>>>> 241e5a3f
     	throws (1: airavata_errors.InvalidRequestException ire,
               2: airavata_errors.AiravataClientException ace,
               3: airavata_errors.AiravataSystemException ase,
