--- conflicted
+++ resolved
@@ -2679,15 +2679,6 @@
     void removeParsingTemplate(1: required string templateId, 2: required string gatewayId)
             throws (1: registry_api_errors.RegistryServiceException rse);
 
-<<<<<<< HEAD
-    void saveTransfer(1: required transfer_model.TransferModel transferModel)
-            throws (1: registry_api_errors.RegistryServiceException rse);
-    list<transfer_model.TransferModel> getTransfersForTask(1: required string taskId)
-            throws (1: registry_api_errors.RegistryServiceException rse);
-    list<transfer_model.TransferModel> getTransfersForTransferId(1: required string transferId)
-                throws (1: registry_api_errors.RegistryServiceException rse);
-
-=======
     bool isGatewayUsageReportingAvailable(1: required string gatewayId, 2: required string computeResourceId)
             throws (1: registry_api_errors.RegistryServiceException rse);
     workspace_model.GatewayUsageReportingCommand getGatewayReportingCommand(1: required string gatewayId, 2: required string computeResourceId)
@@ -2696,5 +2687,12 @@
             throws (1: registry_api_errors.RegistryServiceException rse);
     void removeGatewayUsageReportingCommand(1: required string gatewayId, 2: required string computeResourceId)
             throws (1: registry_api_errors.RegistryServiceException rse);
->>>>>>> d7b9f2b5
+
+    void saveTransfer(1: required transfer_model.TransferModel transferModel)
+            throws (1: registry_api_errors.RegistryServiceException rse);
+    list<transfer_model.TransferModel> getTransfersForTask(1: required string taskId)
+            throws (1: registry_api_errors.RegistryServiceException rse);
+    list<transfer_model.TransferModel> getTransfersForTransferId(1: required string transferId)
+                throws (1: registry_api_errors.RegistryServiceException rse);
+
 }