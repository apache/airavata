--- conflicted
+++ resolved
@@ -77,13 +77,8 @@
 REGISTRY_THRIFT_FILE='registry-api.thrift'
 REGISTRY_SRC_DIR='../../modules/registry/registry-server/registry-api-stubs/src/main/java/'
 
-<<<<<<< HEAD
-REGISTRY_USER_PROFILE_CPI_THRIFT_FILE='user-profile-crud-cpi.thrift'
-REGISTRY_USER_PROFILE_SRC_DIR='../../modules/user-profile/user-profile-stubs/src/main/java'
-=======
 USER_PROFILE_THRIFT_FILE='user-profile-cpi.thrift'
 USER_PROFILE_SRC_DIR='../../modules/user-profile/user-profile-stubs/src/main/java/'
->>>>>>> e988672b
 
 # Initialize the thrift arguments.
 #  Since most of the Airavata API and Data Models have includes, use recursive option by default.
@@ -188,11 +183,7 @@
             generate_thrift_stubs ${ORCHESTRATOR_THRIFT_FILE} ${ORCHESTRATOR_SRC_DIR}
             generate_thrift_stubs ${GFAC_THRIFT_FILE} ${GFAC_SRC_DIR}
             generate_thrift_stubs ${REGISTRY_THRIFT_FILE} ${REGISTRY_SRC_DIR}
-<<<<<<< HEAD
-            generate_thrift_stubs ${REGISTRY_USER_PROFILE_CPI_THRIFT_FILE} ${REGISTRY_USER_PROFILE_SRC_DIR}
-=======
             generate_thrift_stubs ${USER_PROFILE_THRIFT_FILE} ${USER_PROFILE_SRC_DIR}
->>>>>>> e988672b
             ;;
     cs)   echo "Generating Credential Store Stubs"
             generate_thrift_stubs ${CS_THRIFT_FILE} ${CS_SRC_DIR}
@@ -202,9 +193,6 @@
             ;;
     gfac)    echo "Generate GFac Stubs"
             generate_thrift_stubs ${GFAC_THRIFT_FILE} ${GFAC_SRC_DIR}
-            ;;
-    uprofcpi)    echo "Generate Registry User Profile CPI"
-                generate_thrift_stubs ${REGISTRY_USER_PROFILE_CPI_THRIFT_FILE} ${REGISTRY_USER_PROFILE_SRC_DIR}
             ;;
     registry)    echo "Generate Registry Stubs"
             generate_thrift_stubs ${REGISTRY_THRIFT_FILE} ${REGISTRY_SRC_DIR}
