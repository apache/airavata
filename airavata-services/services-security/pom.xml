<?xml version="1.0" encoding="UTF-8"?>
<<<<<<< HEAD
=======
<!--


    Licensed to the Apache Software Foundation (ASF) under one
    or more contributor license agreements.  See the NOTICE file
    distributed with this work for additional information
    regarding copyright ownership.  The ASF licenses this file
    to you under the Apache License, Version 2.0 (the
    "License"); you may not use this file except in compliance
    with the License.  You may obtain a copy of the License at

      http://www.apache.org/licenses/LICENSE-2.0

    Unless required by applicable law or agreed to in writing,
    software distributed under the License is distributed on an
    "AS IS" BASIS, WITHOUT WARRANTIES OR CONDITIONS OF ANY
    KIND, either express or implied.  See the License for the
    specific language governing permissions and limitations
    under the License.

-->
>>>>>>> 8c31d035
<project xmlns="http://maven.apache.org/POM/4.0.0" xmlns:xsi="http://www.w3.org/2001/XMLSchema-instance" xsi:schemaLocation="http://maven.apache.org/POM/4.0.0 http://maven.apache.org/xsd/maven-4.0.0.xsd">

    <modelVersion>4.0.0</modelVersion>

    <parent>
        <artifactId>airavata-services</artifactId>
        <groupId>org.apache.airavata</groupId>
<<<<<<< HEAD
        <version>0.19-SNAPSHOT</version>
=======
        <version>0.18-SNAPSHOT</version>
>>>>>>> 8c31d035
        <relativePath>../pom.xml</relativePath>
    </parent>

    <artifactId>services-security</artifactId>
    <name>Airavata Services Security</name>
    <url>http://airavata.apache.org/</url>

    <dependencies>
        <dependency>
            <groupId>org.apache.airavata</groupId>
            <artifactId>airavata-commons</artifactId>
            <version>${project.version}</version>
        </dependency>
        <dependency>
            <groupId>org.apache.airavata</groupId>
            <artifactId>airavata-credential-store-stubs</artifactId>
            <version>${project.version}</version>
        </dependency>
        <dependency>
            <groupId>org.apache.airavata</groupId>
            <artifactId>airavata-security</artifactId>
            <version>${project.version}</version>
        </dependency>
        <dependency>
            <groupId>org.apache.airavata</groupId>
            <artifactId>registry-api-stubs</artifactId>
            <version>${project.version}</version>
        </dependency>
        <dependency>
            <groupId>org.apache.httpcomponents</groupId>
            <artifactId>httpclient</artifactId>
            <version>4.4</version>
        </dependency>
        <dependency>
            <groupId>com.google.inject</groupId>
            <artifactId>guice</artifactId>
            <version>4.0</version>
        </dependency>
        <dependency>
            <groupId>aopalliance</groupId>
            <artifactId>aopalliance</artifactId>
            <version>1.0</version>
        </dependency>
        <dependency>
            <groupId>org.apache.oltu.oauth2</groupId>
            <artifactId>org.apache.oltu.oauth2.client</artifactId>
            <version>1.0.0</version>
        </dependency>
        <dependency>
            <groupId>org.codehaus.jackson</groupId>
            <artifactId>jackson-mapper-asl</artifactId>
            <version>1.9.13</version>
        </dependency>
        <dependency>
<<<<<<< HEAD
            <groupId>org.apache.airavata</groupId>
            <artifactId>airavata-sharing-registry-stubs</artifactId>
            <version>${project.version}</version>
        </dependency>
        <dependency>
            <groupId>org.jmockit</groupId>
            <artifactId>jmockit</artifactId>
            <version>1.39</version>
            <scope>test</scope>
=======
            <groupId>org.json</groupId>
            <artifactId>json</artifactId>
            <version>20131018</version>
>>>>>>> 8c31d035
        </dependency>
    </dependencies>

</project><|MERGE_RESOLUTION|>--- conflicted
+++ resolved
@@ -1,6 +1,4 @@
 <?xml version="1.0" encoding="UTF-8"?>
-<<<<<<< HEAD
-=======
 <!--
 
 
@@ -22,7 +20,6 @@
     under the License.
 
 -->
->>>>>>> 8c31d035
 <project xmlns="http://maven.apache.org/POM/4.0.0" xmlns:xsi="http://www.w3.org/2001/XMLSchema-instance" xsi:schemaLocation="http://maven.apache.org/POM/4.0.0 http://maven.apache.org/xsd/maven-4.0.0.xsd">
 
     <modelVersion>4.0.0</modelVersion>
@@ -30,11 +27,7 @@
     <parent>
         <artifactId>airavata-services</artifactId>
         <groupId>org.apache.airavata</groupId>
-<<<<<<< HEAD
         <version>0.19-SNAPSHOT</version>
-=======
-        <version>0.18-SNAPSHOT</version>
->>>>>>> 8c31d035
         <relativePath>../pom.xml</relativePath>
     </parent>
 
@@ -89,7 +82,6 @@
             <version>1.9.13</version>
         </dependency>
         <dependency>
-<<<<<<< HEAD
             <groupId>org.apache.airavata</groupId>
             <artifactId>airavata-sharing-registry-stubs</artifactId>
             <version>${project.version}</version>
@@ -99,11 +91,11 @@
             <artifactId>jmockit</artifactId>
             <version>1.39</version>
             <scope>test</scope>
-=======
+        </dependency>
+        <dependency>
             <groupId>org.json</groupId>
             <artifactId>json</artifactId>
             <version>20131018</version>
->>>>>>> 8c31d035
         </dependency>
     </dependencies>
 
