--- conflicted
+++ resolved
@@ -39,14 +39,10 @@
 import org.apache.airavata.service.profile.user.core.repositories.UserProfileRepository;
 import org.apache.airavata.service.profile.user.cpi.UserProfileService;
 import org.apache.airavata.service.profile.user.cpi.exception.UserProfileServiceException;
-<<<<<<< HEAD
 import org.apache.airavata.service.security.AiravataSecurityManager;
 import org.apache.airavata.service.security.SecurityManagerFactory;
 import org.apache.airavata.service.security.UserInfo;
-=======
 import org.apache.airavata.service.profile.user.cpi.profile_user_cpiConstants;
-import org.apache.airavata.service.profile.utils.ProfileServiceUtils;
->>>>>>> 0d566a83
 import org.apache.airavata.service.security.interceptor.SecurityCheck;
 import org.apache.thrift.TException;
 import org.slf4j.Logger;
@@ -67,8 +63,8 @@
     }
 
     @Override
-    public String getAPIVersion() throws UserProfileServiceException, TException {
-        return user_profile_modelConstants.USER_PROFILE_VERSION;
+    public String getAPIVersion() throws TException {
+        return profile_user_cpiConstants.USER_PROFILE_CPI_VERSION;
     }
 
     @Override
@@ -113,11 +109,6 @@
     }
 
     @Override
-    public String getAPIVersion() throws TException {
-        return profile_user_cpiConstants.USER_PROFILE_CPI_VERSION;
-    }
-
-    @Override
     @SecurityCheck
     public String addUserProfile(AuthzToken authzToken, UserProfile userProfile) throws UserProfileServiceException, AuthorizationException, TException {
         try{
