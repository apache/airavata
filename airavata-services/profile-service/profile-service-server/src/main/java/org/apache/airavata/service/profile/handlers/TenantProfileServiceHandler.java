--- conflicted
+++ resolved
@@ -63,11 +63,7 @@
     }
 
     @Override
-<<<<<<< HEAD
-    public String getAPIVersion() throws TenantProfileServiceException, TException {
-=======
     public String getAPIVersion() throws TException {
->>>>>>> 8c31d035
         return profile_tenant_cpiConstants.TENANT_PROFILE_CPI_VERSION;
     }
 
