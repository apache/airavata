--- conflicted
+++ resolved
@@ -63,11 +63,7 @@
     }
 
     @Override
-<<<<<<< HEAD
-    public String getAPIVersion() throws TenantProfileServiceException, TException {
-=======
     public String getAPIVersion() throws TException {
->>>>>>> 0d566a83
         return profile_tenant_cpiConstants.TENANT_PROFILE_CPI_VERSION;
     }
 
