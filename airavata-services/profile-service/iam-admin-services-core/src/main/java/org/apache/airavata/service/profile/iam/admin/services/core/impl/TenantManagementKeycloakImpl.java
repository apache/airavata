/**
 *
 * Licensed to the Apache Software Foundation (ASF) under one
 * or more contributor license agreements.  See the NOTICE file
 * distributed with this work for additional information
 * regarding copyright ownership.  The ASF licenses this file
 * to you under the Apache License, Version 2.0 (the
 * "License"); you may not use this file except in compliance
 * with the License.  You may obtain a copy of the License at
 *
 *   http://www.apache.org/licenses/LICENSE-2.0
 *
 * Unless required by applicable law or agreed to in writing,
 * software distributed under the License is distributed on an
 * "AS IS" BASIS, WITHOUT WARRANTIES OR CONDITIONS OF ANY
 * KIND, either express or implied.  See the License for the
 * specific language governing permissions and limitations
 * under the License.
 */
package org.apache.airavata.service.profile.iam.admin.services.core.impl;

import org.apache.airavata.common.exception.ApplicationSettingsException;
import org.apache.airavata.common.utils.SecurityUtil;
import org.apache.airavata.common.utils.ServerSettings;
import org.apache.airavata.model.credential.store.PasswordCredential;
import org.apache.airavata.model.user.Status;
import org.apache.airavata.model.user.UserProfile;
import org.apache.airavata.model.workspace.Gateway;
import org.apache.airavata.service.profile.iam.admin.services.core.interfaces.TenantManagementInterface;
import org.apache.airavata.service.profile.iam.admin.services.cpi.exception.IamAdminServicesException;
import org.jboss.resteasy.client.jaxrs.ResteasyClient;
import org.jboss.resteasy.client.jaxrs.ResteasyClientBuilder;
import org.keycloak.admin.client.Keycloak;
import org.keycloak.admin.client.KeycloakBuilder;
import org.keycloak.admin.client.resource.RoleResource;
import org.keycloak.admin.client.resource.UserResource;
import org.keycloak.representations.idm.ClientRepresentation;
import org.keycloak.representations.idm.CredentialRepresentation;
import org.keycloak.representations.idm.RealmRepresentation;
import org.keycloak.representations.idm.RoleRepresentation;
import org.keycloak.representations.idm.RolesRepresentation;
import org.keycloak.representations.idm.UserRepresentation;
import org.slf4j.Logger;
import org.slf4j.LoggerFactory;

import javax.ws.rs.core.Response;
import java.io.File;
import java.io.FileInputStream;
import java.io.IOException;
import java.io.InputStream;
import java.security.KeyStore;
import java.util.ArrayList;
import java.util.Arrays;
import java.util.List;
import java.util.stream.Collectors;

public class TenantManagementKeycloakImpl implements TenantManagementInterface {

    private final static Logger logger = LoggerFactory.getLogger(TenantManagementKeycloakImpl.class);

    private String superAdminRealmId = "master";

    private static Keycloak getClient(String adminUrl, String realm, PasswordCredential AdminPasswordCreds) {

        ResteasyClient resteasyClient = new ResteasyClientBuilder()
                .connectionPoolSize(10)
                .trustStore(loadKeyStore())
                .build();
        return KeycloakBuilder.builder()
                .serverUrl(adminUrl)
                .realm(realm)
                .username(AdminPasswordCreds.getLoginUserName())
                .password(AdminPasswordCreds.getPassword())
                .clientId("admin-cli")
                .resteasyClient(resteasyClient)
                .build();
    }

    private static Keycloak getClient(String adminUrl, String realm, String accessToken) {

        ResteasyClient resteasyClient = new ResteasyClientBuilder()
                .connectionPoolSize(10)
                .trustStore(loadKeyStore())
                .build();
        return KeycloakBuilder.builder()
                .serverUrl(adminUrl)
                .realm(realm)
                .authorization(accessToken)
                .resteasyClient(resteasyClient)
                .build();
    }

    private static KeyStore loadKeyStore() {

        InputStream is = null;
        try {

            String trustStorePath =  ServerSettings.getTrustStorePath();
            File trustStoreFile = new File(trustStorePath);

            if (trustStoreFile.exists()) {
                logger.debug("Loading trust store file from path " + trustStorePath);
                is = new FileInputStream(trustStorePath);
            } else {
                logger.debug("Trying to load trust store file form class path " + trustStorePath);
                is = SecurityUtil.class.getClassLoader().getResourceAsStream(trustStorePath);
                if (is != null) {
                    logger.debug("Trust store file was loaded form class path " + trustStorePath);
                }
            }

            if (is == null) {
                throw new RuntimeException("Could not find a trust store file in path " + trustStorePath);
            }

            KeyStore ks = KeyStore.getInstance(KeyStore.getDefaultType());
            ks.load(is, ServerSettings.getTrustStorePassword().toCharArray());
            return ks;
        } catch (Exception e) {
            throw new RuntimeException("Failed to load trust store KeyStore instance", e);
        } finally {
            if (is != null) {
                try {
                    is.close();
                } catch (IOException e) {
                    logger.error("Failed to close trust store FileInputStream", e);
                }
            }
        }
    }

    @Override
    public Gateway addTenant(PasswordCredential isSuperAdminPasswordCreds, Gateway gatewayDetails) throws IamAdminServicesException {
        Keycloak client = null;
        try {
            // get client
            client = TenantManagementKeycloakImpl.getClient(ServerSettings.getIamServerUrl(), this.superAdminRealmId, isSuperAdminPasswordCreds);
            // create realm
            RealmRepresentation newRealmDetails = new RealmRepresentation();
            newRealmDetails.setEnabled(true);
            newRealmDetails.setId(gatewayDetails.getGatewayId());
            newRealmDetails.setDisplayName(gatewayDetails.getGatewayName());
            newRealmDetails.setRealm(gatewayDetails.getGatewayId());
            // Following two settings allow duplicate email addresses
            newRealmDetails.setLoginWithEmailAllowed(false);
            newRealmDetails.setDuplicateEmailsAllowed(true);
            // Default access token lifespan to 30 minutes, SSO session idle to 60 minutes
            newRealmDetails.setAccessTokenLifespan(1800);
            newRealmDetails.setSsoSessionIdleTimeout(3600);
            RealmRepresentation realmWithRoles = TenantManagementKeycloakImpl.createDefaultRoles(newRealmDetails);
            client.realms().create(realmWithRoles);
            return gatewayDetails;
        } catch (ApplicationSettingsException ex) {
            logger.error("Error getting values from property file, reason: " + ex.getMessage(), ex);
            IamAdminServicesException exception = new IamAdminServicesException();
            exception.setMessage("Error getting Iam server Url from property file, reason: " + ex.getMessage());
            throw exception;
        } catch (Exception ex){
            logger.error("Error creating Realm in Keycloak Server, reason: " + ex.getMessage(), ex);
            IamAdminServicesException exception = new IamAdminServicesException();
            exception.setMessage("Error creating Realm in Keycloak Server, reason: " + ex.getMessage());
            throw exception;
        } finally {
            if (client != null) {
                client.close();
            }
        }
    }

    public static RealmRepresentation createDefaultRoles(RealmRepresentation realmDetails){
        List<RoleRepresentation> defaultRoles = new ArrayList<RoleRepresentation>();
        RoleRepresentation adminRole = new RoleRepresentation();
        adminRole.setName("admin");
        adminRole.setDescription("Admin role for PGA users");
        defaultRoles.add(adminRole);
        RoleRepresentation adminReadOnlyRole = new RoleRepresentation();
        adminReadOnlyRole.setName("admin-read-only");
        adminReadOnlyRole.setDescription("Read only role for PGA Admin users");
        defaultRoles.add(adminReadOnlyRole);
        RoleRepresentation gatewayUserRole = new RoleRepresentation();
        gatewayUserRole.setName("gateway-user");
        gatewayUserRole.setDescription("default role for PGA users");
        defaultRoles.add(gatewayUserRole);
        RoleRepresentation pendingUserRole = new RoleRepresentation();
        pendingUserRole.setName("user-pending");
        pendingUserRole.setDescription("role for newly registered PGA users");
        defaultRoles.add(pendingUserRole);
        RoleRepresentation gatewayProviderRole = new RoleRepresentation();
        gatewayProviderRole.setName("gateway-provider");
        gatewayProviderRole.setDescription("role for gateway providers in the super-admin PGA");
        defaultRoles.add(gatewayProviderRole);
        RolesRepresentation rolesRepresentation = new RolesRepresentation();
        rolesRepresentation.setRealm(defaultRoles);
        realmDetails.setRoles(rolesRepresentation);
        return realmDetails;
    }

    @Override
    public boolean createTenantAdminAccount(PasswordCredential isSuperAdminPasswordCreds, Gateway gatewayDetails, String tenantAdminPassword) throws IamAdminServicesException{
        Keycloak client = null;
        try{
            client = TenantManagementKeycloakImpl.getClient(ServerSettings.getIamServerUrl(), this.superAdminRealmId, isSuperAdminPasswordCreds);
            UserRepresentation user = new UserRepresentation();
            user.setUsername(gatewayDetails.getIdentityServerUserName());
            user.setFirstName(gatewayDetails.getGatewayAdminFirstName());
            user.setLastName(gatewayDetails.getGatewayAdminLastName());
            user.setEmail(gatewayDetails.getGatewayAdminEmail());
            user.setEmailVerified(true);
            user.setEnabled(true);
            Response httpResponse = client.realm(gatewayDetails.getGatewayId()).users().create(user);
            logger.info("Tenant Admin account creation exited with code : " + httpResponse.getStatus()+" : " +httpResponse.getStatusInfo());
            if (httpResponse.getStatus() == 201) { //HTTP code for record creation: HTTP 201
                List<UserRepresentation> retrieveCreatedUserList = client.realm(gatewayDetails.getGatewayId()).users().search(user.getUsername(),
                        user.getFirstName(),
                        user.getLastName(),
                        user.getEmail(),
                        0, 1);
                UserResource retrievedUser = client.realm(gatewayDetails.getGatewayId()).users().get(retrieveCreatedUserList.get(0).getId());

                // Add user to the "admin" role
                RoleResource adminRoleResource = client.realm(gatewayDetails.getGatewayId()).roles().get("admin");
                retrievedUser.roles().realmLevel().add(Arrays.asList(adminRoleResource.toRepresentation()));

                CredentialRepresentation credential = new CredentialRepresentation();
                credential.setType(CredentialRepresentation.PASSWORD);
                credential.setValue(tenantAdminPassword);
                credential.setTemporary(false);
                retrievedUser.resetPassword(credential);
                List<ClientRepresentation> realmClients = client.realm(gatewayDetails.getGatewayId()).clients().findAll();
                String realmManagementClientId=getRealmManagementClientId(client, gatewayDetails.getGatewayId());
                for(ClientRepresentation realmClient : realmClients){
                    if(realmClient.getClientId().equals("realm-management")){
                        realmManagementClientId = realmClient.getId();
                    }
                }
                retrievedUser.roles().clientLevel(realmManagementClientId).add(retrievedUser.roles().clientLevel(realmManagementClientId).listAvailable());
                return true;
            } else {
                logger.error("Request for Tenant Admin Account Creation failed with HTTP code : " + httpResponse.getStatus());
                logger.error("Reason for Tenant Admin account creation failure : " + httpResponse.getStatusInfo());
                return false;
            }
        }catch (ApplicationSettingsException ex) {
            logger.error("Error getting values from property file, reason: " + ex.getMessage(), ex);
            IamAdminServicesException exception = new IamAdminServicesException();
            exception.setMessage("Error getting values from property file, reason " + ex.getMessage());
            throw exception;
        }catch (Exception ex){
            logger.error("Error creating Realm Admin Account in keycloak server, reason: " + ex.getMessage(), ex);
            IamAdminServicesException exception = new IamAdminServicesException();
            exception.setMessage("Error creating Realm Admin Account in keycloak server, reason: " + ex.getMessage());
            throw exception;
        } finally {
            if (client != null) {
                client.close();
            }
        }
    }

    @Override
    public Gateway configureClient(PasswordCredential isSuperAdminPasswordCreds, Gateway gatewayDetails) throws IamAdminServicesException{
        Keycloak client = null;
        try{
            client = TenantManagementKeycloakImpl.getClient(ServerSettings.getIamServerUrl(), this.superAdminRealmId, isSuperAdminPasswordCreds);
            ClientRepresentation pgaClient = new ClientRepresentation();
            pgaClient.setName("pga");
            pgaClient.setClientId("pga");
            pgaClient.setProtocol("openid-connect");
            pgaClient.setStandardFlowEnabled(true);
            pgaClient.setEnabled(true);
            pgaClient.setAuthorizationServicesEnabled(true);
            pgaClient.setDirectAccessGrantsEnabled(true);
            pgaClient.setServiceAccountsEnabled(true);
            pgaClient.setFullScopeAllowed(true);
            pgaClient.setClientAuthenticatorType("client-secret");
            List<String> redirectUris = new ArrayList<>();
            if(gatewayDetails.getGatewayURL()!=null){
                String gatewayURL = gatewayDetails.getGatewayURL();
                // Remove trailing slash from gatewayURL
                if(gatewayURL.endsWith("/")) {
                    gatewayURL = gatewayURL.substring(0, gatewayURL.length() - 1);
                }
                // Add redirect URL after login
                redirectUris.add(gatewayURL + "/callback-url"); // PGA
                redirectUris.add(gatewayURL + "/auth/callback*"); // Django
                // Add redirect URL after logout
                redirectUris.add(gatewayURL);
            } else {
                logger.error("Request for Realm Client Creation failed, callback URL not present");
                IamAdminServicesException ex = new IamAdminServicesException();
                ex.setMessage("Gateway Url field in GatewayProfile cannot be empty, Realm Client creation failed");
                throw ex;
            }
            pgaClient.setRedirectUris(redirectUris);
            pgaClient.setPublicClient(false);
            Response httpResponse = client.realms().realm(gatewayDetails.getGatewayId()).clients().create(pgaClient);
            logger.info("Tenant Client configuration exited with code : " + httpResponse.getStatus()+" : " +httpResponse.getStatusInfo());

            // Add the manage-users role to the web client
            UserRepresentation serviceAccountUserRepresentation = getUserByUsername(client, gatewayDetails.getGatewayId(), "service-account-" + pgaClient.getClientId());
            UserResource serviceAccountUser = client.realms().realm(gatewayDetails.getGatewayId()).users().get(serviceAccountUserRepresentation.getId());
            String realmManagementClientId = getRealmManagementClientId(client, gatewayDetails.getGatewayId());
            List<RoleRepresentation> manageUsersRole = serviceAccountUser.roles().clientLevel(realmManagementClientId).listAvailable()
                    .stream()
                    .filter(r -> r.getName().equals("manage-users"))
                    .collect(Collectors.toList());
            serviceAccountUser.roles().clientLevel(realmManagementClientId).add(manageUsersRole);

            if(httpResponse.getStatus() == 201){
                String ClientUUID = client.realms().realm(gatewayDetails.getGatewayId()).clients().findByClientId(pgaClient.getClientId()).get(0).getId();
                CredentialRepresentation clientSecret = client.realms().realm(gatewayDetails.getGatewayId()).clients().get(ClientUUID).getSecret();
                gatewayDetails.setOauthClientId(pgaClient.getClientId());
                gatewayDetails.setOauthClientSecret(clientSecret.getValue());
                return gatewayDetails;
            } else {
                logger.error("Request for Realm Client Creation failed with HTTP code : " + httpResponse.getStatus());
                logger.error("Reason for Realm Client Creation failure : " + httpResponse.getStatusInfo());
                return null;
            }
        }catch (ApplicationSettingsException ex) {
            logger.error("Error getting values from property file, reason: " + ex.getMessage(), ex);
            IamAdminServicesException exception = new IamAdminServicesException();
            exception.setMessage("Error getting values from property file, reason " + ex.getMessage());
            throw exception;
        } finally {
            if (client != null) {
                client.close();
            }
        }
    }

    private static String getRealmManagementClientId(Keycloak client, String realmId) {
        List<ClientRepresentation> realmClients = client.realm(realmId).clients().findAll();
        String realmManagementClientId=null;
        for(ClientRepresentation realmClient : realmClients){
            if(realmClient.getClientId().equals("realm-management")){
                realmManagementClientId = realmClient.getId();
            }
        }
        return realmManagementClientId;
    }

    @Override
    public boolean isUsernameAvailable(String accessToken, String tenantId, String username) throws IamAdminServicesException {
        Keycloak client = null;
        try {
            client = TenantManagementKeycloakImpl.getClient(ServerSettings.getIamServerUrl(), tenantId, accessToken);
            UserRepresentation userRepresentation = getUserByUsername(client, tenantId, username);
            return userRepresentation == null;
        } catch (ApplicationSettingsException ex) {
            logger.error("Error getting values from property file, reason: " + ex.getMessage(), ex);
            IamAdminServicesException exception = new IamAdminServicesException();
            exception.setMessage("Error getting values from property file, reason " + ex.getMessage());
            throw exception;
        } finally {
            if (client != null) {
                client.close();
            }
        }
    }

    @Override
    public boolean createUser(String accessToken, String tenantId, String username, String emailAddress, String firstName, String lastName, String newPassword) throws IamAdminServicesException{
        Keycloak client = null;
        try{
            client = TenantManagementKeycloakImpl.getClient(ServerSettings.getIamServerUrl(), tenantId, accessToken);
            UserRepresentation user = new UserRepresentation();
            user.setUsername(username);
            user.setFirstName(firstName);
            user.setLastName(lastName);
            user.setEmail(emailAddress);
            user.setEnabled(false);
            Response httpResponse = client.realm(tenantId).users().create(user);
            if (httpResponse.getStatus() == 201) { //HTTP code for record creation: HTTP 201
                List<UserRepresentation> retrieveCreatedUserList = client.realm(tenantId).users().search(user.getUsername(),
                        user.getFirstName(),
                        user.getLastName(),
                        user.getEmail(),
                        0, 1);
                UserResource retrievedUser = client.realm(tenantId).users().get(retrieveCreatedUserList.get(0).getId());
                CredentialRepresentation credential = new CredentialRepresentation();
                credential.setType(CredentialRepresentation.PASSWORD);
                credential.setValue(newPassword);
                credential.setTemporary(false);
                retrievedUser.resetPassword(credential);
                return true;
            } else {
                logger.error("Request for user Account Creation failed with HTTP code : " + httpResponse.getStatus());
                logger.error("Reason for user account creation failure : " + httpResponse.getStatusInfo());
                return false;
            }
        }catch (ApplicationSettingsException ex) {
            logger.error("Error getting values from property file, reason: " + ex.getMessage(), ex);
            IamAdminServicesException exception = new IamAdminServicesException();
            exception.setMessage("Error getting values from property file, reason " + ex.getMessage());
            throw exception;
        } finally {
            if (client != null) {
                client.close();
            }
        }
    }

    @Override
    public boolean enableUserAccount(String accessToken, String tenantId, String username) throws IamAdminServicesException{
        Keycloak client = null;
        try{
            client = TenantManagementKeycloakImpl.getClient(ServerSettings.getIamServerUrl(), tenantId, accessToken);
            UserRepresentation userRepresentation = getUserByUsername(client, tenantId, username);
            UserResource userResource = client.realm(tenantId).users().get(userRepresentation.getId());
            UserRepresentation profile = userResource.toRepresentation();
            profile.setEnabled(true);
            // We require that a user verify their email before enabling the account
            profile.setEmailVerified(true);
            userResource.update(profile);
            return true;
        } catch (ApplicationSettingsException ex) {
            logger.error("Error getting values from property file, reason: " + ex.getMessage(), ex);
            IamAdminServicesException exception = new IamAdminServicesException();
            exception.setMessage("Error getting values from property file, reason " + ex.getMessage());
            throw exception;
        } finally {
            if (client != null) {
                client.close();
            }
        }
    }

    @Override
<<<<<<< HEAD
    public boolean isUserAccountEnabled(String accessToken, String tenantId, String username) throws IamAdminServicesException{
=======
    public boolean isUserAccountEnabled(PasswordCredential realmAdminCreds, String tenantId, String username) throws IamAdminServicesException{
        Keycloak client = null;
        try{
            client = TenantManagementKeycloakImpl.getClient(ServerSettings.getIamServerUrl(), tenantId, realmAdminCreds);
            List<UserRepresentation> userResourceList = client.realm(tenantId).users().search(username,0,1);
            return userResourceList.size() == 1 && userResourceList.get(0).isEnabled();
        } catch (ApplicationSettingsException ex) {
            logger.error("Error getting values from property file, reason: " + ex.getMessage(), ex);
            IamAdminServicesException exception = new IamAdminServicesException();
            exception.setMessage("Error getting values from property file, reason " + ex.getMessage());
            throw exception;
        } finally {
            if (client != null) {
                client.close();
            }
        }
    }

    @Override
    public boolean resetUserPassword(PasswordCredential realmAdminCreds, String tenantId, String username, String newPassword) throws IamAdminServicesException{
>>>>>>> 0d566a83
        Keycloak client = null;
        try{
            client = TenantManagementKeycloakImpl.getClient(ServerSettings.getIamServerUrl(), tenantId, accessToken);
            UserRepresentation userRepresentation = getUserByUsername(client, tenantId, username);
            return userRepresentation != null && userRepresentation.isEnabled();
        } catch (ApplicationSettingsException ex) {
            logger.error("Error getting values from property file, reason: " + ex.getMessage(), ex);
            IamAdminServicesException exception = new IamAdminServicesException();
            exception.setMessage("Error getting values from property file, reason " + ex.getMessage());
            throw exception;
        } finally {
            if (client != null) {
                client.close();
            }
        }
    }

    @Override
    public boolean isUserExist(String accessToken, String tenantId, String username) throws IamAdminServicesException {
        Keycloak client = null;
        try{
            client = TenantManagementKeycloakImpl.getClient(ServerSettings.getIamServerUrl(), tenantId, accessToken);
            UserRepresentation userRepresentation = getUserByUsername(client, tenantId, username);
            return userRepresentation != null;
        } catch (ApplicationSettingsException ex) {
            logger.error("Error getting values from property file, reason: " + ex.getMessage(), ex);
            IamAdminServicesException exception = new IamAdminServicesException();
            exception.setMessage("Error getting values from property file, reason " + ex.getMessage());
            throw exception;
        } finally {
            if (client != null) {
                client.close();
            }
        }
    }

    @Override
    public UserProfile getUser(String accessToken, String tenantId, String username) throws IamAdminServicesException {
        Keycloak client = null;
        try{
            client = TenantManagementKeycloakImpl.getClient(ServerSettings.getIamServerUrl(), tenantId, accessToken);
            UserRepresentation userRepresentation = getUserByUsername(client, tenantId, username);
            return userRepresentation != null ? convertUserRepresentationToUserProfile(userRepresentation, tenantId) : null;
        } catch (ApplicationSettingsException ex) {
            logger.error("Error getting values from property file, reason: " + ex.getMessage(), ex);
            IamAdminServicesException exception = new IamAdminServicesException();
            exception.setMessage("Error getting values from property file, reason " + ex.getMessage());
            throw exception;
        } finally {
            if (client != null) {
                client.close();
            }
        }
    }

    @Override
    public List<UserProfile> getUsers(String accessToken, String tenantId, int offset, int limit, String search)
            throws IamAdminServicesException {
        Keycloak client = null;
        try{
            client = TenantManagementKeycloakImpl.getClient(ServerSettings.getIamServerUrl(), tenantId, accessToken);
            List<UserRepresentation> userRepresentationList = client.realm(tenantId).users().search(search, offset, limit);
            return userRepresentationList.stream().map(ur -> convertUserRepresentationToUserProfile(ur, tenantId))
                    .collect(Collectors.toList());
        } catch (ApplicationSettingsException ex) {
            logger.error("Error getting values from property file, reason: " + ex.getMessage(), ex);
            IamAdminServicesException exception = new IamAdminServicesException();
            exception.setMessage("Error getting values from property file, reason " + ex.getMessage());
            throw exception;
        } finally {
            if (client != null) {
                client.close();
            }
        }
    }

    @Override
    public boolean resetUserPassword(String accessToken, String tenantId, String username, String newPassword) throws IamAdminServicesException{
        Keycloak client = null;
        try{
            client = TenantManagementKeycloakImpl.getClient(ServerSettings.getIamServerUrl(), tenantId, accessToken);
            UserRepresentation userRepresentation = getUserByUsername(client, tenantId, username);
            if(userRepresentation != null)
            {
                UserResource retrievedUser = client.realm(tenantId).users().get(userRepresentation.getId());
                CredentialRepresentation credential = new CredentialRepresentation();
                credential.setType(CredentialRepresentation.PASSWORD);
                credential.setValue(newPassword);
                credential.setTemporary(false);
                retrievedUser.resetPassword(credential);
                // Remove the UPDATE_PASSWORD required action
                userRepresentation = retrievedUser.toRepresentation();
                userRepresentation.getRequiredActions().remove("UPDATE_PASSWORD");
                retrievedUser.update(userRepresentation);
                return true;
            }else{
                logger.error("requested User not found");
                return false;
            }
        } catch (ApplicationSettingsException ex) {
            logger.error("Error getting values from property file, reason: " + ex.getMessage(), ex);
            IamAdminServicesException exception = new IamAdminServicesException();
            exception.setMessage("Error getting values from property file, reason " + ex.getMessage());
            throw exception;
        } catch (Exception ex){
            logger.error("Error resetting user password in keycloak server, reason: " + ex.getMessage(), ex);
            IamAdminServicesException exception = new IamAdminServicesException();
            exception.setMessage("Error resetting user password in keycloak server, reason: " + ex.getMessage());
            throw exception;
        } finally {
            if (client != null) {
                client.close();
            }
        }
    }

    @Override
    public List<UserProfile> findUser(String accessToken, String tenantId, String email, String userName) throws IamAdminServicesException{
        Keycloak client = null;
        try{
            client = TenantManagementKeycloakImpl.getClient(ServerSettings.getIamServerUrl(), tenantId, accessToken);
            List<UserRepresentation> retrieveUserList = client.realm(tenantId).users().search(userName,
                    null,
                    null,
                    email,
                    0, 1);
            if(!retrieveUserList.isEmpty())
            {
                List<UserProfile> userList = new ArrayList<>();
                for(UserRepresentation user : retrieveUserList){
                    UserProfile profile = new UserProfile();
                    profile.setUserId(user.getUsername());
                    profile.setFirstName(user.getFirstName());
                    profile.setLastName(user.getLastName());
                    profile.setEmails(Arrays.asList(new String[]{user.getEmail()}));
                    userList.add(profile);
                }
                return userList;
            }else{
                logger.error("requested User not found");
                return null;
            }
        } catch (ApplicationSettingsException ex) {
            logger.error("Error getting values from property file, reason: " + ex.getMessage(), ex);
            IamAdminServicesException exception = new IamAdminServicesException();
            exception.setMessage("Error getting values from property file, reason " + ex.getMessage());
            throw exception;
        } catch (Exception ex){
            logger.error("Error finding user in keycloak server, reason: " + ex.getMessage(), ex);
            IamAdminServicesException exception = new IamAdminServicesException();
            exception.setMessage("Error finding user in keycloak server, reason: " + ex.getMessage());
            throw exception;
        } finally {
            if (client != null) {
                client.close();
            }
        }
    }

    @Override
    public void updateUserProfile(String accessToken, String tenantId, String username, UserProfile userDetails) throws IamAdminServicesException {

        Keycloak client = null;
        try{
            client = TenantManagementKeycloakImpl.getClient(ServerSettings.getIamServerUrl(), tenantId, accessToken);
            UserRepresentation userRepresentation = getUserByUsername(client, tenantId, username);
            if(userRepresentation != null)
            {
                userRepresentation.setFirstName(userDetails.getFirstName());
                userRepresentation.setLastName(userDetails.getLastName());
                userRepresentation.setEmail(userDetails.getEmails().get(0));
                UserResource userResource = client.realm(tenantId).users().get(userRepresentation.getId());
                userResource.update(userRepresentation);
            }else{
                throw new IamAdminServicesException("User [" + username + "] wasn't found in Keycloak!");
            }
        } catch (ApplicationSettingsException ex) {
            logger.error("Error getting values from property file, reason: " + ex.getMessage(), ex);
            IamAdminServicesException exception = new IamAdminServicesException();
            exception.setMessage("Error getting values from property file, reason " + ex.getMessage());
            throw exception;
        } catch (Exception ex){
            logger.error("Error updating user profile in keycloak server, reason: " + ex.getMessage(), ex);
            IamAdminServicesException exception = new IamAdminServicesException();
            exception.setMessage("Error updating user profile in keycloak server, reason: " + ex.getMessage());
            throw exception;
        } finally {
            if (client != null) {
                client.close();
            }
        }
    }

    @Override
    public boolean addRoleToUser(PasswordCredential realmAdminCreds, String tenantId, String username, String roleName) throws IamAdminServicesException {

        Keycloak client = null;
        try{
            client = TenantManagementKeycloakImpl.getClient(ServerSettings.getIamServerUrl(), tenantId, realmAdminCreds);
            List<UserRepresentation> retrieveCreatedUserList = client.realm(tenantId).users().search(username,
                    null,
                    null,
                    null,
                    0, 1);
            UserResource retrievedUser = client.realm(tenantId).users().get(retrieveCreatedUserList.get(0).getId());

            // Add user to the role
            RoleResource roleResource = client.realm(tenantId).roles().get(roleName);
            retrievedUser.roles().realmLevel().add(Arrays.asList(roleResource.toRepresentation()));
            return true;
        } catch (ApplicationSettingsException ex) {
            logger.error("Error getting values from property file, reason: " + ex.getMessage(), ex);
            IamAdminServicesException exception = new IamAdminServicesException();
            exception.setMessage("Error getting values from property file, reason " + ex.getMessage());
            throw exception;
        } finally {
            if (client != null) {
                client.close();
            }
        }
    }

    @Override
    public boolean removeRoleFromUser(PasswordCredential realmAdminCreds, String tenantId, String username, String roleName) throws IamAdminServicesException {

        Keycloak client = null;
        try{
            client = TenantManagementKeycloakImpl.getClient(ServerSettings.getIamServerUrl(), tenantId, realmAdminCreds);
            List<UserRepresentation> retrieveCreatedUserList = client.realm(tenantId).users().search(username,
                    null,
                    null,
                    null,
                    0, 1);
            UserResource retrievedUser = client.realm(tenantId).users().get(retrieveCreatedUserList.get(0).getId());

            // Remove role from user
            RoleResource roleResource = client.realm(tenantId).roles().get(roleName);
            retrievedUser.roles().realmLevel().remove(Arrays.asList(roleResource.toRepresentation()));
            return true;
        } catch (ApplicationSettingsException ex) {
            logger.error("Error getting values from property file, reason: " + ex.getMessage(), ex);
            IamAdminServicesException exception = new IamAdminServicesException();
            exception.setMessage("Error getting values from property file, reason " + ex.getMessage());
            throw exception;
        } finally {
            if (client != null) {
                client.close();
            }
        }
    }

    // TODO: this is needed for migrating from roles to group-based auth but after migration we can remove this
    @Override
    public List<UserProfile> getUsersWithRole(PasswordCredential realmAdminCreds, String tenantId, String roleName) throws IamAdminServicesException {
        Keycloak client = null;
        try{
            client = TenantManagementKeycloakImpl.getClient(ServerSettings.getIamServerUrl(), tenantId, realmAdminCreds);
            // FIXME: this only searches through the most recent 100 users for the given role (assuming there are no more than 10,000 users in the gateway)
            int totalUserCount = client.realm(tenantId).users().count();
            logger.debug("getUsersWithRole: totalUserCount=" + totalUserCount);
            // Load all users in batches
            List<UserRepresentation> allUsers = new ArrayList<>();
            int userBatchSize = 100;
            for (int start = 0; start < totalUserCount; start=start+userBatchSize) {

                logger.debug("getUsersWithRole: fetching " + userBatchSize + " users...");
                allUsers.addAll(client.realm(tenantId).users().search(null,
                        null,
                        null,
                        null,
                        start, userBatchSize));
            }
            logger.debug("getUsersWithRole: all users count=" + allUsers.size());
            allUsers.sort((a, b) -> a.getCreatedTimestamp() - b.getCreatedTimestamp() > 0 ? -1 : 1);
            // The 100 most recently created users
            List<UserRepresentation> mostRecentUsers = allUsers.subList(0, Math.min(allUsers.size(), 100));
            logger.debug("getUsersWithRole: most recent users count=" + mostRecentUsers.size());

            List<UserProfile> usersWithRole = new ArrayList<>();
            for (UserRepresentation user: mostRecentUsers) {
                UserResource userResource = client.realm(tenantId).users().get(user.getId());

                List<RoleRepresentation> roleRepresentations = userResource.roles().realmLevel().listAll();
                for (RoleRepresentation roleRepresentation : roleRepresentations){
                    if (roleRepresentation.getName().equals(roleName)) {
                        usersWithRole.add(convertUserRepresentationToUserProfile(user, tenantId));
                        break;
                    }
                }
            }
            logger.debug("getUsersWithRole: most recent users with role count=" + usersWithRole.size());
            return usersWithRole;
        } catch (ApplicationSettingsException ex) {
            logger.error("Error getting values from property file, reason: " + ex.getMessage(), ex);
            IamAdminServicesException exception = new IamAdminServicesException();
            exception.setMessage("Error getting values from property file, reason " + ex.getMessage());
            throw exception;
        } finally {
            if (client != null) {
                logger.debug("getUsersWithRole: closing client...");
                client.close();
                logger.debug("getUsersWithRole: client closed");
            }
        }
    }

    public List<String> getUserRoles(PasswordCredential realmAdminCreds, String tenantId, String username) throws IamAdminServicesException {
        Keycloak client = null;
        try{
            client = TenantManagementKeycloakImpl.getClient(ServerSettings.getIamServerUrl(), tenantId, realmAdminCreds);
            List<UserRepresentation> userRepresentationList = client.realm(tenantId).users().search(username,
                    null,
                    null,
                    null,
                    0, 1);
            if (userRepresentationList.isEmpty()) {
                logger.warn("No Keycloak user found for username [" + username + "] in tenant [" + tenantId + "].");
                return null;
            }
            UserResource retrievedUser = client.realm(tenantId).users().get(userRepresentationList.get(0).getId());
            return retrievedUser.roles().realmLevel().listAll()
                    .stream()
                    .map(roleRepresentation -> roleRepresentation.getName())
                    .collect(Collectors.toList());
        } catch (ApplicationSettingsException ex) {
            logger.error("Error getting values from property file, reason: " + ex.getMessage(), ex);
            IamAdminServicesException exception = new IamAdminServicesException();
            exception.setMessage("Error getting values from property file, reason " + ex.getMessage());
            throw exception;
        } finally {
            if (client != null) {
                logger.debug("getUserRoles: closing client...");
                client.close();
                logger.debug("getUserRoles: client closed");
            }
        }
    }

    private UserProfile convertUserRepresentationToUserProfile(UserRepresentation userRepresentation, String tenantId) {

        UserProfile profile = new UserProfile();
        profile.setAiravataInternalUserId(userRepresentation.getUsername() + "@" + tenantId);
        profile.setGatewayId(tenantId);
        profile.setUserId(userRepresentation.getUsername());
        profile.setFirstName(userRepresentation.getFirstName());
        profile.setLastName(userRepresentation.getLastName());
        profile.setEmails(Arrays.asList(new String[]{userRepresentation.getEmail()}));
        profile.setCreationTime(userRepresentation.getCreatedTimestamp());

        // Just default these. UserProfile isn't a great data model for this data since it isn't actually the Airavata UserProfile
        profile.setLastAccessTime(0);
        profile.setValidUntil(0);
        // Use state field to indicate whether user has been enabled or email verified in Keycloak
        if (userRepresentation.isEnabled()) {
            profile.setState(Status.ACTIVE);
        } else if (userRepresentation.isEmailVerified()) {
            profile.setState(Status.CONFIRMED);
        } else {
            profile.setState(Status.PENDING_CONFIRMATION);
        }

        return profile;
    }

    private static UserRepresentation getUserByUsername(Keycloak client, String tenantId, String username) {

        // Searching for users by username returns also partial matches, so need to filter down to an exact match if it exists
        List<UserRepresentation> userResourceList = client.realm(tenantId).users().search(
                username, null, null, null, null, null);
        for (UserRepresentation userRepresentation : userResourceList) {
            if (userRepresentation.getUsername().equals(username)) {
                return userRepresentation;
            }
        }
        return null;
    }

    public static void main(String[] args) throws IamAdminServicesException, ApplicationSettingsException {
        TenantManagementKeycloakImpl tenantManagementKeycloak = new TenantManagementKeycloakImpl();
        ServerSettings.setSetting("trust.store", "./modules/configuration/server/src/main/resources/client_truststore.jks");
        ServerSettings.setSetting("trust.store.password", "airavata");
        ServerSettings.setSetting("iam.server.url", "");
        String accessToken = "";
        String tenantId = "";
        String username = "";
        boolean isUsernameAvailable = tenantManagementKeycloak.isUsernameAvailable(accessToken, tenantId, username);
        System.out.println("Username " + username + " is " + (isUsernameAvailable ? "": "NOT ") + "available");
    }
}<|MERGE_RESOLUTION|>--- conflicted
+++ resolved
@@ -427,30 +427,7 @@
     }
 
     @Override
-<<<<<<< HEAD
     public boolean isUserAccountEnabled(String accessToken, String tenantId, String username) throws IamAdminServicesException{
-=======
-    public boolean isUserAccountEnabled(PasswordCredential realmAdminCreds, String tenantId, String username) throws IamAdminServicesException{
-        Keycloak client = null;
-        try{
-            client = TenantManagementKeycloakImpl.getClient(ServerSettings.getIamServerUrl(), tenantId, realmAdminCreds);
-            List<UserRepresentation> userResourceList = client.realm(tenantId).users().search(username,0,1);
-            return userResourceList.size() == 1 && userResourceList.get(0).isEnabled();
-        } catch (ApplicationSettingsException ex) {
-            logger.error("Error getting values from property file, reason: " + ex.getMessage(), ex);
-            IamAdminServicesException exception = new IamAdminServicesException();
-            exception.setMessage("Error getting values from property file, reason " + ex.getMessage());
-            throw exception;
-        } finally {
-            if (client != null) {
-                client.close();
-            }
-        }
-    }
-
-    @Override
-    public boolean resetUserPassword(PasswordCredential realmAdminCreds, String tenantId, String username, String newPassword) throws IamAdminServicesException{
->>>>>>> 0d566a83
         Keycloak client = null;
         try{
             client = TenantManagementKeycloakImpl.getClient(ServerSettings.getIamServerUrl(), tenantId, accessToken);
