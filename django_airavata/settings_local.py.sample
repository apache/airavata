--- conflicted
+++ resolved
@@ -83,8 +83,6 @@
 AIRAVATA_API_SECURE = False
 FILE_UPLOAD_TEMP_DIR = '/tmp'
 
-<<<<<<< HEAD
-=======
 USER_STORAGES = {
     'default': {
         'BACKEND': 'airavata_django_portal_sdk.user_storage.backends.DjangoFileSystemProvider',
@@ -106,7 +104,6 @@
     #     }
 }
 
->>>>>>> f2af2796
 # Define shared directories. Each entry is symlinked into the user's storage.
 # GATEWAY_DATA_SHARED_DIRECTORIES = {
 #     'Display Name': {
