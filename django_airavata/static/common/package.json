{
  "name": "django-airavata-common-ui",
  "description": "Common UI code for the Airavata Django Portal",
  "version": "1.0.0",
  "author": "Marcus Christie <machristie@apache.org>",
  "private": true,
  "main": "./js/index.js",
  "module": "./js/index.js",
  "scripts": {
    "watch": "vue-cli-service build --watch --mode production",
    "build": "npm run build-app && npm run build-lib",
    "build-app": "vue-cli-service build",
    "build-lib": "cross-env LIBRARY_MODE=true vue-cli-service build --target lib --name CommonUI --no-clean ./js/components.js",
    "lint": "vue-cli-service lint ./js/",
    "lint:visualstudio": "vue-cli-service lint --format visualstudio ./js/",
    "format": "prettier --check --write ."
  },
  "dependencies": {
    "@fortawesome/fontawesome-free": "^5.6.3",
    "@uppy/core": "^1.2.0",
    "@uppy/drag-drop": "^1.3.0",
    "@uppy/status-bar": "^1.2.0",
    "@uppy/tus": "^1.3.0",
    "@uppy/xhr-upload": "^1.2.0",
    "bootstrap": "^4.3.1",
<<<<<<< HEAD
    "bootstrap-vue": "2.0.0-rc.26",
    "browserslist": "^4.16.7",
=======
    "bootstrap-vue": "^2.21.2",
>>>>>>> 013a2c44
    "clipboard": "^2.0.4",
    "django-airavata-api": "link:../../apps/api",
    "jquery": "^3.3.1",
    "linkifyjs": "^2.1.9",
    "moment": "^2.24.0",
    "popper.js": "^1.14.6",
    "terser": "^4.1.2",
    "vue": "^2.5.22",
    "vue-async-computed": "^3.9.0"
  },
  "devDependencies": {
    "@vue/cli-plugin-babel": "^3.1.1",
    "@vue/cli-plugin-eslint": "^3.1.1",
    "@vue/cli-service": "^3.1.1",
    "babel-eslint": "^10.0.1",
    "cross-env": "^7.0.3",
    "eslint": "^5.8.0",
    "eslint-plugin-vue": "^5.0.0-0",
    "file-loader": "^3.0.1",
    "node-sass": "^4.11.0",
    "prettier": "^2.0.5",
    "sass-loader": "^7.1.0",
    "vue-loader": "^15.5.1",
    "vue-template-compiler": "^2.5.22",
    "webpack": "^4.28.4",
    "webpack-bundle-tracker": "^0.4.2-beta",
    "webpack-dev-middleware": "^3.5.1",
    "webpack-dev-server": "^3.1.14"
  },
  "eslintConfig": {
    "root": true,
    "env": {
      "node": true
    },
    "extends": [
      "plugin:vue/essential",
      "eslint:recommended"
    ],
    "rules": {},
    "parserOptions": {
      "parser": "babel-eslint"
    }
  },
  "browserslist": [
    "> 1%",
    "last 2 versions",
    "not dead"
  ]
}<|MERGE_RESOLUTION|>--- conflicted
+++ resolved
@@ -23,12 +23,8 @@
     "@uppy/tus": "^1.3.0",
     "@uppy/xhr-upload": "^1.2.0",
     "bootstrap": "^4.3.1",
-<<<<<<< HEAD
-    "bootstrap-vue": "2.0.0-rc.26",
+    "bootstrap-vue": "^2.21.2",
     "browserslist": "^4.16.7",
-=======
-    "bootstrap-vue": "^2.21.2",
->>>>>>> 013a2c44
     "clipboard": "^2.0.4",
     "django-airavata-api": "link:../../apps/api",
     "jquery": "^3.3.1",
