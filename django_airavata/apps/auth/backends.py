--- conflicted
+++ resolved
@@ -173,13 +173,9 @@
             userinfo = oauth2_session.get(userinfo_url).json()
             return token, userinfo
         except InvalidGrantError as e:
-<<<<<<< HEAD
-            logger.warning(f"Failed to refresh token {refresh_token_}: {e}")
-=======
             # probably session was terminated by admin or by user logging out in another client
             logger.warning(f"Failed to refresh token for user {request.user.username} "
                            f": {e}")
->>>>>>> fb1c4ee2
             return None, None
 
     def _get_userinfo_from_token(self, request, token):
