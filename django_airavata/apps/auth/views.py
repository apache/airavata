import io
import logging
import time
from datetime import datetime, timedelta, timezone
from urllib.parse import quote, urlencode

import requests
from django.conf import settings
from django.contrib import messages
<<<<<<< HEAD
from django.contrib.auth import authenticate, get_user_model, login, logout
from django.contrib.auth.decorators import login_required
from django.core.exceptions import ObjectDoesNotExist
from django.db.transaction import atomic
from django.forms import ValidationError
from django.http import (
    HttpResponseBadRequest,
    HttpResponseForbidden,
    JsonResponse
)
=======
from django.contrib.auth import authenticate, login, logout
from django.contrib.auth.decorators import login_required
from django.core.exceptions import ObjectDoesNotExist, PermissionDenied
from django.forms import ValidationError
from django.http import FileResponse, HttpResponseBadRequest, JsonResponse
>>>>>>> 8cce97c2
from django.shortcuts import redirect, render, resolve_url
from django.template import Context
from django.template.loader import render_to_string
from django.urls import reverse
from django.views.decorators.debug import sensitive_variables
from requests_oauthlib import OAuth2Session
from rest_framework import permissions, viewsets
from rest_framework.decorators import action
from rest_framework.response import Response

from django_airavata.apps.auth import serializers

from . import forms, iam_admin_client, models, utils

logger = logging.getLogger(__name__)


def start_login(request):
    next_url = request.GET.get('next', None)
    if next_url is not None:
        create_account_url = (reverse('django_airavata_auth:create_account') +
                              "?" + urlencode({'next': next_url}))
    else:
        create_account_url = reverse('django_airavata_auth:create_account')
    return render(request, 'django_airavata_auth/login.html', {
        'next': request.GET.get('next', None),
        'options': settings.AUTHENTICATION_OPTIONS,
        'create_account_url': create_account_url
    })


def start_username_password_login(request):
    # return bad request if password isn't a configured option
    if 'password' not in settings.AUTHENTICATION_OPTIONS:
        return HttpResponseBadRequest("Username/password login is not enabled")
    return render(request,
                  'django_airavata_auth/login_username_password.html',
                  {
                      'next': request.GET.get('next', None),
                      'options': settings.AUTHENTICATION_OPTIONS,
                      'login_type': 'password'
                  })


def redirect_login(request, idp_alias):
    _validate_idp_alias(idp_alias)
    client_id = settings.KEYCLOAK_CLIENT_ID
    base_authorize_url = settings.KEYCLOAK_AUTHORIZE_URL
    redirect_uri = request.build_absolute_uri(
        reverse('django_airavata_auth:callback'))
    redirect_uri += '?idp_alias=' + quote(idp_alias)
    if 'next' in request.GET:
        redirect_uri += "&next=" + quote(request.GET['next'])
    if 'login_desktop' in request.GET:
        redirect_uri += "&login_desktop=" + quote(request.GET['login_desktop'])
    oauth2_session = OAuth2Session(
        client_id, scope='openid', redirect_uri=redirect_uri)
    authorization_url, state = oauth2_session.authorization_url(
        base_authorize_url)
    authorization_url += '&kc_idp_hint=' + quote(idp_alias)
    # Store state in session for later validation (see backends.py)
    request.session['OAUTH2_STATE'] = state
    request.session['OAUTH2_REDIRECT_URI'] = redirect_uri
    return redirect(authorization_url)


def _validate_idp_alias(idp_alias):
    external_auth_options = settings.AUTHENTICATION_OPTIONS['external']
    valid_idp_aliases = [ext['idp_alias'] for ext in external_auth_options]
    if idp_alias not in valid_idp_aliases:
        raise Exception("idp_alias is not valid")


@sensitive_variables('password')
def handle_login(request):
    # This view handles a POST of the login form. If the request is a GET, just
    # redirect to the login page.
    if request.method == 'GET':
        return redirect(reverse('django_airavata_auth:login'))
    username = request.POST['username']
    password = request.POST['password']
    login_type = request.POST.get('login_type', None)
    login_desktop = request.POST.get('login_desktop', "false") == "true"
    template = "django_airavata_auth/login.html"
    if login_type and login_type == 'password':
        template = "django_airavata_auth/login_username_password.html"
    user = authenticate(username=username, password=password, request=request)
    logger.debug("authenticated user: {}".format(user))
    try:
        if user is not None:
            # Middleware will add authz_token attr to request, but since user
            # just authenticated, authz_token won't be added yet. Login signals
            # need the authz_token so adding it to the request now.
            request.authz_token = utils.get_authz_token(request, user=user)
            login(request, user)
            if login_desktop:
                return _create_login_desktop_success_response(request)
            else:
                next_url = request.POST.get('next',
                                            settings.LOGIN_REDIRECT_URL)
                return redirect(next_url)
        else:
            messages.error(request, "Login failed. Please try again.")
    except Exception as err:
        logger.exception("Login failed for user {}".format(username))
        messages.error(request,
                       "Login failed: {}. Please try again.".format(str(err)))
    if login_desktop:
        return _create_login_desktop_failed_response(request)
    return render(request, template, {
        'username': username,
        'next': request.POST.get('next', None),
        'options': settings.AUTHENTICATION_OPTIONS,
        'login_type': login_type,
    })


def start_logout(request):
    logout(request)
    redirect_url = request.build_absolute_uri(
        resolve_url(settings.LOGOUT_REDIRECT_URL))
    return redirect(settings.KEYCLOAK_LOGOUT_URL +
                    "?redirect_uri=" + quote(redirect_url))


def callback(request):
    try:
        login_desktop = request.GET.get('login_desktop', "false") == "true"
        user = authenticate(request=request)
        if user is not None:
            login(request, user)
            if login_desktop:
                return _create_login_desktop_success_response(request)
            next_url = request.GET.get('next', settings.LOGIN_REDIRECT_URL)
            return redirect(next_url)
        else:
            raise Exception("Failed to authenticate user")
    except Exception as err:
        logger.exception("An error occurred while processing OAuth2 "
                         "callback: {}".format(request.build_absolute_uri()))
        messages.error(
            request,
            "Failed to process OAuth2 callback: {}".format(str(err)))
        idp_alias = request.GET.get('idp_alias')
        if login_desktop:
            return _create_login_desktop_failed_response(
                request, idp_alias=idp_alias)
        return redirect(reverse('django_airavata_auth:callback-error',
                                args=(idp_alias,)))


def callback_error(request, idp_alias):
    _validate_idp_alias(idp_alias)
    # Create a filtered options object with just the given idp_alias
    options = {
        'external': []
    }
    for ext in settings.AUTHENTICATION_OPTIONS['external']:
        if ext['idp_alias'] == idp_alias:
            options['external'].append(ext.copy())

    return render(request, 'django_airavata_auth/callback-error.html', {
        'idp_alias': idp_alias,
        'options': options,
    })


@sensitive_variables('password')
def create_account(request):
    if request.method == 'POST':
        form = forms.CreateAccountForm(request.POST)
        if form.is_valid():
            try:
                username = form.cleaned_data['username']
                email = form.cleaned_data['email']
                first_name = form.cleaned_data['first_name']
                last_name = form.cleaned_data['last_name']
                password = form.cleaned_data['password']
                success = iam_admin_client.register_user(
                    username, email, first_name, last_name, password)
                if not success:
                    form.add_error(None, ValidationError(
                        "Failed to register user with IAM service"))
                else:
                    next = form.cleaned_data['next']
                    _create_and_send_email_verification_link(
                        request, username, email, first_name, last_name, next)
                    messages.success(
                        request,
                        "Account request processed successfully. Before you "
                        "can login you need to confirm your email address. "
                        "We've sent you an email with a link that you should "
                        "click on to complete the account creation process.")
                    return redirect(
                        reverse('django_airavata_auth:create_account'))
            except Exception as e:
                logger.exception(
                    "Failed to create account for user", exc_info=e)
                form.add_error(None, ValidationError(e.message))
    else:
        form = forms.CreateAccountForm(initial=request.GET)
    return render(request, 'django_airavata_auth/create_account.html', {
        'options': settings.AUTHENTICATION_OPTIONS,
        'form': form
    })


def verify_email(request, code):

    try:
        email_verification = models.EmailVerification.objects.get(
            verification_code=code)
        email_verification.verified = True
        email_verification.save()
        # Check if user is enabled, if so redirect to login page
        username = email_verification.username
        logger.debug("Email address verified for {}".format(username))
        login_url = reverse('django_airavata_auth:login')
        if email_verification.next:
            login_url += "?" + urlencode({'next': email_verification.next})
        if iam_admin_client.is_user_enabled(username):
            logger.debug("User {} is already enabled".format(username))
            messages.success(
                request,
                "Your account has already been successfully created. "
                "Please log in now.")
            return redirect(login_url)
        else:
            logger.debug("Enabling user {}".format(username))
            # enable user and inform admins
            iam_admin_client.enable_user(username)
            user_profile = iam_admin_client.get_user(username)
            email_address = user_profile.emails[0]
            first_name = user_profile.firstName
            last_name = user_profile.lastName
            utils.send_new_user_email(request,
                                      username,
                                      email_address,
                                      first_name,
                                      last_name)
            messages.success(
                request,
                "Your account has been successfully created. "
                "Please log in now.")
            return redirect(login_url)
    except ObjectDoesNotExist:
        # if doesn't exist, give user a form where they can enter their
        # username to resend verification code
        logger.exception("EmailVerification object doesn't exist for "
                         "code {}".format(code))
        messages.error(
            request,
            "Email verification failed. Please enter your username and we "
            "will send you another email verification link.")
        return redirect(reverse('django_airavata_auth:resend_email_link'))
    except Exception:
        logger.exception("Email verification processing failed!")
        messages.error(
            request,
            "Email verification failed. Please try clicking the email "
            "verification link again later.")
        return redirect(reverse('django_airavata_auth:create_account'))


def resend_email_link(request):

    if request.method == 'POST':
        form = forms.ResendEmailVerificationLinkForm(request.POST)
        if form.is_valid():
            try:
                username = form.cleaned_data['username']
                if iam_admin_client.is_user_exist(username):
                    user_profile = iam_admin_client.get_user(username)
                    email_address = user_profile.emails[0]
                    _create_and_send_email_verification_link(
                        request,
                        username,
                        email_address,
                        user_profile.firstName,
                        user_profile.lastName)
                    messages.success(
                        request,
                        "Email verification link sent successfully. Please "
                        "click on the link in the email that we sent "
                        "to your email address.")
                else:
                    messages.error(
                        request,
                        "Unable to resend email verification link. Please "
                        "contact the website administrator for further "
                        "assistance.")
                return redirect(
                    reverse('django_airavata_auth:resend_email_link'))
            except Exception as e:
                logger.exception(
                    "Failed to resend email verification link", exc_info=e)
                form.add_error(None, ValidationError(str(e)))
    else:
        form = forms.ResendEmailVerificationLinkForm()
    return render(request, 'django_airavata_auth/verify_email.html', {
        'form': form
    })


def _create_and_send_email_verification_link(
        request, username, email, first_name, last_name, next):

    email_verification = models.EmailVerification(
        username=username, next=next)
    email_verification.save()

    verification_uri = request.build_absolute_uri(
        reverse(
            'django_airavata_auth:verify_email', kwargs={
                'code': email_verification.verification_code}))
    logger.debug(
        "verification_uri={}".format(verification_uri))

    context = Context({
        "username": username,
        "email": email,
        "first_name": first_name,
        "last_name": last_name,
        "portal_title": settings.PORTAL_TITLE,
        "url": verification_uri,
    })
    utils.send_email_to_user(models.VERIFY_EMAIL_TEMPLATE, context)


def forgot_password(request):
    if request.method == 'POST':
        form = forms.ForgotPasswordForm(request.POST)
        if form.is_valid():
            try:
                username = form.cleaned_data['username']
                user_exists = iam_admin_client.is_user_exist(username)
                if user_exists:
                    user_enabled = iam_admin_client.is_user_enabled(username)
                    if not user_enabled:
                        messages.error(
                            request,
                            "Please finish creating your account before "
                            "resetting your password. Provide your username "
                            "below and we will send you another email "
                            "verification link.")
                        return redirect(
                            reverse('django_airavata_auth:resend_email_link'))
                    _create_and_send_password_reset_request_link(
                        request, username)
                # Always display this message even if you doesn't exist. Don't
                # reveal whether a user with that username exists.
                messages.success(
                    request,
                    "Reset password request processed successfully. We've "
                    "sent an email with a password reset link to the email "
                    "address associated with the username you provided. You "
                    "can use that link within the next 24 hours to set a new "
                    "password.")
                return redirect(
                    reverse('django_airavata_auth:forgot_password'))
            except Exception as e:
                logger.exception(
                    "Failed to generate password reset request for user",
                    exc_info=e)
                form.add_error(None, ValidationError(str(e)))
    else:
        form = forms.ForgotPasswordForm()
    return render(request, 'django_airavata_auth/forgot_password.html', {
        'form': form
    })


def _create_and_send_password_reset_request_link(request, username):
    password_reset_request = models.PasswordResetRequest(username=username)
    password_reset_request.save()

    verification_uri = request.build_absolute_uri(
        reverse(
            'django_airavata_auth:reset_password', kwargs={
                'code': password_reset_request.reset_code}))
    logger.debug(
        "password reset verification_uri={}".format(verification_uri))

    user = iam_admin_client.get_user(username)
    context = Context({
        "username": username,
        "email": user.emails[0],
        "first_name": user.firstName,
        "last_name": user.lastName,
        "portal_title": settings.PORTAL_TITLE,
        "url": verification_uri,
    })
    utils.send_email_to_user(models.PASSWORD_RESET_EMAIL_TEMPLATE, context)


@sensitive_variables('password')
def reset_password(request, code):
    try:
        password_reset_request = models.PasswordResetRequest.objects.get(
            reset_code=code)
    except ObjectDoesNotExist:
        messages.error(
            request,
            "Reset password link is invalid. Please try again.")
        return redirect(reverse('django_airavata_auth:forgot_password'))

    now = datetime.now(timezone.utc)
    if now - password_reset_request.created_date > timedelta(days=1):
        password_reset_request.delete()
        messages.error(
            request,
            "Reset password link has expired. Please try again.")
        return redirect(reverse('django_airavata_auth:forgot_password'))

    if request.method == "POST":
        form = forms.ResetPasswordForm(request.POST)
        if form.is_valid():
            try:
                password = form.cleaned_data['password']
                success = iam_admin_client.reset_user_password(
                    password_reset_request.username, password)
                if not success:
                    messages.error(
                        request, "Failed to reset password. Please try again.")
                    return redirect(
                        reverse('django_airavata_auth:forgot_password'))
                else:
                    password_reset_request.delete()
                    messages.success(
                        request,
                        "You may now log in with your new password.")
                    return redirect(
                        reverse('django_airavata_auth:login_with_password'))
            except Exception as e:
                logger.exception(
                    "Failed to reset password for user", exc_info=e)
                form.add_error(None, ValidationError(str(e)))
    else:
        form = forms.ResetPasswordForm()
    return render(request, 'django_airavata_auth/reset_password.html', {
        'form': form,
        'code': code
    })


def login_desktop(request):
    context = {
        'options': settings.AUTHENTICATION_OPTIONS,
        'login_desktop': True
    }
    if 'username' in request.GET:
        context['username'] = request.GET['username']
    return render(request, 'django_airavata_auth/login-desktop.html', context)


def login_desktop_success(request):
    return render(request, 'django_airavata_auth/login-desktop-success.html')


def refreshed_token_desktop(request):
    refresh_code = request.GET['refresh_code']
    user = authenticate(refresh_token=refresh_code, request=request)
    if user is not None:
        valid_time = int(request.session['ACCESS_TOKEN_EXPIRES_AT'] -
                         time.time())
        return JsonResponse({
            'status': 'ok',
            'code': request.session['ACCESS_TOKEN'],
            'refresh_code': request.session['REFRESH_TOKEN'],
            'valid_time': valid_time,
        })
    else:
        return JsonResponse({
            'status': 'failed',
        })


def _create_login_desktop_success_response(request):
    valid_time = int(request.session['ACCESS_TOKEN_EXPIRES_AT'] - time.time())
    return redirect(
        reverse('django_airavata_auth:login_desktop_success') +
        "?" + urlencode({
            'status': 'ok',
            'code': request.session['ACCESS_TOKEN'],
            'refresh_code': request.session['REFRESH_TOKEN'],
            'valid_time': valid_time,
            'username': request.user.username
        }))


def _create_login_desktop_failed_response(request, idp_alias=None):
    params = {'status': 'failed'}
    if idp_alias is not None:
        return redirect(reverse('django_airavata_auth:callback-error',
                                args=(idp_alias,)) + "?" + urlencode(params))
    if 'username' in request.POST:
        params['username'] = request.POST['username']
    return redirect(reverse('django_airavata_auth:login_desktop') +
                    "?" + urlencode(params))


@login_required
<<<<<<< HEAD
def access_token_redirect(request):
    redirect_uri = request.GET['redirect_uri']
    config = next(filter(lambda d: d.get('URI') == redirect_uri,
                         settings.ACCESS_TOKEN_REDIRECT_ALLOWED_URIS), None)
    if config is None:
        logger.warning(f"redirect_uri value '{redirect_uri}' is not configured "
                       "in ACCESS_TOKEN_REDIRECT_ALLOWED_URIS setting")
        return HttpResponseForbidden("Invalid redirect_uri value")
    return redirect(redirect_uri + f"{'&' if '?' in redirect_uri else '?'}{config.get('PARAM_NAME', 'access_token')}="
                    f"{quote(request.authz_token.accessToken)}")


def user_profile(request):
    return render(request, "django_airavata_auth/base.html", {
        'bundle_name': "user-profile"
    })


class IsUserOrReadOnlyForAdmins(permissions.BasePermission):
    def has_permission(self, request, view):
        return request.user.is_authenticated

    def has_object_permission(self, request, view, obj):
        if (request.method in permissions.SAFE_METHODS and
                request.is_gateway_admin):
            return True
        return obj == request.user


# TODO: disable deleting and creating?
class UserViewSet(viewsets.ModelViewSet):
    serializer_class = serializers.UserSerializer
    queryset = get_user_model().objects.all()
    permission_classes = [IsUserOrReadOnlyForAdmins]

    def get_queryset(self):
        user = self.request.user
        if user.is_superuser:
            return get_user_model().objects.all()
        else:
            return get_user_model().objects.get(pk=user.pk)

    @action(detail=False)
    def current(self, request):
        return redirect(reverse('django_airavata_auth:user-detail', kwargs={'pk': request.user.id}))

    @action(methods=['post'], detail=True)
    def resend_email_verification(self, request, pk=None):
        pending_email_change = models.PendingEmailChange.objects.get(user=request.user, verified=False)
        if pending_email_change is not None:
            serializer = serializers.UserSerializer()
            serializer._send_email_verification_link(request, pending_email_change)
        return JsonResponse({})

    @action(methods=['post'], detail=True)
    @atomic
    def verify_email_change(self, request, pk=None):
        user = self.get_object()
        code = request.data['code']

        try:
            pending_email_change = models.PendingEmailChange.objects.get(user=user, verification_code=code)
        except models.PendingEmailChange.DoesNotExist:
            raise Exception('Verification code is invalid. Please try again.')
        pending_email_change.verified = True
        pending_email_change.save()
        user.email = pending_email_change.email_address
        user.save()
        user.refresh_from_db()

        try:
            user_profile_client = request.profile_service['user_profile']
            airavata_user_profile = user_profile_client.getUserProfileById(
                request.authz_token, user.username, settings.GATEWAY_ID)
            airavata_user_profile.emails = [pending_email_change.email_address]
            user_profile_client.updateUserProfile(request.authz_token, airavata_user_profile)
        except Exception as e:
            raise Exception(f"Failed to update Airavata User Profile with new email address: {e}") from e
        serializer = self.get_serializer(user)
        return Response(serializer.data)
=======
def download_settings_local(request):

    if not request.is_gateway_admin or not request.is_read_only_gateway_admin:
        raise PermissionDenied()

    if settings.DEBUG:
        raise Exception("Downloading a settings_local.py file isn't allowed in DEBUG mode.")

    development_client_id = f"local-django-{request.user.username}"
    access_token = utils.get_service_account_authz_token().accessToken
    clients_endpoint = get_clients_endpoint()
    development_client = get_client(access_token, clients_endpoint, development_client_id)
    if development_client is None:
        development_client_endpoint = create_client(access_token, clients_endpoint, development_client_id)
    else:
        development_client_endpoint = get_client_endpoint(development_client)
    development_client_secret = get_client_secret(access_token, development_client_endpoint)

    context = {}
    context['AUTHENTICATION_OPTIONS'] = settings.AUTHENTICATION_OPTIONS
    context['keycloak_client_id'] = development_client_id
    context['keycloak_client_secret'] = development_client_secret
    context['KEYCLOAK_AUTHORIZE_URL'] = settings.KEYCLOAK_AUTHORIZE_URL
    context['KEYCLOAK_TOKEN_URL'] = settings.KEYCLOAK_TOKEN_URL
    context['KEYCLOAK_USERINFO_URL'] = settings.KEYCLOAK_USERINFO_URL
    context['KEYCLOAK_LOGOUT_URL'] = settings.KEYCLOAK_LOGOUT_URL
    context['GATEWAY_ID'] = settings.GATEWAY_ID
    context['AIRAVATA_API_HOST'] = settings.AIRAVATA_API_HOST
    context['AIRAVATA_API_PORT'] = settings.AIRAVATA_API_PORT
    context['AIRAVATA_API_SECURE'] = settings.AIRAVATA_API_SECURE
    context['GATEWAY_DATA_STORE_RESOURCE_ID'] = settings.GATEWAY_DATA_STORE_RESOURCE_ID
    if hasattr(settings, 'GATEWAY_DATA_STORE_REMOTE_API'):
        context['GATEWAY_DATA_STORE_REMOTE_API'] = settings.GATEWAY_DATA_STORE_REMOTE_API
    else:
        context['GATEWAY_DATA_STORE_REMOTE_API'] = request.build_absolute_uri("/api")
    context['PROFILE_SERVICE_HOST'] = settings.PROFILE_SERVICE_HOST
    context['PROFILE_SERVICE_PORT'] = settings.PROFILE_SERVICE_PORT
    context['PROFILE_SERVICE_SECURE'] = settings.PROFILE_SERVICE_SECURE
    context['PORTAL_TITLE'] = settings.PORTAL_TITLE
    settings_local_str = render_to_string("django_airavata_auth/settings_local.py.template", context)
    settings_local_bytesio = io.BytesIO(settings_local_str.encode())
    return FileResponse(settings_local_bytesio, as_attachment=True, filename="settings_local.py")


def get_client(access_token, clients_endpoint, client_id):
    headers = {'Authorization': f'Bearer {access_token}', 'Content-Type': 'application/json'}
    r = requests.get(clients_endpoint, {'clientId': client_id}, headers=headers)
    r.raise_for_status()
    clients = r.json()
    if len(clients) == 0:
        return None
    else:
        return clients[0]


def get_clients_endpoint():
    realm = settings.GATEWAY_ID
    clients_endpoint = f"https://iamdev.scigap.org/auth/admin/realms/{realm}/clients"
    return clients_endpoint


def get_client_endpoint(client):
    return f"{get_clients_endpoint()}/{client['id']}"


def create_client(access_token, clients_endpoint, client_id):
    client = {
        'clientId': client_id,
        "redirectUris": [
            "http://localhost:8000/",
            "http://localhost:8000/auth/callback*",
            "http://127.0.0.1:8000/",
            "http://127.0.0.1:8000/auth/callback*"
        ],
        "directAccessGrantsEnabled": True
    }
    headers = {'Authorization': f'Bearer {access_token}', 'Content-Type': 'application/json'}
    r = requests.post(clients_endpoint, json=client, headers=headers)
    r.raise_for_status()
    return r.headers['Location']


def get_client_secret(access_token, client_endpoint):

    headers = {'Authorization': f'Bearer {access_token}'}
    r = requests.get(client_endpoint + "/client-secret", headers=headers)
    r.raise_for_status()
    return r.json()['value']
>>>>>>> 8cce97c2
<|MERGE_RESOLUTION|>--- conflicted
+++ resolved
@@ -7,24 +7,17 @@
 import requests
 from django.conf import settings
 from django.contrib import messages
-<<<<<<< HEAD
 from django.contrib.auth import authenticate, get_user_model, login, logout
 from django.contrib.auth.decorators import login_required
-from django.core.exceptions import ObjectDoesNotExist
+from django.core.exceptions import ObjectDoesNotExist, PermissionDenied
 from django.db.transaction import atomic
 from django.forms import ValidationError
 from django.http import (
+    FileResponse,
     HttpResponseBadRequest,
     HttpResponseForbidden,
     JsonResponse
 )
-=======
-from django.contrib.auth import authenticate, login, logout
-from django.contrib.auth.decorators import login_required
-from django.core.exceptions import ObjectDoesNotExist, PermissionDenied
-from django.forms import ValidationError
-from django.http import FileResponse, HttpResponseBadRequest, JsonResponse
->>>>>>> 8cce97c2
 from django.shortcuts import redirect, render, resolve_url
 from django.template import Context
 from django.template.loader import render_to_string
@@ -527,7 +520,6 @@
 
 
 @login_required
-<<<<<<< HEAD
 def access_token_redirect(request):
     redirect_uri = request.GET['redirect_uri']
     config = next(filter(lambda d: d.get('URI') == redirect_uri,
@@ -608,7 +600,8 @@
             raise Exception(f"Failed to update Airavata User Profile with new email address: {e}") from e
         serializer = self.get_serializer(user)
         return Response(serializer.data)
-=======
+
+
 def download_settings_local(request):
 
     if not request.is_gateway_admin or not request.is_read_only_gateway_admin:
@@ -696,5 +689,4 @@
     headers = {'Authorization': f'Bearer {access_token}'}
     r = requests.get(client_endpoint + "/client-secret", headers=headers)
     r.raise_for_status()
-    return r.json()['value']
->>>>>>> 8cce97c2
+    return r.json()['value']