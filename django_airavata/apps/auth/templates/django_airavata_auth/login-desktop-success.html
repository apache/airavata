{% extends 'base.html' %}

{% block content %}

<div class="main-content-wrapper">
  <main class="main-content">
    <div class="container">
      <div class="alert alert-success" role="alert">
        <h4 class="alert-heading">Logged in!</h4>
      </div>
<<<<<<< HEAD
      <div class="container">
         {% if options.show_code  %}
           <h3> {{ options.code }}</h3>
         {% endif %}
      </div>
=======
      {% if show_code  %}
      <textarea style="width: 100%" rows="5" onfocus="this.select()">{{ code }}</textarea>
      {% endif %}
>>>>>>> c44a08b6
    </div>
  </main>
</div>
{% endblock content %}<|MERGE_RESOLUTION|>--- conflicted
+++ resolved
@@ -8,17 +8,9 @@
       <div class="alert alert-success" role="alert">
         <h4 class="alert-heading">Logged in!</h4>
       </div>
-<<<<<<< HEAD
-      <div class="container">
-         {% if options.show_code  %}
-           <h3> {{ options.code }}</h3>
-         {% endif %}
-      </div>
-=======
       {% if show_code  %}
       <textarea style="width: 100%" rows="5" onfocus="this.select()">{{ code }}</textarea>
       {% endif %}
->>>>>>> c44a08b6
     </div>
   </main>
 </div>
