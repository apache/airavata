{
  "name": "django-airavata-workspace-views",
  "version": "1.0.0",
  "private": true,
  "description": "A Vue.js project",
  "author": "Marcus Christie <machristie@apache.org>",
  "scripts": {
    "serve": "vue-cli-service serve",
    "build": "run-s build:vue build:wc",
    "build:vue": "vue-cli-service build",
    "lint": "vue-cli-service lint ./static/django_airavata_workspace/js",
    "lint:visualstudio": "vue-cli-service lint --format visualstudio ./static/django_airavata_workspace/js",
    "test": "npm run test:unit",
    "test:unit": "vue-cli-service test:unit",
    "test:unit:watch": "vue-cli-service test:unit --watch",
    "format": "prettier --write .",
    "build:wc": "cross-env WC_MODE='true' vue-cli-service build --target wc --inline-vue --name adpf './static/django_airavata_workspace/js/web-components/*.vue' --dest ./static/django_airavata_workspace/wc",
    "build:wc:watch": "cross-env WC_MODE='true' vue-cli-service build --target wc --inline-vue --name adpf './static/django_airavata_workspace/js/web-components/*.vue' --dest ./static/django_airavata_workspace/wc --watch"
  },
  "dependencies": {
    "@fortawesome/fontawesome-svg-core": "^1.2.35",
    "@fortawesome/free-solid-svg-icons": "^5.15.3",
    "@fortawesome/vue-fontawesome": "^2.0.2",
    "bootstrap": "^4.3.1",
<<<<<<< HEAD
    "bootstrap-vue": "2.0.0-rc.26",
    "browserslist": "^4.16.7",
=======
    "bootstrap-vue": "^2.21.2",
>>>>>>> 013a2c44
    "codemirror": "5.52.2",
    "django-airavata-api": "link:../api",
    "django-airavata-common-ui": "link:../../static/common",
    "django-airavata-workspace-plugin-api": "link:django-airavata-workspace-plugin-api",
    "lodash": "^4.17.15",
    "moment": "^2.21.0",
    "terser": "^4.1.2",
    "vue": "^2.5.22",
    "vue-flatpickr-component": "^8.1.2",
    "vue-router": "^3.0.6",
    "vue-slider-component": "^3.2.9-1"
  },
  "devDependencies": {
    "@vue/cli-plugin-babel": "^3.1.1",
    "@vue/cli-plugin-eslint": "^3.1.1",
    "@vue/cli-plugin-unit-jest": "^3.3.0",
    "@vue/cli-service": "^3.1.1",
    "@vue/test-utils": "^1.0.0-beta.28",
    "@vue/web-component-wrapper": "^1.3.0",
    "babel-core": "7.0.0-bridge.0",
    "babel-eslint": "^10.0.1",
    "babel-jest": "^23.6.0",
    "babel-loader": "^8.0.5",
    "cross-env": "^7.0.3",
    "eslint": "^5.8.0",
    "eslint-plugin-vue": "^5.0.0-0",
    "node-sass": "^5.0.0",
    "npm-run-all": "^4.1.5",
    "prettier": "^2.1.2",
    "sass-loader": "10.1.1",
    "vue-loader": "^15.5.1",
    "vue-template-compiler": "^2.5.22",
    "webpack": "^4.28.4",
    "webpack-bundle-tracker": "^0.4.2-beta",
    "webpack-dev-middleware": "^3.5.1",
    "webpack-dev-server": "^3.1.14"
  },
  "eslintConfig": {
    "root": true,
    "env": {
      "node": true
    },
    "extends": [
      "plugin:vue/essential",
      "eslint:recommended"
    ],
    "rules": {},
    "parserOptions": {
      "parser": "babel-eslint"
    }
  },
  "postcss": {
    "plugins": {
      "autoprefixer": {}
    }
  },
  "browserslist": [
    "> 1%",
    "last 2 versions",
    "not dead"
  ]
}<|MERGE_RESOLUTION|>--- conflicted
+++ resolved
@@ -22,12 +22,8 @@
     "@fortawesome/free-solid-svg-icons": "^5.15.3",
     "@fortawesome/vue-fontawesome": "^2.0.2",
     "bootstrap": "^4.3.1",
-<<<<<<< HEAD
-    "bootstrap-vue": "2.0.0-rc.26",
+    "bootstrap-vue": "^2.21.2",
     "browserslist": "^4.16.7",
-=======
-    "bootstrap-vue": "^2.21.2",
->>>>>>> 013a2c44
     "codemirror": "5.52.2",
     "django-airavata-api": "link:../api",
     "django-airavata-common-ui": "link:../../static/common",
