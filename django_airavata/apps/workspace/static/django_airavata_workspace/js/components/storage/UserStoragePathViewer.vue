--- conflicted
+++ resolved
@@ -58,12 +58,6 @@
         </b-button>
 
         <b-link
-<<<<<<< HEAD
-          v-if="data.item.type === 'dir'"
-          class="action-link"
-          :href="`/sdk/download-dir?path=${data.item.path}`"
-        >
-=======
           v-if="data.item.type === 'file'"
           class="action-link"
           :href="`${data.item.downloadURL}&download`"
@@ -76,7 +70,6 @@
           class="action-link"
           :href="`/sdk/download-dir?path=${data.item.path}`"
         >
->>>>>>> f2af2796
           Download Zip
           <i class="fa fa-file-archive" aria-hidden="true"></i>
         </b-link>
