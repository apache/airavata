--- conflicted
+++ resolved
@@ -4,10 +4,7 @@
       <div class="d-flex justify-content-between">
         <h6 class="mb-0">Experiment Data Directory</h6>
         <b-link
-<<<<<<< HEAD
-=======
           v-if="canDownloadDataDirectory"
->>>>>>> f2af2796
           :href="`/sdk/download-experiment-dir/${encodeURIComponent(
             experimentId
           )}`"
