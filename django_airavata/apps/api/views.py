--- conflicted
+++ resolved
@@ -32,11 +32,7 @@
 from django.shortcuts import redirect
 from django.urls import reverse
 from django.views.decorators.gzip import gzip_page
-<<<<<<< HEAD
-from rest_framework import mixins, status
-=======
 from rest_framework import mixins, pagination, status
->>>>>>> f2af2796
 from rest_framework.decorators import action, api_view
 from rest_framework.exceptions import ParseError
 from rest_framework.renderers import JSONRenderer
@@ -303,11 +299,7 @@
                 headers = {
                     'Authorization': f'Bearer {request.authz_token.accessToken}'}
                 r = requests.post(
-<<<<<<< HEAD
-                    f'{settings.GATEWAY_DATA_STORE_REMOTE_API}/api/experiments/{quote(experiment_id)}/launch/',
-=======
                     f'{remote_api_url}/api/experiments/{quote(experiment_id)}/launch/',
->>>>>>> f2af2796
                     headers=headers,
                 )
                 r.raise_for_status()
@@ -1522,15 +1514,6 @@
 
     def get(self, request, path="/", format=None):
         # AIRAVATA-3460 Allow passing path as a query parameter instead
-<<<<<<< HEAD
-        path = request.GET.get('path', path)
-        return self._create_response(request, path)
-
-    def post(self, request, path="/", format=None):
-        path = request.POST.get('path', path)
-        if not user_storage.dir_exists(request, path):
-            _, resource_path = user_storage.create_user_dir(request, path)
-=======
         path = request.query_params.get('path', path)
         experiment_id = request.query_params.get('experiment-id')
         return self._create_response(request, path, experiment_id=experiment_id)
@@ -1540,7 +1523,6 @@
         experiment_id = request.data.get('experiment-id')
         if not user_storage.dir_exists(request, path, experiment_id=experiment_id):
             _, resource_path = user_storage.create_user_dir(request, path, experiment_id=experiment_id)
->>>>>>> f2af2796
             # create_user_dir may create the directory with a different name
             # than requested, for example, converting spaces to underscores, so
             # use as the path the path that is returned by create_user_dir
@@ -1585,16 +1567,10 @@
         return self._create_response(request=request, path=path)
 
     def delete(self, request, path="/", format=None):
-<<<<<<< HEAD
-        path = request.POST.get('path', path)
-        if user_storage.dir_exists(request, path):
-            user_storage.delete_dir(request, path)
-=======
         path = request.data.get('path', path)
         experiment_id = request.data.get('experiment-id')
         if user_storage.dir_exists(request, path, experiment_id=experiment_id):
             user_storage.delete_dir(request, path, experiment_id=experiment_id)
->>>>>>> f2af2796
         else:
             user_storage.delete_user_file(request, path, experiment_id=experiment_id)
 
