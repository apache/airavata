--- conflicted
+++ resolved
@@ -713,8 +713,7 @@
             data_product, context={'request': request})
         return Response(serializer.data)
 
-<<<<<<< HEAD
-=======
+
 experiment_data_storage = FileSystemStorage(
     location=settings.GATEWAY_DATA_STORE_DIR)
 
@@ -786,7 +785,6 @@
         return JsonResponse({'deleted': True})
 
 
->>>>>>> 49dd2b07
 @login_required
 def upload_input_file(request):
     try:
