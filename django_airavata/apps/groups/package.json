{
  "name": "django-airavata-group-views",
  "description": "A Vue.js project",
  "version": "1.0.0",
  "author": "Stephen Paul <stephenpaul2727@gmail.com>",
  "private": true,
  "scripts": {
    "serve": "vue-cli-service serve",
    "build": "vue-cli-service build",
    "lint": "vue-cli-service lint ./static/django_airavata_groups/js",
    "lint:visualstudio": "vue-cli-service lint --format visualstudio ./static/django_airavata_groups/js",
    "format": "prettier --write ."
  },
  "dependencies": {
    "bootstrap": "^4.0.0-beta.2",
<<<<<<< HEAD
    "bootstrap-vue": "2.0.0-rc.26",
    "browserslist": "^4.16.7",
=======
>>>>>>> 013a2c44
    "django-airavata-api": "link:../api",
    "django-airavata-common-ui": "link:../../static/common",
    "moment": "^2.18.1",
    "terser": "^4.1.2",
    "vue": "^2.5.22",
    "vue-draggable": "^2.0.6"
  },
  "devDependencies": {
    "@vue/cli-plugin-babel": "^3.1.1",
    "@vue/cli-plugin-eslint": "^3.1.1",
    "@vue/cli-service": "^3.1.1",
    "babel-eslint": "^10.0.1",
    "eslint": "^5.8.0",
    "eslint-plugin-vue": "^5.0.0-0",
    "prettier": "^2.1.2",
    "vue-loader": "^15.5.1",
    "vue-template-compiler": "^2.5.22",
    "webpack": "^4.28.4",
    "webpack-bundle-tracker": "^0.4.2-beta",
    "webpack-dev-middleware": "^3.5.1",
    "webpack-dev-server": "^3.1.14"
  },
  "eslintConfig": {
    "root": true,
    "env": {
      "node": true
    },
    "extends": [
      "plugin:vue/essential",
      "eslint:recommended"
    ],
    "rules": {},
    "parserOptions": {
      "parser": "babel-eslint"
    }
  },
  "postcss": {
    "plugins": {
      "autoprefixer": {}
    }
  },
  "browserslist": [
    "> 1%",
    "last 2 versions",
    "not dead"
  ]
}<|MERGE_RESOLUTION|>--- conflicted
+++ resolved
@@ -13,11 +13,7 @@
   },
   "dependencies": {
     "bootstrap": "^4.0.0-beta.2",
-<<<<<<< HEAD
-    "bootstrap-vue": "2.0.0-rc.26",
     "browserslist": "^4.16.7",
-=======
->>>>>>> 013a2c44
     "django-airavata-api": "link:../api",
     "django-airavata-common-ui": "link:../../static/common",
     "moment": "^2.18.1",
