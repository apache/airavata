# node:lts is based on Debian and includes necessary build tools
FROM node:lts as build-stage

# build api javascript
# api must come first, then common, since the others depend on these
WORKDIR /code/django_airavata/apps/api
COPY ./django_airavata/apps/api/package.json ./django_airavata/apps/api/yarn.lock ./
RUN yarn
COPY ./django_airavata/apps/api/ .
RUN yarn run build

# build common javascript
WORKDIR /code/django_airavata/static/common
COPY ./django_airavata/static/common/package.json ./django_airavata/static/common/yarn.lock ./
RUN yarn
COPY ./django_airavata/static/common/ .
RUN yarn run build

# build dataparsers javascript
WORKDIR /code/django_airavata/apps/dataparsers
COPY ./django_airavata/apps/dataparsers/package.json ./django_airavata/apps/dataparsers/yarn.lock ./
RUN yarn
COPY ./django_airavata/apps/dataparsers/ .
RUN yarn run build

# build groups javascript
WORKDIR /code/django_airavata/apps/groups
COPY ./django_airavata/apps/groups/package.json ./django_airavata/apps/groups/yarn.lock ./
RUN yarn
COPY ./django_airavata/apps/groups/ .
RUN yarn run build

# build workspace/django-airavata-workspace-plugin-api javascript
# This one must come before workspace build
WORKDIR /code/django_airavata/apps/workspace/django-airavata-workspace-plugin-api
COPY ./django_airavata/apps/workspace/django-airavata-workspace-plugin-api/package.json ./django_airavata/apps/workspace/django-airavata-workspace-plugin-api/yarn.lock ./
RUN yarn
COPY ./django_airavata/apps/workspace/django-airavata-workspace-plugin-api/ .
RUN yarn run build

# build admin javascript
# To reuse cache best, putting the two most volatile apps, admin and workspace, last
WORKDIR /code/django_airavata/apps/admin
COPY ./django_airavata/apps/admin/package.json ./django_airavata/apps/admin/yarn.lock ./
RUN yarn
COPY ./django_airavata/apps/admin/ .
RUN yarn run build

# build workspace javascript
WORKDIR /code/django_airavata/apps/workspace
COPY ./django_airavata/apps/workspace/package.json ./django_airavata/apps/workspace/yarn.lock ./
RUN yarn
COPY ./django_airavata/apps/workspace/ .
RUN yarn run build



FROM python:3.9-slim as server-stage

ENV PYTHONUNBUFFERED 1

EXPOSE 8000

WORKDIR /code
COPY requirements.txt requirements-mysql.txt ./
COPY setup.* ./
COPY README.md .
<<<<<<< HEAD
RUN pip install --upgrade pip setuptools wheel
RUN pip install -r requirements.txt
RUN pip install -r requirements-mysql.txt
=======
RUN apt-get update && apt-get install -y git gcc zlib1g-dev libjpeg-dev default-libmysqlclient-dev
RUN pip install --upgrade pip --no-cache
RUN pip install -r requirements.txt --no-cache
RUN pip install -r requirements-mysql.txt --no-cache
>>>>>>> 722fa984

# Copy in a default settings_local.py file
COPY ./django_airavata/settings_local.py.sample ./django_airavata/settings_local.py

COPY ./ .

# Copy javascript builds from build-stage
WORKDIR /code/django_airavata/apps/api/static/django_airavata_api
COPY --from=build-stage /code/django_airavata/apps/api/static/django_airavata_api .
WORKDIR /code/django_airavata/static/common
COPY --from=build-stage /code/django_airavata/static/common .
WORKDIR /code/django_airavata/apps/admin/static/django_airavata_admin
COPY --from=build-stage /code/django_airavata/apps/admin/static/django_airavata_admin .
WORKDIR /code/django_airavata/apps/groups/static/django_airavata_groups
COPY --from=build-stage /code/django_airavata/apps/groups/static/django_airavata_groups .
WORKDIR /code/django_airavata/apps/workspace/static/django_airavata_workspace
COPY --from=build-stage /code/django_airavata/apps/workspace/static/django_airavata_workspace .
WORKDIR /code/django_airavata/apps/dataparsers/static/django_airavata_dataparsers
COPY --from=build-stage /code/django_airavata/apps/dataparsers/static/django_airavata_dataparsers .

WORKDIR /code

ENTRYPOINT ["/code/scripts/start-server.sh"]
<|MERGE_RESOLUTION|>--- conflicted
+++ resolved
@@ -65,16 +65,10 @@
 COPY requirements.txt requirements-mysql.txt ./
 COPY setup.* ./
 COPY README.md .
-<<<<<<< HEAD
-RUN pip install --upgrade pip setuptools wheel
-RUN pip install -r requirements.txt
-RUN pip install -r requirements-mysql.txt
-=======
 RUN apt-get update && apt-get install -y git gcc zlib1g-dev libjpeg-dev default-libmysqlclient-dev
-RUN pip install --upgrade pip --no-cache
+RUN pip install --upgrade pip setuptools wheel --no-cache
 RUN pip install -r requirements.txt --no-cache
 RUN pip install -r requirements-mysql.txt --no-cache
->>>>>>> 722fa984
 
 # Copy in a default settings_local.py file
 COPY ./django_airavata/settings_local.py.sample ./django_airavata/settings_local.py
