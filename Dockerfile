--- conflicted
+++ resolved
@@ -72,11 +72,7 @@
 COPY requirements.txt requirements-mysql.txt ./
 COPY setup.* ./
 COPY README.md .
-<<<<<<< HEAD
-RUN apt-get update && apt-get install -y git gcc zlib1g-dev libjpeg-dev default-libmysqlclient-dev
-=======
 RUN apt-get update && apt-get install -y git gcc g++ zlib1g-dev libjpeg-dev default-libmysqlclient-dev
->>>>>>> 885578ce
 RUN pip install --upgrade pip setuptools wheel --no-cache
 RUN pip install -r requirements.txt --no-cache
 RUN pip install -r requirements-mysql.txt --no-cache
