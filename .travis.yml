language: java

sudo: false

notifications:
  email:
    on_success: change
    on_failure: always

jdk:
  - oraclejdk8

script: mvn clean install

# Git-describe Maven plugin needs the full history
git:
<<<<<<< HEAD
  depth: false
=======
  depth: false
>>>>>>> 71248015
<|MERGE_RESOLUTION|>--- conflicted
+++ resolved
@@ -14,8 +14,4 @@
 
 # Git-describe Maven plugin needs the full history
 git:
-<<<<<<< HEAD
-  depth: false
-=======
-  depth: false
->>>>>>> 71248015
+  depth: false