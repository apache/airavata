--- conflicted
+++ resolved
@@ -13,11 +13,7 @@
     <parent>
         <groupId>org.apache.airavata</groupId>
         <artifactId>registry</artifactId>
-<<<<<<< HEAD
-        <version>0.6-SNAPSHOT</version>
-=======
         <version>0.5</version>
->>>>>>> 1bd143e7
         <relativePath>../pom.xml</relativePath>
     </parent>
 
