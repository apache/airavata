--- conflicted
+++ resolved
@@ -30,17 +30,14 @@
 import org.apache.airavata.persistance.registry.jpa.ResourceUtils;
 import org.apache.airavata.persistance.registry.jpa.model.NodeInput;
 import org.apache.airavata.persistance.registry.jpa.model.NodeInput_PK;
+import org.apache.airavata.persistance.registry.jpa.model.WorkflowNodeDetail;
 import org.slf4j.Logger;
 import org.slf4j.LoggerFactory;
 
 public class NodeInputResource extends AbstractResource {
-<<<<<<< HEAD
 	private static final Logger logger = LoggerFactory.getLogger(NodeInputResource.class);
 
-    private String nodeInstanceId;
-=======
     private WorkflowNodeDetailResource nodeDetailResource;
->>>>>>> 7e815669
     private String inputKey;
     private String inputType;
     private String metadata;
@@ -113,11 +110,32 @@
     @Override
     public void save() {
         EntityManager em = ResourceUtils.getEntityManager();
-        NodeInput existingInput = em.find(NodeInput.class, new NodeInput_PK(inputKey, nodeInstanceId));
+        NodeInput existingInput = em.find(NodeInput.class, new NodeInput_PK(inputKey, nodeDetailResource.getNodeInstanceId()));
         em.close();
 
         em = ResourceUtils.getEntityManager();
         em.getTransaction().begin();
-       
+        NodeInput nodeInput = new NodeInput();
+        WorkflowNodeDetail nodeDetail = em.find(WorkflowNodeDetail.class, nodeDetailResource.getNodeInstanceId());
+        nodeInput.setNodeDetails(nodeDetail);
+        nodeInput.setNodeId(nodeDetail.getNodeId());
+        nodeInput.setInputKey(inputKey);
+        nodeInput.setInputKeyType(inputType);
+        nodeInput.setValue(value);
+        nodeInput.setMetadata(metadata);
+        
+        if (existingInput != null){
+            existingInput.setNodeDetails(nodeDetail);
+            existingInput.setNodeId(nodeDetail.getNodeId());
+            existingInput.setInputKey(inputKey);
+            existingInput.setInputKeyType(inputType);
+            existingInput.setValue(value);
+            existingInput.setMetadata(metadata);
+            nodeInput = em.merge(existingInput);
+        }else {
+            em.persist(nodeInput);
+        }
+        em.getTransaction().commit();
+        em.close();
     }
 }