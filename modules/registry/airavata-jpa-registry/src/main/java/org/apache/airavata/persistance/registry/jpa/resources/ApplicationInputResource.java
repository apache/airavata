--- conflicted
+++ resolved
@@ -35,13 +35,8 @@
 import org.slf4j.LoggerFactory;
 
 public class ApplicationInputResource extends AbstractResource {
-<<<<<<< HEAD
 	private static final Logger logger = LoggerFactory.getLogger(ApplicationInputResource.class);
-
-	private String taskId;
-=======
     private TaskDetailResource taskDetailResource;
->>>>>>> 0e2e21ce
     private String inputKey;
     private String inputType;
     private String metadata;
@@ -114,13 +109,13 @@
     @Override
     public void save() {
         EntityManager em = ResourceUtils.getEntityManager();
-        ApplicationInput existingInput = em.find(ApplicationInput.class, new ApplicationInput_PK(inputKey, taskId));
+        ApplicationInput existingInput = em.find(ApplicationInput.class, new ApplicationInput_PK(inputKey, taskDetailResource.getTaskId()));
         em.close();
 
         em = ResourceUtils.getEntityManager();
         em.getTransaction().begin();
         ApplicationInput applicationInput = new ApplicationInput();
-        TaskDetail taskDetail = em.find(TaskDetail.class, taskId);
+        TaskDetail taskDetail = em.find(TaskDetail.class, taskDetailResource.getTaskId());
         applicationInput.setTask(taskDetail);
         applicationInput.setTaskId(taskDetail.getTaskId());
         applicationInput.setInputKey(inputKey);
