/*
 *
 * Licensed to the Apache Software Foundation (ASF) under one
 * or more contributor license agreements.  See the NOTICE file
 * distributed with this work for additional information
 * regarding copyright ownership.  The ASF licenses this file
 * to you under the Apache License, Version 2.0 (the
 * "License"); you may not use this file except in compliance
 * with the License.  You may obtain a copy of the License at
 *
 *   http://www.apache.org/licenses/LICENSE-2.0
 *
 * Unless required by applicable law or agreed to in writing,
 * software distributed under the License is distributed on an
 * "AS IS" BASIS, WITHOUT WARRANTIES OR CONDITIONS OF ANY
 * KIND, either express or implied.  See the License for the
 * specific language governing permissions and limitations
 * under the License.
 *
 */

package org.apache.airavata.persistance.registry.jpa.resources;

import java.util.List;

import javax.persistence.EntityManager;

import org.apache.airavata.persistance.registry.jpa.Resource;
import org.apache.airavata.persistance.registry.jpa.ResourceType;
import org.apache.airavata.persistance.registry.jpa.ResourceUtils;
import org.apache.airavata.persistance.registry.jpa.model.ApplicationOutput;
import org.apache.airavata.persistance.registry.jpa.model.ApplicationOutput_PK;
import org.apache.airavata.persistance.registry.jpa.model.TaskDetail;
import org.slf4j.Logger;
import org.slf4j.LoggerFactory;

public class ApplicationOutputResource extends AbstractResource {
<<<<<<< HEAD
	private static final Logger logger = LoggerFactory.getLogger(ApplicationOutputResource.class);

	private String taskId;
=======
    private TaskDetailResource taskDetailResource;
>>>>>>> 7e815669
    private String outputKey;
    private String outputType;
    private String metadata;
    private String value;

    public String getOutputKey() {
        return outputKey;
    }

    public void setOutputKey(String outputKey) {
        this.outputKey = outputKey;
    }

    public String getOutputType() {
        return outputType;
    }

    public void setOutputType(String outputType) {
        this.outputType = outputType;
    }

    public String getMetadata() {
        return metadata;
    }

    public void setMetadata(String metadata) {
        this.metadata = metadata;
    }

    public String getValue() {
        return value;
    }

    public void setValue(String value) {
        this.value = value;
    }

    public TaskDetailResource getTaskDetailResource() {
        return taskDetailResource;
    }

    public void setTaskDetailResource(TaskDetailResource taskDetailResource) {
        this.taskDetailResource = taskDetailResource;
    }

    @Override
    public Resource create(ResourceType type) {
        logger.error("Unsupported resource type for application output data resource.", new UnsupportedOperationException());
        throw new UnsupportedOperationException();
    }

    @Override
    public void remove(ResourceType type, Object name) {
        logger.error("Unsupported resource type for application output data resource.", new UnsupportedOperationException());
        throw new UnsupportedOperationException();
    }

    @Override
    public Resource get(ResourceType type, Object name) {
        logger.error("Unsupported resource type for application output data resource.", new UnsupportedOperationException());
        throw new UnsupportedOperationException();
    }

    @Override
    public List<Resource> get(ResourceType type) {
        logger.error("Unsupported resource type for application output data resource.", new UnsupportedOperationException());
        throw new UnsupportedOperationException();
    }

    @Override
    public void save() {
        EntityManager em = ResourceUtils.getEntityManager();
        ApplicationOutput existingOutput = em.find(ApplicationOutput.class, new ApplicationOutput_PK(outputKey, taskId));
        em.close();

        em = ResourceUtils.getEntityManager();
        em.getTransaction().begin();
        ApplicationOutput applicationOutput = new ApplicationOutput();
        TaskDetail taskDetail = em.find(TaskDetail.class, taskId);
        applicationOutput.setTask(taskDetail);
        applicationOutput.setTaskId(taskDetail.getTaskId());
        applicationOutput.setOutputKey(outputKey);
        applicationOutput.setOutputKeyType(outputType);
        applicationOutput.setValue(value);
        applicationOutput.setMetadata(metadata);
        
        if (existingOutput != null){
        	existingOutput.setTask(taskDetail);
        	existingOutput.setTaskId(taskDetail.getTaskId());
        	existingOutput.setOutputKey(outputKey);
        	existingOutput.setOutputKeyType(outputType);
        	existingOutput.setValue(value);
        	existingOutput.setMetadata(metadata);
        	applicationOutput = em.merge(existingOutput);
        }else {
            em.persist(applicationOutput);
        }
        em.getTransaction().commit();
        em.close();


    }
}<|MERGE_RESOLUTION|>--- conflicted
+++ resolved
@@ -35,13 +35,8 @@
 import org.slf4j.LoggerFactory;
 
 public class ApplicationOutputResource extends AbstractResource {
-<<<<<<< HEAD
 	private static final Logger logger = LoggerFactory.getLogger(ApplicationOutputResource.class);
-
-	private String taskId;
-=======
     private TaskDetailResource taskDetailResource;
->>>>>>> 7e815669
     private String outputKey;
     private String outputType;
     private String metadata;
@@ -114,13 +109,13 @@
     @Override
     public void save() {
         EntityManager em = ResourceUtils.getEntityManager();
-        ApplicationOutput existingOutput = em.find(ApplicationOutput.class, new ApplicationOutput_PK(outputKey, taskId));
+        ApplicationOutput existingOutput = em.find(ApplicationOutput.class, new ApplicationOutput_PK(outputKey, taskDetailResource.getTaskId()));
         em.close();
 
         em = ResourceUtils.getEntityManager();
         em.getTransaction().begin();
         ApplicationOutput applicationOutput = new ApplicationOutput();
-        TaskDetail taskDetail = em.find(TaskDetail.class, taskId);
+        TaskDetail taskDetail = em.find(TaskDetail.class, taskDetailResource.getTaskId());
         applicationOutput.setTask(taskDetail);
         applicationOutput.setTaskId(taskDetail.getTaskId());
         applicationOutput.setOutputKey(outputKey);
