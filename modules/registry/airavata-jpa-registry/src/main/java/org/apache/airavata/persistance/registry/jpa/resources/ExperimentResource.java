/*
*
* Licensed to the Apache Software Foundation (ASF) under one
* or more contributor license agreements.  See the NOTICE file
* distributed with this work for additional information
* regarding copyright ownership.  The ASF licenses this file
* to you under the Apache License, Version 2.0 (the
* "License"); you may not use this file except in compliance
* with the License.  You may obtain a copy of the License at
*
*   http://www.apache.org/licenses/LICENSE-2.0
*
* Unless required by applicable law or agreed to in writing,
* software distributed under the License is distributed on an
* "AS IS" BASIS, WITHOUT WARRANTIES OR CONDITIONS OF ANY
* KIND, either express or implied.  See the License for the
* specific language governing permissions and limitations
* under the License.
*
*/
package org.apache.airavata.persistance.registry.jpa.resources;

import java.sql.Timestamp;
import java.util.ArrayList;
import java.util.List;

import javax.persistence.EntityManager;
import javax.persistence.Query;

import org.apache.airavata.persistance.registry.jpa.Resource;
import org.apache.airavata.persistance.registry.jpa.ResourceType;
import org.apache.airavata.persistance.registry.jpa.ResourceUtils;
import org.apache.airavata.persistance.registry.jpa.model.*;
import org.apache.airavata.persistance.registry.jpa.utils.QueryGenerator;
import org.apache.airavata.registry.cpi.utils.StatusType;
import org.slf4j.Logger;
import org.slf4j.LoggerFactory;

public class ExperimentResource extends AbstractResource {
    private static final Logger logger = LoggerFactory.getLogger(ExperimentResource.class);
    private WorkerResource worker;
    private String expID;
    private Timestamp creationTime;
    private GatewayResource gateway;
    private ProjectResource project;
    private String expName;
    private String description;
    private String applicationId;
    private String applicationVersion;
    private String workflowTemplateId;
    private String workflowTemplateVersion;
    private String workflowExecutionId;

    /**
     *
     * @return  experiment ID
     */
    public String getExpID() {
        return expID;
    }

    public Timestamp getCreationTime() {
        return creationTime;
    }

    public void setCreationTime(Timestamp creationTime) {
        this.creationTime = creationTime;
    }

    public String getExpName() {
        return expName;
    }

    public void setExpName(String expName) {
        this.expName = expName;
    }

    public String getApplicationId() {
        return applicationId;
    }

    public void setApplicationId(String applicationId) {
        this.applicationId = applicationId;
    }

    public String getApplicationVersion() {
        return applicationVersion;
    }

    public void setApplicationVersion(String applicationVersion) {
        this.applicationVersion = applicationVersion;
    }

    public String getWorkflowTemplateId() {
        return workflowTemplateId;
    }

    public void setWorkflowTemplateId(String workflowTemplateId) {
        this.workflowTemplateId = workflowTemplateId;
    }

    public String getWorkflowTemplateVersion() {
        return workflowTemplateVersion;
    }

    public void setWorkflowTemplateVersion(String workflowTemplateVersion) {
        this.workflowTemplateVersion = workflowTemplateVersion;
    }

    public String getWorkflowExecutionId() {
        return workflowExecutionId;
    }

    public void setWorkflowExecutionId(String workflowExecutionId) {
        this.workflowExecutionId = workflowExecutionId;
    }

    public String getDescription() {
        return description;
    }

    public void setDescription(String description) {
        this.description = description;
    }

    /**
     * Since experiments are at the leaf level, this method is not
     * valid for an experiment
     * @param type  child resource types
     * @return UnsupportedOperationException
     */
    public Resource create(ResourceType type) {
    	switch (type){
	        case EXPERIMENT_INPUT:
	        	ExperimentInputResource inputResource = new ExperimentInputResource();
	            inputResource.setExperimentResource(this);
	            return inputResource;
            case EXPERIMENT_OUTPUT:
                ExperimentOutputResource experimentOutputResource = new ExperimentOutputResource();
                experimentOutputResource.setExperimentResource(this);
                return experimentOutputResource;
            case WORKFLOW_NODE_DETAIL:
                WorkflowNodeDetailResource nodeDetailResource = new WorkflowNodeDetailResource();
                nodeDetailResource.setExperimentResource(this);
                return nodeDetailResource;
            case ERROR_DETAIL:
                ErrorDetailResource errorDetailResource = new ErrorDetailResource();
                errorDetailResource.setExperimentResource(this);
                return errorDetailResource;
            case STATUS:
                StatusResource statusResource = new StatusResource();
                statusResource.setExperimentResource(this);
                return statusResource;
            case CONFIG_DATA:
                ConfigDataResource configDataResource = new ConfigDataResource();
                configDataResource.setExperimentResource(this);
                return configDataResource;
            case COMPUTATIONAL_RESOURCE_SCHEDULING:
                ComputationSchedulingResource schedulingResource = new ComputationSchedulingResource();
                schedulingResource.setExperimentResource(this);
                return schedulingResource;
            case ADVANCE_INPUT_DATA_HANDLING:
                AdvanceInputDataHandlingResource dataHandlingResource = new AdvanceInputDataHandlingResource();
                dataHandlingResource.setExperimentResource(this);
                return dataHandlingResource;
            case ADVANCE_OUTPUT_DATA_HANDLING:
                AdvancedOutputDataHandlingResource outputDataHandlingResource = new AdvancedOutputDataHandlingResource();
                outputDataHandlingResource.setExperimentResource(this);
                return outputDataHandlingResource;
            case QOS_PARAM:
                QosParamResource qosParamResource = new QosParamResource();
                qosParamResource.setExperimentResource(this);
                return qosParamResource;
	        default:
                logger.error("Unsupported resource type for experiment resource.", new IllegalArgumentException());
	            throw new IllegalArgumentException("Unsupported resource type for experiment resource.");
	    }
    }

    /**
     *
     * @param type  child resource types
     * @param name name of the child resource
     * @return UnsupportedOperationException
     */
    public void remove(ResourceType type, Object name) {
        EntityManager em = ResourceUtils.getEntityManager();
        em.getTransaction().begin();
        Query q;
        QueryGenerator generator;
        switch (type){
            case EXPERIMENT_INPUT:
                generator = new QueryGenerator(EXPERIMENT_INPUT);
                generator.setParameter(ExperimentInputConstants.EXPERIMENT_ID, name);
                q = generator.deleteQuery(em);
                q.executeUpdate();
                break;
            case EXPERIMENT_OUTPUT:
                generator = new QueryGenerator(EXPERIMENT_OUTPUT);
                generator.setParameter(ExperimentOutputConstants.EXPERIMENT_ID, name);
                q = generator.deleteQuery(em);
                q.executeUpdate();
                break;
            case WORKFLOW_NODE_DETAIL:
                generator = new QueryGenerator(WORKFLOW_NODE_DETAIL);
                generator.setParameter(WorkflowNodeDetailsConstants.EXPERIMENT_ID, name);
                q = generator.deleteQuery(em);
                q.executeUpdate();
                break;
            case ERROR_DETAIL:
                generator = new QueryGenerator(ERROR_DETAIL);
                generator.setParameter(ErrorDetailConstants.EXPERIMENT_ID, name);
                q = generator.deleteQuery(em);
                q.executeUpdate();
                break;
            case STATUS:
                generator = new QueryGenerator(STATUS);
                generator.setParameter(StatusConstants.EXPERIMENT_ID, name);
                q = generator.deleteQuery(em);
                q.executeUpdate();
                break;
            case CONFIG_DATA:
                generator = new QueryGenerator(CONFIG_DATA);
                generator.setParameter(ExperimentConfigurationDataConstants.EXPERIMENT_ID, name);
                q = generator.deleteQuery(em);
                q.executeUpdate();
                break;
            case COMPUTATIONAL_RESOURCE_SCHEDULING:
                generator = new QueryGenerator(COMPUTATIONAL_RESOURCE_SCHEDULING);
                generator.setParameter(ComputationalResourceSchedulingConstants.EXPERIMENT_ID, name);
                q = generator.deleteQuery(em);
                q.executeUpdate();
                break;
            case ADVANCE_INPUT_DATA_HANDLING:
                generator = new QueryGenerator(ADVANCE_INPUT_DATA_HANDLING);
                generator.setParameter(AdvancedInputDataHandlingConstants.EXPERIMENT_ID, name);
                q = generator.deleteQuery(em);
                q.executeUpdate();
                break;
            case ADVANCE_OUTPUT_DATA_HANDLING:
                generator = new QueryGenerator(ADVANCE_OUTPUT_DATA_HANDLING);
                generator.setParameter(AdvancedOutputDataHandlingConstants.EXPERIMENT_ID, name);
                q = generator.deleteQuery(em);
                q.executeUpdate();
                break;
            case QOS_PARAM:
                generator = new QueryGenerator(QOS_PARAMS);
                generator.setParameter(QosParamsConstants.EXPERIMENT_ID, name);
                q = generator.deleteQuery(em);
                q.executeUpdate();
                break;
            default:
                logger.error("Unsupported resource type for experiment resource.", new IllegalArgumentException());
                break;
        }
        em.getTransaction().commit();
        em.close();
    }

    /**
     *
     * @param type  child resource types
     * @param name name of the child resource
     * @return UnsupportedOperationException
     */
    public Resource get(ResourceType type, Object name) {
    	EntityManager em = ResourceUtils.getEntityManager();
        em.getTransaction().begin();
        QueryGenerator generator;
        Query q;
        switch (type) {
            case EXPERIMENT_INPUT:
                generator = new QueryGenerator(EXPERIMENT_INPUT);
                generator.setParameter(ExperimentInputConstants.EXPERIMENT_ID, name);
                q = generator.selectQuery(em);
                Experiment_Input experimentInput = (Experiment_Input)q.getSingleResult();
                ExperimentInputResource inputResource = (ExperimentInputResource)Utils.getResource(ResourceType.EXPERIMENT_INPUT, experimentInput);
                em.getTransaction().commit();
                em.close();
                return inputResource;
            case EXPERIMENT_OUTPUT:
                generator = new QueryGenerator(EXPERIMENT_OUTPUT);
                generator.setParameter(ExperimentOutputConstants.EXPERIMENT_ID, name);
                q = generator.selectQuery(em);
                Experiment_Output experimentOutput = (Experiment_Output)q.getSingleResult();
                ExperimentOutputResource outputResource = (ExperimentOutputResource)Utils.getResource(ResourceType.EXPERIMENT_OUTPUT, experimentOutput);
                em.getTransaction().commit();
                em.close();
                return outputResource;
            case WORKFLOW_NODE_DETAIL:
                generator = new QueryGenerator(WORKFLOW_NODE_DETAIL);
                generator.setParameter(WorkflowNodeDetailsConstants.EXPERIMENT_ID, name);
                q = generator.selectQuery(em);
                WorkflowNodeDetail workflowNodeDetail = (WorkflowNodeDetail)q.getSingleResult();
                WorkflowNodeDetailResource nodeDetailResource = (WorkflowNodeDetailResource)Utils.getResource(ResourceType.WORKFLOW_NODE_DETAIL, workflowNodeDetail);
                em.getTransaction().commit();
                em.close();
                return nodeDetailResource;
            case ERROR_DETAIL:
                generator = new QueryGenerator(ERROR_DETAIL);
                generator.setParameter(ErrorDetailConstants.EXPERIMENT_ID, name);
                q = generator.selectQuery(em);
                ErrorDetail errorDetail = (ErrorDetail)q.getSingleResult();
                ErrorDetailResource errorDetailResource = (ErrorDetailResource)Utils.getResource(ResourceType.ERROR_DETAIL, errorDetail);
                em.getTransaction().commit();
                em.close();
                return errorDetailResource;
            case STATUS:
                generator = new QueryGenerator(STATUS);
                generator.setParameter(StatusConstants.EXPERIMENT_ID, name);
                q = generator.selectQuery(em);
                Status status = (Status)q.getSingleResult();
                StatusResource statusResource = (StatusResource)Utils.getResource(ResourceType.STATUS, status);
                em.getTransaction().commit();
                em.close();
                return statusResource;
            case CONFIG_DATA:
                generator = new QueryGenerator(CONFIG_DATA);
                generator.setParameter(ExperimentConfigurationDataConstants.EXPERIMENT_ID, name);
                q = generator.selectQuery(em);
                ExperimentConfigData configData = (ExperimentConfigData)q.getSingleResult();
                ConfigDataResource configDataResource = (ConfigDataResource)Utils.getResource(ResourceType.CONFIG_DATA, configData);
                em.getTransaction().commit();
                em.close();
                return configDataResource;
            case COMPUTATIONAL_RESOURCE_SCHEDULING:
                generator = new QueryGenerator(COMPUTATIONAL_RESOURCE_SCHEDULING);
                generator.setParameter(ComputationalResourceSchedulingConstants.EXPERIMENT_ID, name);
                q = generator.selectQuery(em);
                Computational_Resource_Scheduling scheduling = (Computational_Resource_Scheduling)q.getSingleResult();
                ComputationSchedulingResource schedulingResource = (ComputationSchedulingResource)Utils.getResource(ResourceType.COMPUTATIONAL_RESOURCE_SCHEDULING, scheduling);
                em.getTransaction().commit();
                em.close();
                return schedulingResource;
            case ADVANCE_INPUT_DATA_HANDLING:
                generator = new QueryGenerator(ADVANCE_INPUT_DATA_HANDLING);
                generator.setParameter(AdvancedInputDataHandlingConstants.EXPERIMENT_ID, name);
                q = generator.selectQuery(em);
                AdvancedInputDataHandling inputDataHandling = (AdvancedInputDataHandling)q.getSingleResult();
                AdvanceInputDataHandlingResource dataHandlingResource = (AdvanceInputDataHandlingResource)Utils.getResource(ResourceType.ADVANCE_INPUT_DATA_HANDLING, inputDataHandling);
                em.getTransaction().commit();
                em.close();
                return dataHandlingResource;
            case ADVANCE_OUTPUT_DATA_HANDLING:
                generator = new QueryGenerator(ADVANCE_OUTPUT_DATA_HANDLING);
                generator.setParameter(AdvancedOutputDataHandlingConstants.EXPERIMENT_ID, name);
                q = generator.selectQuery(em);
                AdvancedOutputDataHandling outputDataHandling = (AdvancedOutputDataHandling)q.getSingleResult();
                AdvancedOutputDataHandlingResource outputDataHandlingResource = (AdvancedOutputDataHandlingResource)Utils.getResource(ResourceType.ADVANCE_OUTPUT_DATA_HANDLING, outputDataHandling);
                em.getTransaction().commit();
                em.close();
                return outputDataHandlingResource;
            case QOS_PARAM:
                generator = new QueryGenerator(QOS_PARAMS);
                generator.setParameter(QosParamsConstants.EXPERIMENT_ID, name);
                q = generator.selectQuery(em);
                QosParam qosParam = (QosParam)q.getSingleResult();
                QosParamResource qosParamResource = (QosParamResource)Utils.getResource(ResourceType.QOS_PARAM, qosParam);
                em.getTransaction().commit();
                em.close();
                return qosParamResource;
            default:
                em.getTransaction().commit();
                em.close();
                logger.error("Unsupported resource type for experiment resource.", new IllegalArgumentException());
                throw new IllegalArgumentException("Unsupported resource type for experiment data resource.");
        }

    }

    /**
     *
     * @param type  child resource types
     * @return UnsupportedOperationException
     */
    public List<Resource> get(ResourceType type) {
        List<Resource> resourceList = new ArrayList<Resource>();
        EntityManager em = ResourceUtils.getEntityManager();
        em.getTransaction().begin();
        Query q;
        QueryGenerator generator;
        List results;
        switch (type){
            case EXPERIMENT_INPUT:
                generator = new QueryGenerator(EXPERIMENT_INPUT);
                generator.setParameter(ExperimentInputConstants.EXPERIMENT_ID, expID);
                q = generator.selectQuery(em);
                results = q.getResultList();
                if (results.size() != 0) {
                    for (Object result : results) {
                        Experiment_Input exInput = (Experiment_Input) result;
                        ExperimentInputResource inputResource =
                                (ExperimentInputResource)Utils.getResource(ResourceType.EXPERIMENT_INPUT, exInput);
                        resourceList.add(inputResource);
                    }
                }
                break;
            case EXPERIMENT_OUTPUT:
                generator = new QueryGenerator(EXPERIMENT_OUTPUT);
                generator.setParameter(ExperimentOutputConstants.EXPERIMENT_ID, expID);
                q = generator.selectQuery(em);
                results = q.getResultList();
                if (results.size() != 0) {
                    for (Object result : results) {
                        Experiment_Output output = (Experiment_Output) result;
                        ExperimentOutputResource outputResource =
                                (ExperimentOutputResource)Utils.getResource(ResourceType.EXPERIMENT_OUTPUT, output);
                        resourceList.add(outputResource);
                    }
                }
                break;
            case WORKFLOW_NODE_DETAIL:
                generator = new QueryGenerator(WORKFLOW_NODE_DETAIL);
                generator.setParameter(WorkflowNodeDetailsConstants.EXPERIMENT_ID, expID);
                q = generator.selectQuery(em);
                results = q.getResultList();
                if (results.size() != 0) {
                    for (Object result : results) {
                        WorkflowNodeDetail nodeDetail = (WorkflowNodeDetail) result;
                        WorkflowNodeDetailResource nodeDetailResource =
                                (WorkflowNodeDetailResource)Utils.getResource(ResourceType.WORKFLOW_NODE_DETAIL, nodeDetail);
                        resourceList.add(nodeDetailResource);
                    }
                }
                break;
            case ERROR_DETAIL:
                generator = new QueryGenerator(ERROR_DETAIL);
                generator.setParameter(ErrorDetailConstants.EXPERIMENT_ID, expID);
                q = generator.selectQuery(em);
                results = q.getResultList();
                if (results.size() != 0) {
                    for (Object result : results) {
                        ErrorDetail errorDetail = (ErrorDetail) result;
                        ErrorDetailResource errorDetailResource =
                                (ErrorDetailResource)Utils.getResource(ResourceType.ERROR_DETAIL, errorDetail);
                        resourceList.add(errorDetailResource);
                    }
                }
                break;
            case STATUS:
                generator = new QueryGenerator(STATUS);
                generator.setParameter(StatusConstants.EXPERIMENT_ID, expID);
                q = generator.selectQuery(em);
                results = q.getResultList();
                if (results.size() != 0) {
                    for (Object result : results) {
                        Status status = (Status) result;
                        StatusResource statusResource =
                                (StatusResource)Utils.getResource(ResourceType.STATUS, status);
                        resourceList.add(statusResource);
                    }
                }
                break;
            default:
                em.getTransaction().commit();
                em.close();
                logger.error("Unsupported resource type for experiment resource.", new UnsupportedOperationException());
                throw new UnsupportedOperationException();
        }
        em.getTransaction().commit();
        em.close();
        return resourceList;
    }

    /**
     * save experiment
     */
    public void save() {
        EntityManager em = ResourceUtils.getEntityManager();
        Experiment existingExp = em.find(Experiment.class, expID);
        em.close();

        em = ResourceUtils.getEntityManager();
        em.getTransaction().begin();
        Experiment experiment = new Experiment();
        Project projectmodel = em.find(Project.class, project.getName());
        experiment.setProject(projectmodel);
        Users user = em.find(Users.class, getWorker().getUser());
        Gateway gateway = em.find(Gateway.class, getGateway().getGatewayName());
        experiment.setProject(projectmodel);
        experiment.setExpId(expID);
<<<<<<< HEAD
        experiment.setUser(user);
        experiment.setExecutionUser(worker.getUser());
=======
        experiment.setExecutionUser(user.getUser_name());
>>>>>>> 0a0d2f40
        experiment.setGateway(gateway);
        experiment.setCreationTime(creationTime);
        experiment.setExpName(expName);
        experiment.setExpDesc(description);
        experiment.setApplicationId(applicationId);
        experiment.setAppVersion(applicationVersion);
        experiment.setWorkflowExecutionId(workflowExecutionId);
        experiment.setWorkflowTemplateVersion(workflowTemplateVersion);
        experiment.setWorkflowExecutionId(workflowExecutionId);
        if(existingExp != null){
            existingExp.setGateway(gateway);
            existingExp.setProject(projectmodel);
<<<<<<< HEAD
            existingExp.setUser(user);
            existingExp.setExecutionUser(worker.getUser());
=======
            existingExp.setExecutionUser(user.getUser_name());
>>>>>>> 0a0d2f40
            existingExp.setCreationTime(creationTime);
            existingExp.setExpName(expName);
            existingExp.setExpDesc(description);
            existingExp.setApplicationId(applicationId);
            existingExp.setAppVersion(applicationVersion);
            existingExp.setWorkflowExecutionId(workflowExecutionId);
            existingExp.setWorkflowTemplateVersion(workflowTemplateVersion);
            existingExp.setWorkflowExecutionId(workflowExecutionId);
            experiment = em.merge(existingExp);
        } else{
           em.merge(experiment);
        }
        em.getTransaction().commit();
        em.close();
    }

    /**
     *
     * @param expID experiment ID
     */
    public void setExpID(String expID) {
		this.expID = expID;
	}

    /**
     *
     * @return gatewayResource
     */
    public GatewayResource getGateway() {
		return gateway;
	}

    /**
     *
     * @param gateway gateway
     */
    public void setGateway(GatewayResource gateway) {
		this.gateway = gateway;
	}

    /**
     *
     * @return worker for the gateway
     */
    public WorkerResource getWorker() {
		return worker;
	}

    /**
     *
     * @param worker gateway worker
     */
    public void setWorker(WorkerResource worker) {
		this.worker = worker;
	}

    /**
     *
     * @return project
     */
    public ProjectResource getProject() {
		return project;
	}

    /**
     *
     * @param project  project
     */
    public void setProject(ProjectResource project) {
		this.project = project;
	}

    public List<ExperimentInputResource> getExperimentInputs (){
        List<ExperimentInputResource> expInputs = new ArrayList<ExperimentInputResource>();
        List<Resource> resources = get(ResourceType.EXPERIMENT_INPUT);
        for (Resource resource : resources) {
            expInputs.add((ExperimentInputResource) resource);
        }
        return expInputs;
    }

    public List<ExperimentOutputResource> getExperimentOutputs (){
        List<ExperimentOutputResource> expOutputs = new ArrayList<ExperimentOutputResource>();
        List<Resource> resources = get(ResourceType.EXPERIMENT_OUTPUT);
        for (Resource resource : resources) {
            expOutputs.add((ExperimentOutputResource) resource);
        }
        return expOutputs;
    }

    public StatusResource getExperimentStatus(){
        List<Resource> resources = get(ResourceType.STATUS);
        for (Resource resource : resources) {
            StatusResource expStatus = (StatusResource) resource;
            if(expStatus.getStatusType().equals(StatusType.EXPERIMENT)){
                return expStatus;
            }
        }
        return null;
    }

    public List<StatusResource> getWorkflowNodeStatuses(){
        List<StatusResource> statuses = new ArrayList<StatusResource>();
        List<Resource> resources = get(ResourceType.STATUS);
        for (Resource resource : resources) {
            StatusResource workflowNodeStatus = (StatusResource) resource;
            if(workflowNodeStatus.getStatusType().equals(StatusType.WORKFLOW_NODE)){
                statuses.add(workflowNodeStatus);
            }
        }
        return statuses;
    }

    public List<WorkflowNodeDetailResource> getWorkflowNodeDetails (){
        List<WorkflowNodeDetailResource> workflowNodeDetailResourceList = new ArrayList<WorkflowNodeDetailResource>();
        List<Resource> resources = get(ResourceType.WORKFLOW_NODE_DETAIL);
        for (Resource resource : resources) {
            WorkflowNodeDetailResource nodeDetailResource = (WorkflowNodeDetailResource) resource;
            workflowNodeDetailResourceList.add(nodeDetailResource);
        }
        return workflowNodeDetailResourceList;
    }

    public List<ErrorDetailResource> getErrorDetails (){
        List<ErrorDetailResource> errorDetailResources = new ArrayList<ErrorDetailResource>();
        List<Resource> resources = get(ResourceType.ERROR_DETAIL);
        for (Resource resource : resources) {
            ErrorDetailResource errorDetailResource = (ErrorDetailResource) resource;
            errorDetailResources.add(errorDetailResource);
        }
        return errorDetailResources;
    }

    public ComputationSchedulingResource getComputationScheduling (String expId){
        return  (ComputationSchedulingResource)get(ResourceType.COMPUTATIONAL_RESOURCE_SCHEDULING, expId);
    }

    public AdvanceInputDataHandlingResource getInputDataHandling (String expId){
        return  (AdvanceInputDataHandlingResource)get(ResourceType.ADVANCE_INPUT_DATA_HANDLING, expId);
    }

    public AdvancedOutputDataHandlingResource getOutputDataHandling (String expId){
        return  (AdvancedOutputDataHandlingResource)get(ResourceType.ADVANCE_OUTPUT_DATA_HANDLING, expId);
    }

    public QosParamResource getQOSparams (String expId){
        return  (QosParamResource)get(ResourceType.QOS_PARAM, expId);
    }
}<|MERGE_RESOLUTION|>--- conflicted
+++ resolved
@@ -479,12 +479,7 @@
         Gateway gateway = em.find(Gateway.class, getGateway().getGatewayName());
         experiment.setProject(projectmodel);
         experiment.setExpId(expID);
-<<<<<<< HEAD
-        experiment.setUser(user);
-        experiment.setExecutionUser(worker.getUser());
-=======
         experiment.setExecutionUser(user.getUser_name());
->>>>>>> 0a0d2f40
         experiment.setGateway(gateway);
         experiment.setCreationTime(creationTime);
         experiment.setExpName(expName);
@@ -497,12 +492,7 @@
         if(existingExp != null){
             existingExp.setGateway(gateway);
             existingExp.setProject(projectmodel);
-<<<<<<< HEAD
-            existingExp.setUser(user);
-            existingExp.setExecutionUser(worker.getUser());
-=======
             existingExp.setExecutionUser(user.getUser_name());
->>>>>>> 0a0d2f40
             existingExp.setCreationTime(creationTime);
             existingExp.setExpName(expName);
             existingExp.setExpDesc(description);
