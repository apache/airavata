/**
 *
 * Licensed to the Apache Software Foundation (ASF) under one
 * or more contributor license agreements.  See the NOTICE file
 * distributed with this work for additional information
 * regarding copyright ownership.  The ASF licenses this file
 * to you under the Apache License, Version 2.0 (the
 * "License"); you may not use this file except in compliance
 * with the License.  You may obtain a copy of the License at
 *
 *   http://www.apache.org/licenses/LICENSE-2.0
 *
 * Unless required by applicable law or agreed to in writing,
 * software distributed under the License is distributed on an
 * "AS IS" BASIS, WITHOUT WARRANTIES OR CONDITIONS OF ANY
 * KIND, either express or implied.  See the License for the
 * specific language governing permissions and limitations
 * under the License.
 */
package org.apache.airavata.registry.api.service.handler;

import org.apache.airavata.common.utils.AiravataUtils;
import org.apache.airavata.common.utils.ServerSettings;
import org.apache.airavata.model.WorkflowModel;
import org.apache.airavata.model.appcatalog.appdeployment.ApplicationDeploymentDescription;
import org.apache.airavata.model.appcatalog.appdeployment.ApplicationModule;
import org.apache.airavata.model.appcatalog.appinterface.ApplicationInterfaceDescription;
import org.apache.airavata.model.appcatalog.computeresource.CloudJobSubmission;
import org.apache.airavata.model.appcatalog.computeresource.ComputeResourceDescription;
import org.apache.airavata.model.appcatalog.computeresource.JobSubmissionInterface;
import org.apache.airavata.model.appcatalog.computeresource.JobSubmissionProtocol;
import org.apache.airavata.model.appcatalog.computeresource.LOCALSubmission;
import org.apache.airavata.model.appcatalog.computeresource.ResourceJobManager;
import org.apache.airavata.model.appcatalog.computeresource.SSHJobSubmission;
import org.apache.airavata.model.appcatalog.computeresource.UnicoreJobSubmission;
import org.apache.airavata.model.appcatalog.gatewaygroups.GatewayGroups;
import org.apache.airavata.model.appcatalog.gatewayprofile.ComputeResourcePreference;
import org.apache.airavata.model.appcatalog.gatewayprofile.GatewayResourceProfile;
import org.apache.airavata.model.appcatalog.gatewayprofile.StoragePreference;
import org.apache.airavata.model.appcatalog.groupresourceprofile.BatchQueueResourcePolicy;
import org.apache.airavata.model.appcatalog.groupresourceprofile.ComputeResourcePolicy;
import org.apache.airavata.model.appcatalog.groupresourceprofile.GroupComputeResourcePreference;
import org.apache.airavata.model.appcatalog.groupresourceprofile.GroupResourceProfile;
import org.apache.airavata.model.appcatalog.storageresource.StorageResourceDescription;
import org.apache.airavata.model.appcatalog.userresourceprofile.UserComputeResourcePreference;
import org.apache.airavata.model.appcatalog.userresourceprofile.UserResourceProfile;
import org.apache.airavata.model.appcatalog.userresourceprofile.UserStoragePreference;
import org.apache.airavata.model.application.io.InputDataObjectType;
import org.apache.airavata.model.application.io.OutputDataObjectType;
import org.apache.airavata.model.commons.ErrorModel;
import org.apache.airavata.model.data.movement.DMType;
import org.apache.airavata.model.data.movement.DataMovementInterface;
import org.apache.airavata.model.data.movement.DataMovementProtocol;
import org.apache.airavata.model.data.movement.GridFTPDataMovement;
import org.apache.airavata.model.data.movement.LOCALDataMovement;
import org.apache.airavata.model.data.movement.SCPDataMovement;
import org.apache.airavata.model.data.movement.UnicoreDataMovement;
import org.apache.airavata.model.data.replica.DataProductModel;
import org.apache.airavata.model.data.replica.DataReplicaLocationModel;
import org.apache.airavata.model.error.AiravataClientException;
import org.apache.airavata.model.error.AiravataErrorType;
import org.apache.airavata.model.error.AiravataSystemException;
import org.apache.airavata.model.error.AuthorizationException;
import org.apache.airavata.model.error.DuplicateEntryException;
import org.apache.airavata.model.error.ExperimentNotFoundException;
import org.apache.airavata.model.error.InvalidRequestException;
import org.apache.airavata.model.error.ProjectNotFoundException;
import org.apache.airavata.model.experiment.ExperimentModel;
import org.apache.airavata.model.experiment.ExperimentSearchFields;
import org.apache.airavata.model.experiment.ExperimentStatistics;
import org.apache.airavata.model.experiment.ExperimentSummaryModel;
import org.apache.airavata.model.experiment.ProjectSearchFields;
import org.apache.airavata.model.experiment.UserConfigurationDataModel;
import org.apache.airavata.model.job.JobModel;
import org.apache.airavata.model.process.ProcessModel;
import org.apache.airavata.model.scheduling.ComputationalResourceSchedulingModel;
import org.apache.airavata.model.status.ExperimentState;
import org.apache.airavata.model.status.ExperimentStatus;
import org.apache.airavata.model.status.JobStatus;
import org.apache.airavata.model.status.ProcessStatus;
import org.apache.airavata.model.status.QueueStatusModel;
import org.apache.airavata.model.status.TaskStatus;
import org.apache.airavata.model.task.TaskModel;
import org.apache.airavata.model.user.UserProfile;
import org.apache.airavata.model.workspace.Gateway;
import org.apache.airavata.model.workspace.Notification;
import org.apache.airavata.model.workspace.Project;
import org.apache.airavata.registry.api.RegistryService;
import org.apache.airavata.registry.api.exception.RegistryServiceException;
import org.apache.airavata.registry.api.registry_apiConstants;
import org.apache.airavata.registry.core.app.catalog.resources.CloudSubmissionResource;
import org.apache.airavata.registry.core.app.catalog.resources.GridftpDataMovementResource;
import org.apache.airavata.registry.core.app.catalog.resources.LocalDataMovementResource;
import org.apache.airavata.registry.core.app.catalog.resources.LocalSubmissionResource;
import org.apache.airavata.registry.core.app.catalog.resources.ScpDataMovementResource;
import org.apache.airavata.registry.core.app.catalog.resources.SshJobSubmissionResource;
import org.apache.airavata.registry.core.app.catalog.resources.UnicoreDataMovementResource;
import org.apache.airavata.registry.core.app.catalog.resources.UnicoreJobSubmissionResource;
import org.apache.airavata.registry.core.app.catalog.util.AppCatalogThriftConversion;
import org.apache.airavata.registry.core.entities.expcatalog.JobPK;
import org.apache.airavata.registry.core.experiment.catalog.ExpCatResourceUtils;
import org.apache.airavata.registry.core.experiment.catalog.resources.AbstractExpCatResource;
import org.apache.airavata.registry.core.repositories.appcatalog.ApplicationDeploymentRepository;
import org.apache.airavata.registry.core.repositories.appcatalog.ApplicationInterfaceRepository;
import org.apache.airavata.registry.core.repositories.appcatalog.ComputeResourceRepository;
import org.apache.airavata.registry.core.repositories.appcatalog.GatewayGroupsRepository;
import org.apache.airavata.registry.core.repositories.appcatalog.GroupResourceProfileRepository;
import org.apache.airavata.registry.core.repositories.appcatalog.GwyResourceProfileRepository;
import org.apache.airavata.registry.core.repositories.appcatalog.StorageResourceRepository;
import org.apache.airavata.registry.core.repositories.appcatalog.UserResourceProfileRepository;
import org.apache.airavata.registry.core.repositories.expcatalog.*;
import org.apache.airavata.registry.core.repositories.replicacatalog.DataProductRepository;
import org.apache.airavata.registry.core.repositories.replicacatalog.DataReplicaLocationRepository;
import org.apache.airavata.registry.core.repositories.workflowcatalog.WorkflowRepository;
import org.apache.airavata.registry.core.utils.DBConstants;
import org.apache.airavata.registry.cpi.AppCatalogException;
import org.apache.airavata.registry.cpi.ComputeResource;
import org.apache.airavata.registry.cpi.ExpCatChildDataType;
import org.apache.airavata.registry.cpi.ExperimentCatalogException;
import org.apache.airavata.registry.cpi.RegistryException;
import org.apache.airavata.registry.cpi.ResultOrderType;
import org.apache.airavata.registry.cpi.WorkflowCatalogException;
import org.apache.airavata.registry.cpi.utils.Constants;
import org.apache.thrift.TException;
import org.slf4j.Logger;
import org.slf4j.LoggerFactory;

import java.util.ArrayList;
import java.util.Collections;
import java.util.Comparator;
import java.util.HashMap;
import java.util.List;
import java.util.Map;

public class RegistryServerHandler implements RegistryService.Iface {
    private final static Logger logger = LoggerFactory.getLogger(RegistryServerHandler.class);

    private ApplicationDeploymentRepository applicationDeploymentRepository = new ApplicationDeploymentRepository();
    private ApplicationInterfaceRepository applicationInterfaceRepository = new ApplicationInterfaceRepository();
    private StorageResourceRepository storageResourceRepository = new StorageResourceRepository();
    private UserResourceProfileRepository userResourceProfileRepository = new UserResourceProfileRepository();
    private GatewayRepository gatewayRepository = new GatewayRepository();
    private ProjectRepository projectRepository = new ProjectRepository();
    private NotificationRepository notificationRepository = new NotificationRepository();
    private ExperimentSummaryRepository experimentSummaryRepository = new ExperimentSummaryRepository();
    private ExperimentRepository experimentRepository = new ExperimentRepository();
    private ExperimentOutputRepository experimentOutputRepository = new ExperimentOutputRepository();
    private ExperimentStatusRepository experimentStatusRepository = new ExperimentStatusRepository();
    private ExperimentErrorRepository experimentErrorRepository = new ExperimentErrorRepository();
    private ProcessRepository processRepository = new ProcessRepository();
    private ProcessOutputRepository processOutputRepository = new ProcessOutputRepository();
    private ProcessStatusRepository processStatusRepository = new ProcessStatusRepository();
    private ProcessErrorRepository processErrorRepository = new ProcessErrorRepository();
    private TaskRepository taskRepository = new TaskRepository();
    private TaskStatusRepository taskStatusRepository = new TaskStatusRepository();
    private TaskErrorRepository taskErrorRepository = new TaskErrorRepository();
    private JobRepository jobRepository = new JobRepository();
    private JobStatusRepository jobStatusRepository = new JobStatusRepository();
    private QueueStatusRepository queueStatusRepository = new QueueStatusRepository();
    private DataProductRepository dataProductRepository = new DataProductRepository();
    private DataReplicaLocationRepository dataReplicaLocationRepository = new DataReplicaLocationRepository();
    private WorkflowRepository workflowRepository = new WorkflowRepository();
<<<<<<< HEAD
    private StorageResourceRepository storageResourceRepository = new StorageResourceRepository();
    private GatewayGroupsRepository gatewayGroupsRepository = new GatewayGroupsRepository();
=======

>>>>>>> bc5971d8

    /**
     * Fetch Apache Registry API version
     */
    @Override
    public String getAPIVersion() throws RegistryServiceException, TException {
        return registry_apiConstants.REGISTRY_API_VERSION;
    }

    /**
     * Verify if User Exists within Airavata.
     *
     * @param gatewayId
     * @param userName
     * @return true/false
     */
    @Override
    public boolean isUserExists(String gatewayId, String userName) throws RegistryServiceException, TException {
        try {
            return ExpCatResourceUtils.isUserExist(userName, gatewayId);
        } catch (RegistryException e) {
            logger.error("Error while verifying user", e);
            RegistryServiceException exception = new RegistryServiceException();
            exception.setMessage("Error while verifying user. More info : " + e.getMessage());
            throw exception;
        }
    }

    /**
     * Get all users in the gateway
     *
     * @param gatewayId The gateway data model.
     * @return users
     * list of usernames of the users in the gateway
     */
    @Override
    public List<String> getAllUsersInGateway(String gatewayId) throws RegistryServiceException, TException {
        try {
            return ExpCatResourceUtils.getAllUsersInGateway(gatewayId);
        } catch (RegistryException e) {
            logger.error("Error while retrieving users", e);
            RegistryServiceException exception = new RegistryServiceException();
            exception.setMessage("Error while retrieving users. More info : " + e.getMessage());
            throw exception;
        }
    }

    /**
     * Get Gateway details by providing gatewayId
     *
     * @param gatewayId The gateway Id of the Gateway.
     * @return gateway
     * Gateway obejct.
     */
    @Override
    public Gateway getGateway(String gatewayId) throws RegistryServiceException, TException {
        try {
            if (!gatewayRepository.isGatewayExist(gatewayId)){
                logger.error("Gateway does not exist in the system. Please provide a valid gateway ID...");
                AiravataSystemException exception = new AiravataSystemException();
                exception.setMessage("Gateway does not exist in the system. Please provide a valid gateway ID...");
                throw exception;
            }
            Gateway gateway = gatewayRepository.getGateway(gatewayId);
            logger.debug("Airavata retrieved gateway with gateway id : " + gateway.getGatewayId());
            return gateway;
        } catch (RegistryException e) {
            logger.error("Error while getting the gateway", e);
            RegistryServiceException exception = new RegistryServiceException();
            exception.setMessage("Error while getting the gateway. More info : " + e.getMessage());
            throw exception;
        }
    }

    /**
     * Delete a Gateway
     *
     * @param gatewayId The gateway Id of the Gateway to be deleted.
     * @return boolean
     * Boolean identifier for the success or failure of the deletion operation.
     */
    @Override
    public boolean deleteGateway(String gatewayId) throws RegistryServiceException, TException {
        try {
            if (!gatewayRepository.isGatewayExist(gatewayId)){
                logger.error("Gateway does not exist in the system. Please provide a valid gateway ID...");
                AiravataSystemException exception = new AiravataSystemException();
                exception.setMessage("Gateway does not exist in the system. Please provide a valid gateway ID...");
                throw exception;
            }
            gatewayRepository.removeGateway(gatewayId);
            logger.debug("Airavata deleted gateway with gateway id : " + gatewayId);
            return true;
        } catch (RegistryException e) {
            logger.error("Error while deleting the gateway", e);
            RegistryServiceException exception = new RegistryServiceException();
            exception.setMessage("Error while deleting the gateway. More info : " + e.getMessage());
            throw exception;
        }
    }

    /**
     * Get All the Gateways Connected to Airavata.
     */
    @Override
    public List<Gateway> getAllGateways() throws RegistryServiceException, TException {
        try {
            List<Gateway> gateways = gatewayRepository.getAllGateways();
            logger.debug("Airavata retrieved all available gateways...");
            return gateways;
        } catch (RegistryException e) {
            logger.error("Error while getting all the gateways", e);
            RegistryServiceException exception = new RegistryServiceException();
            exception.setMessage("Error while getting all the gateways. More info : " + e.getMessage());
            throw exception;
        }
    }

    /**
     * Check for the Existance of a Gateway within Airavata
     *
     * @param gatewayId Provide the gatewayId of the gateway you want to check the existancy
     * @return gatewayId
     * return the gatewayId of the existing gateway.
     */
    @Override
    public boolean isGatewayExist(String gatewayId) throws RegistryServiceException, TException {
        try {
            return gatewayRepository.isGatewayExist(gatewayId);
        } catch (RegistryException e) {
            logger.error("Error while getting gateway", e);
            RegistryServiceException exception = new RegistryServiceException();
            exception.setMessage("Error while getting gateway. More info : " + e.getMessage());
            throw exception;
        }
    }

    @Override
    public boolean deleteNotification(String gatewayId, String notificationId) throws RegistryServiceException, TException {
        try {
            notificationRepository.deleteNotification(notificationId);
            return true;
        } catch (RegistryException e) {
            logger.error("Error while deleting notification", e);
            RegistryServiceException exception = new RegistryServiceException();
            exception.setMessage("Error while deleting notification. More info : " + e.getMessage());
            throw exception;
        }
    }

    @Override
    public Notification getNotification(String gatewayId, String notificationId) throws RegistryServiceException, TException {
        try {
            return notificationRepository.getNotification(notificationId);
        } catch (RegistryException e) {
            logger.error("Error while retrieving notification", e);
            RegistryServiceException exception = new RegistryServiceException();
            exception.setMessage("Error while retreiving notification. More info : " + e.getMessage());
            throw exception;
        }
    }

    @Override
    public List<Notification> getAllNotifications(String gatewayId) throws RegistryServiceException, TException {
        try {
            List<Notification> notifications = notificationRepository.getAllGatewayNotifications(gatewayId);
            return notifications;
        } catch (RegistryException e) {
            logger.error("Error while getting all notifications", e);
            RegistryServiceException exception = new RegistryServiceException();
            exception.setMessage("Error while getting all notifications. More info : " + e.getMessage());
            throw exception;
        }
    }

    /**
     * Get a Project by ID
     * This method is to obtain a project by providing a projectId.
     *
     * @param projectId projectId of the project you require.
     * @return project
     * project data model will be returned.
     */
    @Override
    public Project getProject(String projectId) throws RegistryServiceException, TException {
        try {
            if (!projectRepository.isProjectExist(projectId)){
                logger.error("Project does not exist in the system. Please provide a valid project ID...");
                ProjectNotFoundException exception = new ProjectNotFoundException();
                exception.setMessage("Project does not exist in the system. Please provide a valid project ID...");
                throw exception;
            }
            logger.debug("Airavata retrieved project with project Id : " + projectId );

            Project project = projectRepository.getProject(projectId);
            return project;
        } catch (RegistryException e) {
            logger.error("Error while retrieving the project", e);
            RegistryServiceException exception = new RegistryServiceException();
            exception.setMessage("Error while retrieving the project. More info : " + e.getMessage());
            throw exception;
        }
    }

    /**
     * Delete a Project
     * This method is used to delete an existing Project.
     *
     * @param projectId projectId of the project you want to delete.
     * @return boolean
     * Boolean identifier for the success or failure of the deletion operation.
     * <p>
     * NOTE: This method is not used within gateways connected with Airavata.
     */
    @Override
    public boolean deleteProject(String projectId) throws RegistryServiceException, TException {
        try {
            if (!projectRepository.isProjectExist(projectId)) {
                logger.error("Project does not exist in the system. Please provide a valid project ID...");
                ProjectNotFoundException exception = new ProjectNotFoundException();
                exception.setMessage("Project does not exist in the system. Please provide a valid project ID...");
                throw exception;
            }

            projectRepository.removeProject(projectId);
            logger.debug("Airavata deleted project with project Id : " + projectId );
            return true;
        } catch (RegistryException e) {
            logger.error("Error while removing the project", e);
            RegistryServiceException exception = new RegistryServiceException();
            exception.setMessage("Error while removing the project. More info : " + e.getMessage());
            throw exception;
        }
    }

    /**
     * Get All User Projects
     * Get all Project for the user with pagination. Results will be ordered based on creation time DESC.
     *
     * @param gatewayId The identifier for the requested gateway.
     * @param userName  The identifier of the user.
     * @param limit     The amount results to be fetched.
     * @param offset    The starting point of the results to be fetched.
     */
    @Override
    public List<Project> getUserProjects(String gatewayId, String userName, int limit, int offset) throws RegistryServiceException, TException {
        if (!validateString(userName)){
            logger.error("Username cannot be empty. Please provide a valid user..");
            RegistryServiceException exception = new RegistryServiceException();
            exception.setMessage("Username cannot be empty. Please provide a valid user..");
            throw exception;
        }
        if (!isGatewayExistInternal(gatewayId)){
            logger.error("Gateway does not exist.Please provide a valid gateway id...");
            throw new RegistryServiceException("Gateway does not exist.Please provide a valid gateway id...");
        }
        List<Project> projects = new ArrayList<>();
        try {
            if (!ExpCatResourceUtils.isUserExist(userName, gatewayId)){
                logger.warn("User does not exist in the system. Please provide a valid user..");
                return projects;
            }
            Map<String, String> filters = new HashMap<>();
            filters.put(Constants.FieldConstants.ProjectConstants.OWNER, userName);
            filters.put(Constants.FieldConstants.ProjectConstants.GATEWAY_ID, gatewayId);
            projects = projectRepository.searchProjects(filters, limit, offset,
                    Constants.FieldConstants.ProjectConstants.CREATION_TIME, ResultOrderType.DESC);
            logger.debug("Airavata retrieved projects for user : " + userName + " and gateway id : " + gatewayId );
            return projects;
        } catch (RegistryException e) {
            logger.error("Error while retrieving projects", e);
            RegistryServiceException exception = new RegistryServiceException();
            exception.setMessage("Error while retrieving projects. More info : " + e.getMessage());
            throw exception;
        }
    }

    /**
     * Get Experiment Statistics
     * Get Experiment Statisitics for a given gateway for a specific time period. This feature is available only for admins of a particular gateway. Gateway admin access is managed by the user roles.
     *
     * @param gatewayId Unique identifier of the gateway making the request to fetch statistics.
     * @param fromTime  Starting date time.
     * @param toTime    Ending data time.
     */
    @Override
    public ExperimentStatistics getExperimentStatistics(String gatewayId, long fromTime, long toTime, String userName, String applicationName, String resourceHostName) throws RegistryServiceException, TException {
        if (!isGatewayExistInternal(gatewayId)){
            logger.error("Gateway does not exist.Please provide a valid gateway id...");
            throw new AiravataSystemException(AiravataErrorType.INTERNAL_ERROR);
        }
        try {
            Map<String, String> filters = new HashMap();
            filters.put(Constants.FieldConstants.ExperimentConstants.GATEWAY_ID, gatewayId);
            filters.put(Constants.FieldConstants.ExperimentConstants.FROM_DATE, fromTime+"");
            filters.put(Constants.FieldConstants.ExperimentConstants.TO_DATE, toTime+"");
            if (userName != null) {
                filters.put(Constants.FieldConstants.ExperimentConstants.USER_NAME, userName);
            }
            if (applicationName != null) {
                filters.put(Constants.FieldConstants.ExperimentConstants.EXECUTION_ID, applicationName);
            }
            if (resourceHostName != null) {
                filters.put(Constants.FieldConstants.ExperimentConstants.RESOURCE_HOST_ID, resourceHostName);
            }

            ExperimentStatistics result = experimentSummaryRepository.getExperimentStatistics(filters);
            logger.debug("Airavata retrieved experiments for gateway id : " + gatewayId + " between : " + AiravataUtils.getTime(fromTime) + " and " + AiravataUtils.getTime(toTime));
            return result;
        }catch (Exception e) {
            logger.error("Error while retrieving experiments", e);
            RegistryServiceException exception = new RegistryServiceException();
            exception.setMessage("Error while retrieving experiments. More info : " + e.getMessage());
            throw exception;
        }
    }

    /**
     * Get All Experiments of the Project
     * Get Experiments within project with pagination. Results will be sorted based on creation time DESC.
     *
     * @param projectId Uniqie identifier of the project.
     * @param limit     Amount of results to be fetched.
     * @param offset    The starting point of the results to be fetched.
     */
    @Override
    public List<ExperimentModel> getExperimentsInProject(String projectId, int limit, int offset) throws RegistryServiceException, TException {
        if (!validateString(projectId)){
            logger.error("Project id cannot be empty. Please provide a valid project ID...");
            RegistryServiceException exception = new RegistryServiceException();
            exception.setMessage("Project id cannot be empty. Please provide a valid project ID...");
            throw exception;
        }
        try {
            if (!projectRepository.isProjectExist(projectId)){
                logger.error("Project does not exist in the system. Please provide a valid project ID...");
                ProjectNotFoundException exception = new ProjectNotFoundException();
                exception.setMessage("Project does not exist in the system. Please provide a valid project ID...");
                throw exception;
            }

            List<ExperimentModel> experiments = experimentRepository.getExperimentList(
                    Constants.FieldConstants.ExperimentConstants.PROJECT_ID, projectId, limit, offset,
                    Constants.FieldConstants.ExperimentConstants.CREATION_TIME, ResultOrderType.DESC);
            logger.debug("Airavata retrieved experiments for project : " + projectId);
            return experiments;
        } catch (Exception e) {
            logger.error("Error while retrieving the experiments", e);
            RegistryServiceException exception = new RegistryServiceException();
            exception.setMessage("Error while retrieving the experiments. More info : " + e.getMessage());
            throw exception;
        }
    }

    /**
     * Get All Experiments of the User
     * Get experiments by user with pagination. Results will be sorted based on creation time DESC.
     *
     * @param gatewayId Identifier of the requesting gateway.
     * @param userName  Username of the requested end user.
     * @param limit     Amount of results to be fetched.
     * @param offset    The starting point of the results to be fetched.
     */
    @Override
    public List<ExperimentModel> getUserExperiments(String gatewayId, String userName, int limit, int offset) throws RegistryServiceException, TException {
        if (!validateString(userName)){
            logger.error("Username cannot be empty. Please provide a valid user..");
            AiravataSystemException exception = new AiravataSystemException();
            exception.setAiravataErrorType(AiravataErrorType.INTERNAL_ERROR);
            exception.setMessage("Username cannot be empty. Please provide a valid user..");
            throw exception;
        }
        if (!isGatewayExistInternal(gatewayId)){
            logger.error("Gateway does not exist.Please provide a valid gateway id...");
            throw new AiravataSystemException(AiravataErrorType.INTERNAL_ERROR);
        }
        List<ExperimentModel> experiments = new ArrayList<ExperimentModel>();
        try {
            if (!ExpCatResourceUtils.isUserExist(userName, gatewayId)){
                logger.warn("User does not exist in the system. Please provide a valid user..");
                return experiments;
            }
            experiments = experimentRepository.getExperimentList(
                    Constants.FieldConstants.ExperimentConstants.USER_NAME, userName, limit, offset,
                    Constants.FieldConstants.ExperimentConstants.CREATION_TIME, ResultOrderType.DESC);
            logger.debug("Airavata retrieved experiments for user : " + userName);
            return experiments;
        } catch (Exception e) {
            logger.error("Error while retrieving the experiments", e);
            RegistryServiceException exception = new RegistryServiceException();
            exception.setMessage("Error while retrieving the experiments. More info : " + e.getMessage());
            throw exception;
        }
    }

    /**
     * Delete an Experiment
     * If the experiment is not already launched experiment can be deleted.
     *
     * @param experimentId@return boolean
     *                            Identifier for the success or failure of the deletion operation.
     */
    @Override
    public boolean deleteExperiment(String experimentId) throws RegistryServiceException, TException {
        try {
            if (!experimentRepository.isExperimentExist(experimentId)){
                throw new ExperimentNotFoundException("Requested experiment id " + experimentId + " does not exist in the system..");
            }
            ExperimentModel experimentModel = experimentRepository.getExperiment(experimentId);

            if(!(experimentModel.getExperimentStatus().get(0).getState() == ExperimentState.CREATED)){
                logger.error("Error while deleting the experiment");
                throw new ExperimentCatalogException("Experiment is not in CREATED state. Hence cannot deleted. ID:"+ experimentId);
            }
            experimentRepository.removeExperiment(experimentId);
            logger.debug("Airavata removed experiment with experiment id : " + experimentId);
            return true;
        } catch (Exception e) {
            logger.error("Error while deleting the experiment", e);
            RegistryServiceException exception = new RegistryServiceException();
            exception.setMessage("Error while deleting the experiment. More info : " + e.getMessage());
            throw exception;
        }
    }

    /**
     * *
     * * Get Experiment
     * * Fetch previously created experiment metadata.
     * *
     * * @param airavataExperimentId
     * *    The unique identifier of the requested experiment. This ID is returned during the create experiment step.
     * *
     * * @return ExperimentModel
     * *   This method will return the previously stored experiment metadata.
     * *
     * * @throws org.apache.airavata.model.error.InvalidRequestException
     * *    For any incorrect forming of the request itself.
     * *
     * * @throws org.apache.airavata.model.error.ExperimentNotFoundException
     * *    If the specified experiment is not previously created, then an Experiment Not Found Exception is thrown.
     * *
     * * @throws org.apache.airavata.model.error.AiravataClientException
     * *    The following list of exceptions are thrown which Airavata Client can take corrective actions to resolve:
     * *
     * *      UNKNOWN_GATEWAY_ID - If a Gateway is not registered with Airavata as a one time administrative
     * *         step, then Airavata Registry will not have a provenance area setup. The client has to follow
     * *         gateway registration steps and retry this request.
     * *
     * *      AUTHENTICATION_FAILURE - How Authentication will be implemented is yet to be determined.
     * *         For now this is a place holder.
     * *
     * *      INVALID_AUTHORIZATION - This will throw an authorization exception. When a more robust security hand-shake
     * *         is implemented, the authorization will be more substantial.
     * *
     * * @throws org.apache.airavata.model.error.AiravataSystemException
     * *    This exception will be thrown for any Airavata Server side issues and if the problem cannot be corrected by the client
     * *       rather an Airavata Administrator will be notified to take corrective action.
     * *
     * *
     *
     * @param airavataExperimentId
     */
    @Override
    public ExperimentModel getExperiment(String airavataExperimentId) throws RegistryServiceException, TException {
        ExperimentModel experimentModel = getExperimentInternal(airavataExperimentId);
        return experimentModel;
    }

    /**
     * Get Complete Experiment Details
     * Fetch the completed nested tree structue of previously created experiment metadata which includes processes ->
     * tasks -> jobs information.
     *
     * @param airavataExperimentId The identifier for the requested experiment. This is returned during the create experiment step.
     * @return ExperimentModel
     * This method will return the previously stored experiment metadata including application input parameters, computational resource scheduling
     * information, special input output handling and additional quality of service parameters.
     * @throws InvalidRequestException     For any incorrect forming of the request itself.
     * @throws ExperimentNotFoundException If the specified experiment is not previously created, then an Experiment Not Found Exception is thrown.
     * @throws AiravataClientException     The following list of exceptions are thrown which Airavata Client can take corrective actions to resolve:
     *                                     <p>
     *                                     UNKNOWN_GATEWAY_ID - If a Gateway is not registered with Airavata as a one time administrative
     *                                     step, then Airavata Registry will not have a provenance area setup. The client has to follow
     *                                     gateway registration steps and retry this request.
     *                                     <p>
     *                                     AUTHENTICATION_FAILURE - How Authentication will be implemented is yet to be determined.
     *                                     For now this is a place holder.
     *                                     <p>
     *                                     INVALID_AUTHORIZATION - This will throw an authorization exception. When a more robust security hand-shake
     *                                     is implemented, the authorization will be more substantial.
     * @throws AiravataSystemException     This exception will be thrown for any Airavata Server side issues and if the problem cannot be corrected by the client
     *                                     rather an Airavata Administrator will be notified to take corrective action.
     */
    @Override
    public ExperimentModel getDetailedExperimentTree(String airavataExperimentId) throws RegistryServiceException, TException {
        try {
            ExperimentModel experimentModel =  getExperimentInternal(airavataExperimentId);
            List<ProcessModel> processList  = processRepository.getProcessList(
                    Constants.FieldConstants.ExperimentConstants.EXPERIMENT_ID, experimentModel.getExperimentId());
            if(processList != null){
                processList.stream().forEach(p -> {
                    //Process already has the task object
                    (p).getTasks().stream().forEach(t->{
                        try {
                            List<JobModel> jobList = jobRepository.getJobList(
                                    Constants.FieldConstants.JobConstants.TASK_ID, ((TaskModel)t).getTaskId());
                            if(jobList != null){
                                Collections.sort(jobList, new Comparator<JobModel>() {
                                    @Override
                                    public int compare(JobModel o1, JobModel o2) {
                                        return (int) (o1.getCreationTime() - o2.getCreationTime());
                                    }
                                });
                                t.setJobs(jobList);
                            }
                        } catch (RegistryException e) {
                            logger.error(e.getMessage(), e);
                        }
                    });
                });
                experimentModel.setProcesses(processList);
            }
            logger.debug("Airavata retrieved detailed experiment with experiment id : " + airavataExperimentId);
            return experimentModel;
        } catch (Exception e) {
            logger.error("Error while retrieving the experiment", e);
            RegistryServiceException exception = new RegistryServiceException();
            exception.setMessage("Error while retrieving the experiment. More info : " + e.getMessage());
            throw exception;
        }
    }

    /**
     * Get Experiment Status
     * <p>
     * Obtain the status of an experiment by providing the Experiment Id
     *
     * @param airavataExperimentId Experiment ID of the experimnet you require the status.
     * @return ExperimentStatus
     * ExperimentStatus model with the current status will be returned.
     */
    @Override
    public ExperimentStatus getExperimentStatus(String airavataExperimentId) throws RegistryServiceException, TException {
        ExperimentStatus experimentStatus = getExperimentStatusInternal(airavataExperimentId);
        logger.debug("Airavata retrieved experiment status for experiment id : " + airavataExperimentId);
        return experimentStatus;
    }

    /**
     * Get Experiment Outputs
     * This method to be used when need to obtain final outputs of a certain Experiment
     *
     * @param airavataExperimentId Experiment ID of the experimnet you need the outputs.
     * @return list
     * List of experiment outputs will be returned. They will be returned as a list of OutputDataObjectType for the experiment.
     */
    @Override
    public List<OutputDataObjectType> getExperimentOutputs(String airavataExperimentId) throws RegistryServiceException, TException {
        try {
            if (!experimentRepository.isExperimentExist(airavataExperimentId)){
                logger.error(airavataExperimentId, "Get experiment outputs failed, experiment {} doesn't exit.", airavataExperimentId);
                throw new ExperimentNotFoundException("Requested experiment id " + airavataExperimentId + " does not exist in the system..");
            }
            logger.debug("Airavata retrieved experiment outputs for experiment id : " + airavataExperimentId);
            return experimentOutputRepository.getExperimentOutputs(airavataExperimentId);
        } catch (Exception e) {
            logger.error(airavataExperimentId, "Error while retrieving the experiment outputs", e);
            RegistryServiceException exception = new RegistryServiceException();
            exception.setMessage("Error while retrieving the experiment outputs. More info : " + e.getMessage());
            throw exception;
        }
    }

    /**
     * Get Intermediate Experiment Outputs
     * This method to be used when need to obtain intermediate outputs of a certain Experiment
     *
     * @param airavataExperimentId Experiment ID of the experimnet you need intermediate outputs.
     * @return list
     * List of intermediate experiment outputs will be returned. They will be returned as a list of OutputDataObjectType for the experiment.
     */
    @Override
    public List<OutputDataObjectType> getIntermediateOutputs(String airavataExperimentId) throws RegistryServiceException, TException {
        return null;
    }

    /**
     * Get Job Statuses for an Experiment
     * This method to be used when need to get the job status of an Experiment. An experiment may have one or many jobs; there for one or many job statuses may turnup
     *
     * @param airavataExperimentId@return JobStatus
     *                                    Job status (string) for all all the existing jobs for the experiment will be returned in the form of a map
     */
    @Override
    public Map<String, JobStatus> getJobStatuses(String airavataExperimentId) throws RegistryServiceException, TException {
        try {
            if (!experimentRepository.isExperimentExist(airavataExperimentId)){
                logger.error(airavataExperimentId, "Error while retrieving job details, experiment {} doesn't exist.", airavataExperimentId);
                throw new ExperimentNotFoundException("Requested experiment id " + airavataExperimentId + " does not exist in the system..");
            }
            List<ProcessModel> processModels = processRepository.getProcessList(Constants.FieldConstants.ProcessConstants.EXPERIMENT_ID, airavataExperimentId);
            Map<String, JobStatus> jobStatus = new HashMap<String, JobStatus>();
            if (processModels != null && !processModels.isEmpty()){
                for (ProcessModel processModel : processModels) {
                    List<TaskModel> tasks = processModel.getTasks();
                    if (tasks != null && !tasks.isEmpty()){
                        for (TaskModel task : tasks){
                            String taskId =  task.getTaskId();
                            List<JobModel> jobs = jobRepository.getJobList(Constants.FieldConstants.JobConstants.TASK_ID, taskId);
                            if (jobs != null && !jobs.isEmpty()){
                                for (JobModel jobModel : jobs) {
                                    String jobID = jobModel.getJobId();
                                    List<JobStatus> status = jobModel.getJobStatuses();
                                    if (status != null && status.size()>0){
                                        jobStatus.put(jobID, status.get(0));
                                    }
                                }
                            }
                        }
                    }
                }
            }
            logger.debug("Airavata retrieved job statuses for experiment with experiment id : " + airavataExperimentId);
            return jobStatus;
        } catch (Exception e) {
            logger.error(airavataExperimentId, "Error while retrieving the job statuses", e);
            AiravataSystemException exception = new AiravataSystemException();
            exception.setAiravataErrorType(AiravataErrorType.INTERNAL_ERROR);
            exception.setMessage("Error while retrieving the job statuses. More info : " + e.getMessage());
            throw exception;
        }
    }

    @Override
    public void addExperimentProcessOutputs(String outputType, List<OutputDataObjectType> outputs, String id) throws RegistryServiceException, TException {

        try {
            if (ExpCatChildDataType.PROCESS_OUTPUT.equals(ExpCatChildDataType.valueOf(outputType))) {
                processOutputRepository.addProcessOutputs(outputs, id);
            }
            else if(ExpCatChildDataType.EXPERIMENT_OUTPUT.equals(ExpCatChildDataType.valueOf(outputType))) {
                experimentOutputRepository.addExperimentOutputs(outputs, id);
            }
        } catch (Exception e) {
            logger.error(id, "Error while adding outputs", e);
            AiravataSystemException exception = new AiravataSystemException();
            exception.setAiravataErrorType(AiravataErrorType.INTERNAL_ERROR);
            exception.setMessage("Error while adding outputs. More info : " + e.getMessage());
            throw exception;
        }
    }

    @Override
    public void addErrors(String errorType, ErrorModel errorModel, String id) throws RegistryServiceException, TException {

        try {
            if (ExpCatChildDataType.EXPERIMENT_ERROR.equals(ExpCatChildDataType.valueOf(errorType))) {
                experimentErrorRepository.addExperimentError(errorModel, id);
            }
            else if (ExpCatChildDataType.TASK_ERROR.equals(ExpCatChildDataType.valueOf(errorType))) {
                taskErrorRepository.addTaskError(errorModel, id);
            }
            else if (ExpCatChildDataType.PROCESS_ERROR.equals(ExpCatChildDataType.valueOf(errorType))) {
                processErrorRepository.addProcessError(errorModel, id);
            }
        } catch (Exception e) {
            logger.error(id, "Error while adding error", e);
            AiravataSystemException exception = new AiravataSystemException();
            exception.setAiravataErrorType(AiravataErrorType.INTERNAL_ERROR);
            exception.setMessage("Error while adding error. More info : " + e.getMessage());
            throw exception;
        }
    }

    @Override
    public void addTaskStatus(TaskStatus taskStatus, String taskId) throws RegistryServiceException, TException {
        try {
            taskStatusRepository.addTaskStatus(taskStatus, taskId);
        } catch (Exception e) {
            logger.error(taskId, "Error while adding task status", e);
            AiravataSystemException exception = new AiravataSystemException();
            exception.setAiravataErrorType(AiravataErrorType.INTERNAL_ERROR);
            exception.setMessage("Error while adding task status. More info : " + e.getMessage());
            throw exception;
        }
    }

    @Override
    public void addProcessStatus(ProcessStatus processStatus, String processId) throws RegistryServiceException, TException {
        try {
            processStatusRepository.addProcessStatus(processStatus, processId);
        } catch (Exception e) {
            logger.error(processId, "Error while adding process status", e);
            AiravataSystemException exception = new AiravataSystemException();
            exception.setAiravataErrorType(AiravataErrorType.INTERNAL_ERROR);
            exception.setMessage("Error while adding process status. More info : " + e.getMessage());
            throw exception;
        }
    }

    @Override
    public void updateProcessStatus(ProcessStatus processStatus, String processId) throws RegistryServiceException, TException {
        try {
            processStatusRepository.updateProcessStatus(processStatus, processId);
        } catch (Exception e) {
            logger.error(processId, "Error while updating process status", e);
            AiravataSystemException exception = new AiravataSystemException();
            exception.setAiravataErrorType(AiravataErrorType.INTERNAL_ERROR);
            exception.setMessage("Error while updating process status. More info : " + e.getMessage());
            throw exception;
        }
    }

    @Override
    public void updateExperimentStatus(ExperimentStatus experimentStatus, String experimentId) throws RegistryServiceException, TException {
        try {
            experimentStatusRepository.updateExperimentStatus(experimentStatus, experimentId);
        } catch (Exception e) {
            logger.error(experimentId, "Error while updating experiment status", e);
            AiravataSystemException exception = new AiravataSystemException();
            exception.setAiravataErrorType(AiravataErrorType.INTERNAL_ERROR);
            exception.setMessage("Error while updating experiment status. More info : " + e.getMessage());
            throw exception;
        }
    }

    @Override
    public void addJobStatus(JobStatus jobStatus, String taskId, String jobId) throws RegistryServiceException, TException {
        try {
            JobPK jobPK = new JobPK();
            jobPK.setJobId(jobId);
            jobPK.setTaskId(taskId);
            jobStatusRepository.addJobStatus(jobStatus, jobPK);
        } catch (Exception e) {
            logger.error(jobId, "Error while adding job status", e);
            AiravataSystemException exception = new AiravataSystemException();
            exception.setAiravataErrorType(AiravataErrorType.INTERNAL_ERROR);
            exception.setMessage("Error while adding job status. More info : " + e.getMessage());
            throw exception;
        }
    }

    @Override
    public void addJob(JobModel jobModel, String processId) throws RegistryServiceException, TException {
        try {
            jobRepository.addJob(jobModel, processId);
        } catch (Exception e) {
            logger.error(processId, "Error while adding job ", e);
            AiravataSystemException exception = new AiravataSystemException();
            exception.setAiravataErrorType(AiravataErrorType.INTERNAL_ERROR);
            exception.setMessage("Error while adding job. More info : " + e.getMessage());
            throw exception;
        }
    }

    @Override
    public String addProcess(ProcessModel processModel, String experimentId) throws RegistryServiceException, TException {
        try {
            return processRepository.addProcess(processModel, experimentId);
        } catch (Exception e) {
            logger.error(experimentId, "Error while adding process ", e);
            AiravataSystemException exception = new AiravataSystemException();
            exception.setAiravataErrorType(AiravataErrorType.INTERNAL_ERROR);
            exception.setMessage("Error while adding process. More info : " + e.getMessage());
            throw exception;
        }
    }

    @Override
    public void updateProcess(ProcessModel processModel, String processId) throws RegistryServiceException, TException {
        try {
            processRepository.updateProcess(processModel, processId);
        } catch (Exception e) {
            logger.error(processId, "Error while updating process ", e);
            AiravataSystemException exception = new AiravataSystemException();
            exception.setAiravataErrorType(AiravataErrorType.INTERNAL_ERROR);
            exception.setMessage("Error while updating process. More info : " + e.getMessage());
            throw exception;
        }
    }

    @Override
    public String addTask(TaskModel taskModel, String processId) throws RegistryServiceException, TException {
        try {
            return taskRepository.addTask(taskModel, processId);
        } catch (Exception e) {
            logger.error(processId, "Error while adding task ", e);
            AiravataSystemException exception = new AiravataSystemException();
            exception.setAiravataErrorType(AiravataErrorType.INTERNAL_ERROR);
            exception.setMessage("Error while adding task. More info : " + e.getMessage());
            throw exception;
        }
    }

    @Override
    public UserConfigurationDataModel getUserConfigurationData(String experimentId) throws RegistryServiceException, TException {
        try {
            return experimentRepository.getUserConfigurationData(experimentId);
        }
        catch (Exception e) {
            logger.error(experimentId, "Error while getting user configuration ", e);
            AiravataSystemException exception = new AiravataSystemException();
            exception.setAiravataErrorType(AiravataErrorType.INTERNAL_ERROR);
            exception.setMessage("Error while adding task. More info : " + e.getMessage());
            throw exception;
        }
    }

    @Override
    public ProcessModel getProcess(String processId) throws RegistryServiceException, TException {
        try {
            return processRepository.getProcess(processId);
        } catch (Exception e) {
            logger.error(processId, "Error while retrieving user configuration ", e);
            AiravataSystemException exception = new AiravataSystemException();
            exception.setAiravataErrorType(AiravataErrorType.INTERNAL_ERROR);
            exception.setMessage("Error while retrieving user configuration. More info : " + e.getMessage());
            throw exception;
        }
    }

    @Override
    public List<ProcessModel> getProcessList(String experimentId) throws RegistryServiceException, TException {
        try {
            List<ProcessModel> processModels = processRepository.getProcessList(Constants.FieldConstants.ExperimentConstants.EXPERIMENT_ID, experimentId);
            return processModels;

        } catch (Exception e) {
            logger.error(experimentId, "Error while retrieving process list ", e);
            AiravataSystemException exception = new AiravataSystemException();
            exception.setAiravataErrorType(AiravataErrorType.INTERNAL_ERROR);
            exception.setMessage("Error while retrieving process list. More info : " + e.getMessage());
            throw exception;
        }
    }

    @Override
    public ProcessStatus getProcessStatus(String processId) throws RegistryServiceException, TException {
        try {
            return processStatusRepository.getProcessStatus(processId);
        } catch (Exception e) {
            logger.error(processId, "Error while retrieving process status", e);
            AiravataSystemException exception = new AiravataSystemException();
            exception.setAiravataErrorType(AiravataErrorType.INTERNAL_ERROR);
            exception.setMessage("Error while retrieving process status. More info : " + e.getMessage());
            throw exception;
        }
    }

    /**
     *
     * queryType can be PROCESS_ID or TASK_ID
     */
    @Override
    public boolean isJobExist(String queryType, String id) throws RegistryServiceException, TException {
        try {
            JobModel jobModel = fetchJobModel(queryType, id);
            return jobModel != null;
        } catch (Exception e) {
            logger.error(id, "Error while retrieving job", e);
            AiravataSystemException exception = new AiravataSystemException();
            exception.setAiravataErrorType(AiravataErrorType.INTERNAL_ERROR);
            exception.setMessage("Error while retrieving job. More info : " + e.getMessage());
            throw exception;
        }
    }

    /**
     *
     * queryType can be PROCESS_ID or TASK_ID
     */
    @Override
    public JobModel getJob(String queryType, String id) throws RegistryServiceException, TException {
        try {
            JobModel jobModel = fetchJobModel(queryType, id);
            if (jobModel != null) return jobModel;
            throw new Exception("Job not found for queryType: " + queryType + ", id: " + id);
        } catch (Exception e) {
            logger.error(id, "Error while retrieving job", e);
            AiravataSystemException exception = new AiravataSystemException();
            exception.setAiravataErrorType(AiravataErrorType.INTERNAL_ERROR);
            exception.setMessage("Error while retrieving job. More info : " + e.getMessage());
            throw exception;
        }
    }

    private JobModel fetchJobModel(String queryType, String id) throws RegistryException {
        if (queryType.equals(Constants.FieldConstants.JobConstants.TASK_ID)) {
            List<JobModel> jobs = jobRepository.getJobList(Constants.FieldConstants.JobConstants.TASK_ID, id);
            if (jobs != null) {
                for (JobModel jobModel : jobs) {
                    if (jobModel.getJobId() != null || !jobModel.equals("")) {
                        return jobModel;
                    }
                }
            }
        }
        else if (queryType.equals(Constants.FieldConstants.JobConstants.PROCESS_ID)) {
            List<JobModel> jobs = jobRepository.getJobList(Constants.FieldConstants.JobConstants.PROCESS_ID, id);
            if (jobs != null) {
                for (JobModel jobModel : jobs) {
                    if (jobModel.getJobId() != null || !jobModel.equals("")) {
                        return jobModel;
                    }
                }
            }
        }
        return null;
    }

    @Override
    public List<OutputDataObjectType> getProcessOutputs(String processId) throws RegistryServiceException, TException {
        try {
            return processOutputRepository.getProcessOutputs(processId);
        } catch (Exception e) {
            logger.error(processId, "Error while retrieving process outputs", e);
            AiravataSystemException exception = new AiravataSystemException();
            exception.setAiravataErrorType(AiravataErrorType.INTERNAL_ERROR);
            exception.setMessage("Error while retrieving process outputs. More info : " + e.getMessage());
            throw exception;
        }
    }

    @Override
    public List<String> getProcessIds(String experimentId) throws RegistryServiceException, TException {
        try {
            return processRepository.getProcessIds(AbstractExpCatResource.ProcessConstants.EXPERIMENT_ID, experimentId);
        } catch (Exception e) {
            logger.error(experimentId, "Error while retrieving process ids", e);
            AiravataSystemException exception = new AiravataSystemException();
            exception.setAiravataErrorType(AiravataErrorType.INTERNAL_ERROR);
            exception.setMessage("Error while retrieving process ids. More info : " + e.getMessage());
            throw exception;
        }
    }

    /**
     * Get Job Details for all the jobs within an Experiment.
     * This method to be used when need to get the job details for one or many jobs of an Experiment.
     *
     * @param airavataExperimentId@return list of JobDetails
     *                                    Job details.
     */
    @Override
    public List<JobModel> getJobDetails(String airavataExperimentId) throws RegistryServiceException, TException {
        try {
            if (!experimentRepository.isExperimentExist(airavataExperimentId)){
                logger.error(airavataExperimentId, "Error while retrieving job details, experiment {} doesn't exist.", airavataExperimentId);
                throw new ExperimentNotFoundException("Requested experiment id " + airavataExperimentId + " does not exist in the system..");
            }
            List<ProcessModel> processModels = processRepository.getProcessList(Constants.FieldConstants.ProcessConstants.EXPERIMENT_ID, airavataExperimentId);
            List<JobModel> jobList = new ArrayList<>();
            if (processModels != null && !processModels.isEmpty()){
                for (ProcessModel processModel : processModels) {
                    List<TaskModel> tasks = processModel.getTasks();
                    if (tasks != null && !tasks.isEmpty()){
                        for (TaskModel taskModel : tasks){
                            String taskId =  taskModel.getTaskId();
                            jobList = jobRepository.getJobList(Constants.FieldConstants.JobConstants.TASK_ID, taskId);
                        }
                    }
                }
            }
            logger.debug("Airavata retrieved job models for experiment with experiment id : " + airavataExperimentId);
            return jobList;
        } catch (Exception e) {
            logger.error(airavataExperimentId, "Error while retrieving the job details", e);
            RegistryServiceException exception = new RegistryServiceException();
            exception.setMessage("Error while retrieving the job details. More info : " + e.getMessage());
            throw exception;
        }
    }

    /**
     * Fetch a Application Module.
     *
     * @param appModuleId The unique identifier of the application module required
     * @return applicationModule
     * Returns an Application Module Object.
     */
    @Override
    public ApplicationModule getApplicationModule(String appModuleId) throws RegistryServiceException, TException {
        try {
            ApplicationModule module = applicationInterfaceRepository.getApplicationModule(appModuleId);
            logger.debug("Airavata retrieved application module with module id : " + appModuleId);
            return module;
        } catch (AppCatalogException e) {
            logger.error(appModuleId, "Error while retrieving application module...", e);
            RegistryServiceException exception = new RegistryServiceException();
            exception.setMessage("Error while retrieving the adding application module. More info : " + e.getMessage());
            throw exception;
        }
    }

    /**
     * Fetch all Application Module Descriptions.
     *
     * @param gatewayId ID of the gateway which need to list all available application deployment documentation.
     * @return list
     * Returns the list of all Application Module Objects.
     */
    @Override
    public List<ApplicationModule> getAllAppModules(String gatewayId) throws RegistryServiceException, TException {
        if (!isGatewayExistInternal(gatewayId)){
            logger.error("Gateway does not exist.Please provide a valid gateway id...");
            throw new RegistryServiceException("Gateway does not exist.Please provide a valid gateway id...");
        }
        try {
            List<ApplicationModule> moduleList = applicationInterfaceRepository.getAllApplicationModules(gatewayId);
            logger.debug("Airavata retrieved modules for gateway id : " + gatewayId);
            return moduleList;
        } catch (AppCatalogException e) {
            logger.error("Error while retrieving all application modules...", e);
            RegistryServiceException exception = new RegistryServiceException();
            exception.setMessage("Error while retrieving all application modules. More info : " + e.getMessage());
            throw exception;
        }
    }

    /**
     * Fetch all Application Module Descriptions.
     *
     * @param gatewayId ID of the gateway which need to list all available application deployment documentation.
     * @param accessibleAppIds App IDs that are accessible to the user
     * @return list
     * Returns the list of all Application Module Objects that are accessible to the user.
     */
    @Override
    public List<ApplicationModule> getAccessibleAppModules(String gatewayId, List<String> accessibleAppIds, List<String> accessibleComputeResourceIds) throws RegistryServiceException, TException {
        if (!isGatewayExistInternal(gatewayId)){
            logger.error("Gateway does not exist.Please provide a valid gateway id...");
            throw new RegistryServiceException("Gateway does not exist.Please provide a valid gateway id...");
        }
        try {
            List<ApplicationModule> moduleList = applicationInterfaceRepository.getAccessibleApplicationModules(gatewayId, accessibleAppIds, accessibleComputeResourceIds);
            logger.debug("Airavata retrieved modules for gateway id : " + gatewayId);
            return moduleList;
        } catch (AppCatalogException e) {
            logger.error("Error while retrieving all application modules...", e);
            RegistryServiceException exception = new RegistryServiceException();
            exception.setMessage("Error while retrieving all application modules. More info : " + e.getMessage());
            throw exception;
        }
    }

    /**
     * Delete an Application Module.
     *
     * @param appModuleId The identifier of the Application Module to be deleted.
     * @return status
     * Returns a success/failure of the deletion.
     */
    @Override
    public boolean deleteApplicationModule(String appModuleId) throws RegistryServiceException, TException {
        try {
            logger.debug("Airavata deleted application module with module id : " + appModuleId);
            return applicationInterfaceRepository.removeApplicationModule(appModuleId);
        } catch (AppCatalogException e) {
            logger.error(appModuleId, "Error while deleting application module...", e);
            RegistryServiceException exception = new RegistryServiceException();
            exception.setMessage("Error while deleting the application module. More info : " + e.getMessage());
            throw exception;
        }
    }

    /**
     * Fetch a Application Deployment.
     *
     * @param appDeploymentId The identifier for the requested application module
     * @return applicationDeployment
     * Returns a application Deployment Object.
     */
    @Override
    public ApplicationDeploymentDescription getApplicationDeployment(String appDeploymentId) throws RegistryServiceException, TException {
        try {
            ApplicationDeploymentDescription deployement = applicationDeploymentRepository.getApplicationDeployement(appDeploymentId);
            logger.debug("Airavata registered application deployment for deployment id : " + appDeploymentId);
            return deployement;
        } catch (AppCatalogException e) {
            logger.error(appDeploymentId, "Error while retrieving application deployment...", e);
            RegistryServiceException exception = new RegistryServiceException();
            exception.setMessage("Error while retrieving application deployment. More info : " + e.getMessage());
            throw exception;
        }
    }

    /**
     * Delete an Application Deployment.
     *
     * @param appDeploymentId The unique identifier of application deployment to be deleted.
     * @return status
     * Returns a success/failure of the deletion.
     */
    @Override
    public boolean deleteApplicationDeployment(String appDeploymentId) throws RegistryServiceException, TException {
        try {
            applicationDeploymentRepository.removeAppDeployment(appDeploymentId);
            logger.debug("Airavata removed application deployment with deployment id : " + appDeploymentId);
            return true;
        } catch (AppCatalogException e) {
            logger.error(appDeploymentId, "Error while deleting application deployment...", e);
            RegistryServiceException exception = new RegistryServiceException();
            exception.setMessage("Error while deleting application deployment. More info : " + e.getMessage());
            throw exception;
        }
    }

    /**
     * Fetch all Application Deployment Descriptions.
     *
     * @param gatewayId ID of the gateway which need to list all available application deployment documentation.
     * @param gatewayId
     * @return list<applicationDeployment.
     * Returns the list of all application Deployment Objects.
     */
    @Override
    public List<ApplicationDeploymentDescription> getAllApplicationDeployments(String gatewayId) throws RegistryServiceException, TException {
        if (!isGatewayExistInternal(gatewayId)){
            logger.error("Gateway does not exist.Please provide a valid gateway id...");
            throw new RegistryServiceException("Gateway does not exist.Please provide a valid gateway id...");
        }
        try {
            List<ApplicationDeploymentDescription> deployements = applicationDeploymentRepository.getAllApplicationDeployements(gatewayId);
            logger.debug("Airavata retrieved application deployments for gateway id : " + gatewayId);
            return deployements;
        } catch (AppCatalogException e) {
            logger.error("Error while retrieving application deployments...", e);
            RegistryServiceException exception = new RegistryServiceException();
            exception.setMessage("Error while retrieving application deployments. More info : " + e.getMessage());
            throw exception;
        }
    }

    /**
     * Fetch all Application Deployment Descriptions.
     *
     * @param gatewayId ID of the gateway which need to list all available application deployment documentation.
     * @param accessibleAppDeploymentIds App IDs that are accessible to the user
     * @return list<applicationDeployment.
     * Returns the list of all application Deployment Objects  that are accessible to the user.
     */
    @Override
    public List<ApplicationDeploymentDescription> getAccessibleApplicationDeployments(String gatewayId, List<String> accessibleAppDeploymentIds, List<String> accessibleComputeResourceIds) throws RegistryServiceException, TException {
        if (!isGatewayExistInternal(gatewayId)){
            logger.error("Gateway does not exist.Please provide a valid gateway id...");
            throw new RegistryServiceException("Gateway does not exist.Please provide a valid gateway id...");
        }
        try {
            List<ApplicationDeploymentDescription> deployements = applicationDeploymentRepository.getAccessibleApplicationDeployements(gatewayId, accessibleAppDeploymentIds, accessibleComputeResourceIds);
            logger.debug("Airavata retrieved application deployments for gateway id : " + gatewayId);
            return deployements;
        } catch (AppCatalogException e) {
            logger.error("Error while retrieving application deployments...", e);
            RegistryServiceException exception = new RegistryServiceException();
            exception.setMessage("Error while retrieving application deployments. More info : " + e.getMessage());
            throw exception;
        }
    }

    /**
     * Fetch a list of Deployed Compute Hosts.
     *
     * @param appModuleId The identifier for the requested application module
     * @return list<string>
     * Returns a list of Deployed Resources.
     */
    @Override
    public List<String> getAppModuleDeployedResources(String appModuleId) throws RegistryServiceException, TException {
        try {
            List<String> appDeployments = new ArrayList<>();
            Map<String, String> filters = new HashMap<>();
            filters.put(DBConstants.ApplicationDeployment.APPLICATION_MODULE_ID, appModuleId);
            List<ApplicationDeploymentDescription> applicationDeployments = applicationDeploymentRepository.getApplicationDeployements(filters);
            for (ApplicationDeploymentDescription description : applicationDeployments){
                appDeployments.add(description.getAppDeploymentId());
            }
            logger.debug("Airavata retrieved application deployments for module id : " + appModuleId);
            return appDeployments;
        } catch (AppCatalogException e) {
            logger.error(appModuleId, "Error while retrieving application deployments...", e);
            RegistryServiceException exception = new RegistryServiceException();
            exception.setMessage("Error while retrieving application deployment. More info : " + e.getMessage());
            throw exception;
        }
    }

    @Override
    public List<ApplicationDeploymentDescription> getApplicationDeployments(String appModuleId) throws RegistryServiceException, TException {
        try {
            Map<String, String> filters = new HashMap<>();
            filters.put(DBConstants.ApplicationDeployment.APPLICATION_MODULE_ID, appModuleId);
            List<ApplicationDeploymentDescription> applicationDeployments = applicationDeploymentRepository.getApplicationDeployements(filters);
            return applicationDeployments;
        } catch (AppCatalogException e) {
            logger.error(appModuleId, "Error while retrieving application deployments...", e);
            RegistryServiceException exception = new RegistryServiceException();
            exception.setMessage("Error while retrieving application deployment. More info : " + e.getMessage());
            throw exception;
        }
    }

    /**
     * Fetch an Application Interface.
     *
     * @param appInterfaceId The identifier for the requested application interface.
     * @return applicationInterface
     * Returns an application Interface Object.
     */
    @Override
    public ApplicationInterfaceDescription getApplicationInterface(String appInterfaceId) throws RegistryServiceException, TException {
        try {
            ApplicationInterfaceDescription interfaceDescription = applicationInterfaceRepository.getApplicationInterface(appInterfaceId);
            logger.debug("Airavata retrieved application interface with interface id : " + appInterfaceId);
            return interfaceDescription;
        } catch (AppCatalogException e) {
            logger.error(appInterfaceId, "Error while retrieving application interface...", e);
            RegistryServiceException exception = new RegistryServiceException();
            exception.setMessage("Error while retrieving application interface. More info : " + e.getMessage());
            throw exception;
        }
    }

    /**
     * Delete an Application Interface.
     *
     * @param appInterfaceId The identifier for the requested application interface to be deleted.
     * @return status
     * Returns a success/failure of the deletion.
     */
    @Override
    public boolean deleteApplicationInterface(String appInterfaceId) throws RegistryServiceException, TException {
        try {
            boolean removeApplicationInterface = applicationInterfaceRepository.removeApplicationInterface(appInterfaceId);
            logger.debug("Airavata removed application interface with interface id : " + appInterfaceId);
            return removeApplicationInterface;
        } catch (AppCatalogException e) {
            logger.error(appInterfaceId, "Error while deleting application interface...", e);
            RegistryServiceException exception = new RegistryServiceException();
            exception.setMessage("Error while deleting application interface. More info : " + e.getMessage());
            throw exception;
        }
    }

    /**
     * Fetch name and ID of  Application Interface documents.
     *
     * @param gatewayId
     * @return map<applicationId, applicationInterfaceNames>
     * Returns a list of application interfaces with corresponsing ID's
     */
    @Override
    public Map<String, String> getAllApplicationInterfaceNames(String gatewayId) throws RegistryServiceException, TException {
        if (!isGatewayExistInternal(gatewayId)){
            logger.error("Gateway does not exist.Please provide a valid gateway id...");
            throw new RegistryServiceException("Gateway does not exist.Please provide a valid gateway id...");
        }
        try {
            List<ApplicationInterfaceDescription> allApplicationInterfaces = applicationInterfaceRepository.getAllApplicationInterfaces(gatewayId);
            Map<String, String> allApplicationInterfacesMap = new HashMap<>();
            if (allApplicationInterfaces != null && !allApplicationInterfaces.isEmpty()){
                for (ApplicationInterfaceDescription interfaceDescription : allApplicationInterfaces){
                    allApplicationInterfacesMap.put(interfaceDescription.getApplicationInterfaceId(), interfaceDescription.getApplicationName());
                }
            }
            logger.debug("Airavata retrieved application interfaces for gateway id : " + gatewayId);
            return allApplicationInterfacesMap;
        } catch (AppCatalogException e) {
            logger.error("Error while retrieving application interfaces...", e);
            RegistryServiceException exception = new RegistryServiceException();
            exception.setMessage("Error while retrieving application interfaces. More info : " + e.getMessage());
            throw exception;
        }
    }

    /**
     * Fetch all Application Interface documents.
     *
     * @param gatewayId
     * @return map<applicationId, applicationInterfaceNames>
     * Returns a list of application interfaces documents (Application Interface ID, name, description, Inputs and Outputs objects).
     */
    @Override
    public List<ApplicationInterfaceDescription> getAllApplicationInterfaces(String gatewayId) throws RegistryServiceException, TException {
        if (!isGatewayExistInternal(gatewayId)){
            logger.error("Gateway does not exist.Please provide a valid gateway id...");
            throw new RegistryServiceException("Gateway does not exist.Please provide a valid gateway id...");
        }
        try {
            List<ApplicationInterfaceDescription> interfaces = applicationInterfaceRepository.getAllApplicationInterfaces(gatewayId);
            logger.debug("Airavata retrieved application interfaces for gateway id : " + gatewayId);
            return interfaces;
        } catch (AppCatalogException e) {
            logger.error("Error while retrieving application interfaces...", e);
            RegistryServiceException exception = new RegistryServiceException();
            exception.setMessage("Error while retrieving application interfaces. More info : " + e.getMessage());
            throw exception;
        }
    }

    /**
     * Fetch the list of Application Inputs.
     *
     * @param appInterfaceId The identifier of the application interface which need inputs to be fetched.
     * @return list<application_interface_model.InputDataObjectType>
     * Returns a list of application inputs.
     */
    @Override
    public List<InputDataObjectType> getApplicationInputs(String appInterfaceId) throws RegistryServiceException, TException {
        try {
            List<InputDataObjectType> applicationInputs = applicationInterfaceRepository.getApplicationInputs(appInterfaceId);
            logger.debug("Airavata retrieved application inputs for application interface id : " + appInterfaceId);
            return applicationInputs;
        } catch (AppCatalogException e) {
            logger.error(appInterfaceId, "Error while retrieving application inputs...", e);
            RegistryServiceException exception = new RegistryServiceException();
            exception.setMessage("Error while retrieving application inputs. More info : " + e.getMessage());
            throw exception;
        }
    }

    /**
     * Fetch list of Application Outputs.
     *
     * @param appInterfaceId The identifier of the application interface which need outputs to be fetched.
     * @return list<application_interface_model.OutputDataObjectType>
     * Returns a list of application outputs.
     */
    @Override
    public List<OutputDataObjectType> getApplicationOutputs(String appInterfaceId) throws RegistryServiceException, TException {
        List<OutputDataObjectType> list = getApplicationOutputsInternal(appInterfaceId);
        logger.debug("Airavata retrieved application outputs for app interface id : " + appInterfaceId);
        return list;
    }

    /**
     * Fetch a list of all deployed Compute Hosts for a given application interfaces.
     *
     * @param appInterfaceId The identifier for the requested application interface.
     * @return map<computeResourceId, computeResourceName>
     * A map of registered compute resource id's and their corresponding hostnames.
     * Deployments of each modules listed within the interfaces will be listed.
     */
    @Override
    public Map<String, String> getAvailableAppInterfaceComputeResources(String appInterfaceId) throws RegistryServiceException, TException {
        try {
            Map<String, String> allComputeResources = new ComputeResourceRepository().getAvailableComputeResourceIdList();
            Map<String, String> availableComputeResources = new HashMap<String, String>();
            ApplicationInterfaceDescription applicationInterface = applicationInterfaceRepository.getApplicationInterface(appInterfaceId);
            HashMap<String, String> filters = new HashMap<>();
            List<String> applicationModules = applicationInterface.getApplicationModules();
            if (applicationModules != null && !applicationModules.isEmpty()){
                for (String moduleId : applicationModules) {
                    filters.put(DBConstants.ApplicationDeployment.APPLICATION_MODULE_ID, moduleId);
                    List<ApplicationDeploymentDescription> applicationDeployments =
                            applicationDeploymentRepository.getApplicationDeployements(filters);
                    for (ApplicationDeploymentDescription deploymentDescription : applicationDeployments) {
                        if (allComputeResources.get(deploymentDescription.getComputeHostId()) != null){
                            availableComputeResources.put(deploymentDescription.getComputeHostId(),
                                    allComputeResources.get(deploymentDescription.getComputeHostId()));
                        }
                    }
                }
            }
            logger.debug("Airavata retrieved available compute resources for application interface id : " + appInterfaceId);
            return availableComputeResources;
        } catch (AppCatalogException e) {
            logger.error(appInterfaceId, "Error while saving compute resource...", e);
            RegistryServiceException exception = new RegistryServiceException();
            exception.setMessage("Error while saving compute resource. More info : " + e.getMessage());
            throw exception;
        }
    }

    /**
     * Fetch the given Compute Resource.
     *
     * @param computeResourceId The identifier for the requested compute resource
     * @return computeResourceDescription
     * Compute Resource Object created from the datamodel..
     */
    @Override
    public ComputeResourceDescription getComputeResource(String computeResourceId) throws RegistryServiceException, TException {
        try {
            ComputeResourceDescription computeResource = new ComputeResourceRepository().getComputeResource(computeResourceId);
            logger.debug("Airavata retrieved compute resource with compute resource Id : " + computeResourceId);
            return computeResource;
        } catch (AppCatalogException e) {
            logger.error(computeResourceId, "Error while retrieving compute resource...", e);
            RegistryServiceException exception = new RegistryServiceException();
            exception.setMessage("Error while retrieving compute resource. More info : " + e.getMessage());
            throw exception;
        }
    }

    /**
     * Fetch all registered Compute Resources.
     *
     * @return A map of registered compute resource id's and thier corresponding hostnames.
     * Compute Resource Object created from the datamodel..
     */
    @Override
    public Map<String, String> getAllComputeResourceNames() throws RegistryServiceException, TException {
        try {
            Map<String, String> computeResourceIdList = new ComputeResourceRepository().getAllComputeResourceIdList();
            logger.debug("Airavata retrieved all the available compute resources...");
            return computeResourceIdList;
        } catch (AppCatalogException e) {
            logger.error("Error while retrieving compute resource...", e);
            RegistryServiceException exception = new RegistryServiceException();
            exception.setMessage("Error while retrieving compute resource. More info : " + e.getMessage());
            throw exception;
        }
    }

    /**
     * Delete a Compute Resource.
     *
     * @param computeResourceId The identifier for the requested compute resource to be deleted.
     * @return status
     * Returns a success/failure of the deletion.
     */
    @Override
    public boolean deleteComputeResource(String computeResourceId) throws RegistryServiceException, TException {
        try {
            new ComputeResourceRepository().removeComputeResource(computeResourceId);
            logger.debug("Airavata deleted compute resource with compute resource Id : " + computeResourceId);
            return true;
        } catch (AppCatalogException e) {
            logger.error(computeResourceId, "Error while deleting compute resource...", e);
            RegistryServiceException exception = new RegistryServiceException();
            exception.setMessage("Error while deleting compute resource. More info : " + e.getMessage());
            throw exception;
        }
    }

    /**
     * Fetch the given Storage Resource.
     *
     * @param storageResourceId The identifier for the requested storage resource
     * @return storageResourceDescription
     * Storage Resource Object created from the datamodel..
     */
    @Override
    public StorageResourceDescription getStorageResource(String storageResourceId) throws RegistryServiceException, TException {
        try {
            StorageResourceDescription storageResource = storageResourceRepository.getStorageResource(storageResourceId);
            logger.debug("Airavata retrieved storage resource with storage resource Id : " + storageResourceId);
            return storageResource;
        } catch (AppCatalogException e) {
            logger.error(storageResourceId, "Error while retrieving storage resource...", e);
            RegistryServiceException exception = new RegistryServiceException();
            exception.setMessage("Error while retrieving storage resource. More info : " + e.getMessage());
            throw exception;
        }
    }

    /**
     * Fetch all registered Storage Resources.
     *
     * @return A map of registered compute resource id's and thier corresponding hostnames.
     * Compute Resource Object created from the datamodel..
     */
    @Override
    public Map<String, String> getAllStorageResourceNames() throws RegistryServiceException, TException {
        try {
            Map<String, String> resourceIdList = storageResourceRepository.getAllStorageResourceIdList();
            logger.debug("Airavata retrieved storage resources list...");
            return resourceIdList;
        } catch (AppCatalogException e) {
            logger.error("Error while retrieving storage resource...", e);
            RegistryServiceException exception = new RegistryServiceException();
            exception.setMessage("Error while retrieving storage resource. More info : " + e.getMessage());
            throw exception;
        }
    }

    /**
     * Delete a Storage Resource.
     *
     * @param storageResourceId The identifier of the requested compute resource to be deleted.
     * @return status
     * Returns a success/failure of the deletion.
     */
    @Override
    public boolean deleteStorageResource(String storageResourceId) throws RegistryServiceException, TException {
        try {
            storageResourceRepository.removeStorageResource(storageResourceId);
            logger.debug("Airavata deleted storage resource with storage resource Id : " + storageResourceId);
            return true;
        } catch (AppCatalogException e) {
            logger.error(storageResourceId, "Error while deleting storage resource...", e);
            RegistryServiceException exception = new RegistryServiceException();
            exception.setMessage("Error while deleting storage resource. More info : " + e.getMessage());
            throw exception;
        }
    }

    /**
     * This method returns localJobSubmission object
     *
     * @param jobSubmissionId@return LOCALSubmission instance
     */
    @Override
    public LOCALSubmission getLocalJobSubmission(String jobSubmissionId) throws RegistryServiceException, TException {
        try {
            LOCALSubmission localJobSubmission = new ComputeResourceRepository().getLocalJobSubmission(jobSubmissionId);
            logger.debug("Airavata retrieved local job submission for job submission interface id: " + jobSubmissionId);
            return localJobSubmission;
        } catch (AppCatalogException e) {
            String errorMsg = "Error while retrieving local job submission interface to resource compute resource...";
            logger.error(jobSubmissionId, errorMsg, e);
            RegistryServiceException exception = new RegistryServiceException();
            exception.setMessage(errorMsg + e.getMessage());
            throw exception;
        }
    }

    /**
     * This method returns SSHJobSubmission object
     *
     * @param jobSubmissionId@return SSHJobSubmission instance
     */
    @Override
    public SSHJobSubmission getSSHJobSubmission(String jobSubmissionId) throws RegistryServiceException, TException {
        try {
            SSHJobSubmission sshJobSubmission = new ComputeResourceRepository().getSSHJobSubmission(jobSubmissionId);
            logger.debug("Airavata retrieved SSH job submission for job submission interface id: " + jobSubmissionId);
            return sshJobSubmission;
        } catch (AppCatalogException e) {
            String errorMsg = "Error while retrieving SSH job submission interface to resource compute resource...";
            logger.error(jobSubmissionId, errorMsg, e);
            RegistryServiceException exception = new RegistryServiceException();
            exception.setMessage(errorMsg + e.getMessage());
            throw exception;
        }
    }

    /**
     * *
     * * This method returns UnicoreJobSubmission object
     * *
     * * @param jobSubmissionInterfaceId
     * *   The identifier of the JobSubmission Interface to be retrieved.
     * *  @return UnicoreJobSubmission instance
     * *
     * *
     *
     * @param jobSubmissionId
     */
    @Override
    public UnicoreJobSubmission getUnicoreJobSubmission(String jobSubmissionId) throws RegistryServiceException, TException {
        try {
            UnicoreJobSubmission unicoreJobSubmission = new ComputeResourceRepository().getUNICOREJobSubmission(jobSubmissionId);
            logger.debug("Airavata retrieved UNICORE job submission for job submission interface id: " + jobSubmissionId);
            return unicoreJobSubmission;
        } catch (AppCatalogException e) {
            String errorMsg = "Error while retrieving Unicore job submission interface to resource compute resource...";
            logger.error(jobSubmissionId, errorMsg, e);
            RegistryServiceException exception = new RegistryServiceException();
            exception.setMessage(errorMsg + e.getMessage());
            throw exception;
        }
    }

    /**
     * *
     * * This method returns cloudJobSubmission object
     * * @param jobSubmissionInterfaceI
     * *   The identifier of the JobSubmission Interface to be retrieved.
     * *  @return CloudJobSubmission instance
     * *
     *
     * @param jobSubmissionId
     */
    @Override
    public CloudJobSubmission getCloudJobSubmission(String jobSubmissionId) throws RegistryServiceException, TException {
        try {
            CloudJobSubmission cloudJobSubmission = new ComputeResourceRepository().getCloudJobSubmission(jobSubmissionId);
            logger.debug("Airavata retrieved cloud job submission for job submission interface id: " + jobSubmissionId);
            return cloudJobSubmission;
        } catch (AppCatalogException e) {
            String errorMsg = "Error while retrieving Cloud job submission interface to resource compute resource...";
            logger.error(jobSubmissionId, errorMsg, e);
            RegistryServiceException exception = new RegistryServiceException();
            exception.setMessage(errorMsg + e.getMessage());
            throw exception;
        }
    }

    /**
     * This method returns local datamovement object.
     *
     * @param dataMovementId The identifier of the datamovement Interface to be retrieved.
     * @return LOCALDataMovement instance
     */
    @Override
    public LOCALDataMovement getLocalDataMovement(String dataMovementId) throws RegistryServiceException, TException {
        try {
            LOCALDataMovement localDataMovement = new ComputeResourceRepository().getLocalDataMovement(dataMovementId);
            logger.debug("Airavata retrieved local data movement with data movement id: " + dataMovementId);
            return localDataMovement;
        } catch (AppCatalogException e) {
            String errorMsg = "Error while retrieving local data movement interface to resource compute resource...";
            logger.error(dataMovementId, errorMsg, e);
            RegistryServiceException exception = new RegistryServiceException();
            exception.setMessage(errorMsg + e.getMessage());
            throw exception;
        }
    }

    /**
     * This method returns SCP datamovement object
     *
     * @param dataMovementId The identifier of the datamovement Interface to be retrieved.
     * @return SCPDataMovement instance
     */
    @Override
    public SCPDataMovement getSCPDataMovement(String dataMovementId) throws RegistryServiceException, TException {
        try {
            SCPDataMovement scpDataMovement = new ComputeResourceRepository().getSCPDataMovement(dataMovementId);
            logger.debug("Airavata retrieved SCP data movement with data movement id: " + dataMovementId);
            return scpDataMovement;
        } catch (AppCatalogException e) {
            String errorMsg = "Error while retrieving SCP data movement interface to resource compute resource...";
            logger.error(dataMovementId, errorMsg, e);
            RegistryServiceException exception = new RegistryServiceException();
            exception.setMessage(errorMsg + e.getMessage());
            throw exception;
        }
    }

    /**
     * This method returns UNICORE datamovement object
     *
     * @param dataMovementId The identifier of the datamovement Interface to be retrieved.
     * @return UnicoreDataMovement instance
     */
    @Override
    public UnicoreDataMovement getUnicoreDataMovement(String dataMovementId) throws RegistryServiceException, TException {
        try {
            UnicoreDataMovement unicoreDataMovement = new ComputeResourceRepository().getUNICOREDataMovement(dataMovementId);
            logger.debug("Airavata retrieved UNICORE data movement with data movement id: " + dataMovementId);
            return unicoreDataMovement;
        } catch (AppCatalogException e) {
            String errorMsg = "Error while retrieving UNICORE data movement interface...";
            logger.error(dataMovementId, errorMsg, e);
            RegistryServiceException exception = new RegistryServiceException();
            exception.setMessage(errorMsg + e.getMessage());
            throw exception;
        }
    }

    /**
     * This method returns GridFTP datamovement object
     *
     * @param dataMovementId The identifier of the datamovement Interface to be retrieved.
     * @return GridFTPDataMovement instance
     */
    @Override
    public GridFTPDataMovement getGridFTPDataMovement(String dataMovementId) throws RegistryServiceException, TException {
        try {
            GridFTPDataMovement gridFTPDataMovement = new ComputeResourceRepository().getGridFTPDataMovement(dataMovementId);
            logger.debug("Airavata retrieved GRIDFTP data movement with data movement id: " + dataMovementId);
            return gridFTPDataMovement;
        } catch (AppCatalogException e) {
            String errorMsg = "Error while retrieving GridFTP data movement interface to resource compute resource...";
            logger.error(dataMovementId, errorMsg, e);
            RegistryServiceException exception = new RegistryServiceException();
            exception.setMessage(errorMsg + e.getMessage());
            throw exception;
        }
    }

    /**
     * Change the priority of a given job submisison interface
     *
     * @param jobSubmissionInterfaceId The identifier of the JobSubmission Interface to be changed
     * @param newPriorityOrder
     * @return status
     * Returns a success/failure of the change.
     */
    @Override
    public boolean changeJobSubmissionPriority(String jobSubmissionInterfaceId, int newPriorityOrder) throws RegistryServiceException, TException {
        return false;
    }

    /**
     * Change the priority of a given data movement interface
     *
     * @param dataMovementInterfaceId The identifier of the DataMovement Interface to be changed
     * @param newPriorityOrder
     * @return status
     * Returns a success/failure of the change.
     */
    @Override
    public boolean changeDataMovementPriority(String dataMovementInterfaceId, int newPriorityOrder) throws RegistryServiceException, TException {
        return false;
    }

    /**
     * Change the priorities of a given set of job submission interfaces
     *
     * @param jobSubmissionPriorityMap A Map of identifiers of the JobSubmission Interfaces and thier associated priorities to be set.
     * @return status
     * Returns a success/failure of the changes.
     */
    @Override
    public boolean changeJobSubmissionPriorities(Map<String, Integer> jobSubmissionPriorityMap) throws RegistryServiceException, TException {
        return false;
    }

    /**
     * Change the priorities of a given set of data movement interfaces
     *
     * @param dataMovementPriorityMap A Map of identifiers of the DataMovement Interfaces and thier associated priorities to be set.
     * @return status
     * Returns a success/failure of the changes.
     */
    @Override
    public boolean changeDataMovementPriorities(Map<String, Integer> dataMovementPriorityMap) throws RegistryServiceException, TException {
        return false;
    }

    /**
     * Delete a given job submisison interface
     *
     * @param computeResourceId
     * @param jobSubmissionInterfaceId The identifier of the JobSubmission Interface to be changed
     * @return status
     * Returns a success/failure of the deletion.
     */
    @Override
    public boolean deleteJobSubmissionInterface(String computeResourceId, String jobSubmissionInterfaceId) throws RegistryServiceException, TException {
        try {
            new ComputeResourceRepository().removeJobSubmissionInterface(computeResourceId, jobSubmissionInterfaceId);
            logger.debug("Airavata deleted job submission interface with interface id : " + jobSubmissionInterfaceId);
            return true;
        } catch (AppCatalogException e) {
            logger.error(jobSubmissionInterfaceId, "Error while deleting job submission interface...", e);
            RegistryServiceException exception = new RegistryServiceException();
            exception.setMessage("Error while deleting job submission interface. More info : " + e.getMessage());
            throw exception;
        }
    }

    @Override
    public ResourceJobManager getResourceJobManager(String resourceJobManagerId) throws RegistryServiceException, TException {
        try {
            return new ComputeResourceRepository().getResourceJobManager(resourceJobManagerId);
        } catch (AppCatalogException e) {
            logger.error(resourceJobManagerId, "Error while retrieving resource job manager...", e);
            RegistryServiceException exception = new RegistryServiceException();
            exception.setMessage("Error while retrieving resource job manager. More info : " + e.getMessage());
            throw exception;
        }
    }

    @Override
    public boolean deleteResourceJobManager(String resourceJobManagerId) throws RegistryServiceException, TException {
        try {
            new ComputeResourceRepository().deleteResourceJobManager(resourceJobManagerId);
            return true;
        } catch (AppCatalogException e) {
            logger.error(resourceJobManagerId, "Error while deleting resource job manager...", e);
            RegistryServiceException exception = new RegistryServiceException();
            exception.setMessage("Error while deleting resource job manager. More info : " + e.getMessage());
            throw exception;
        }
    }

    /**
     * Delete a Compute Resource Queue
     *
     * @param computeResourceId The identifier of the compute resource which has the queue to be deleted
     * @param queueName         Name of the queue need to be deleted. Name is the uniqueue identifier for the queue within a compute resource
     * @return status
     * Returns a success/failure of the deletion.
     */
    @Override
    public boolean deleteBatchQueue(String computeResourceId, String queueName) throws RegistryServiceException, TException {
        try {
            new ComputeResourceRepository().removeBatchQueue(computeResourceId, queueName);
            return true;
        } catch (AppCatalogException e) {
            logger.error(computeResourceId, "Error while deleting batch queue...", e);
            RegistryServiceException exception = new RegistryServiceException();
            exception.setMessage("Error while deleting batch queue. More info : " + e.getMessage());
            throw exception;
        }
    }

    /**
     * Fetch the given Gateway Resource Profile.
     *
     * @param gatewayID The identifier for the requested gateway resource.
     * @return gatewayResourceProfile
     * Gateway Resource Profile Object.
     */
    @Override
    public GatewayResourceProfile getGatewayResourceProfile(String gatewayID) throws RegistryServiceException, TException {
        try {
            if (!isGatewayExistInternal(gatewayID)){
                logger.error("Gateway does not exist.Please provide a valid gateway id...");
                throw new AiravataSystemException(AiravataErrorType.INTERNAL_ERROR);
            }
            GwyResourceProfileRepository gwyResourceProfileRepository = new GwyResourceProfileRepository();
            GatewayResourceProfile gatewayResourceProfile = gwyResourceProfileRepository.getGatewayProfile(gatewayID);
            logger.debug("Airavata retrieved gateway profile with gateway id : " + gatewayID);
            return gatewayResourceProfile;
        } catch (Exception e) {
            logger.error(gatewayID, "Error while retrieving gateway resource profile...", e);
            RegistryServiceException exception = new RegistryServiceException();
            exception.setMessage("Error while retrieving gateway resource profile. More info : " + e.getMessage());
            throw exception;
        }
    }

    /**
     * Delete the given Gateway Resource Profile.
     *
     * @param gatewayID The identifier for the requested gateway resource to be deleted.
     * @return status
     * Returns a success/failure of the deletion.
     */
    @Override
    public boolean deleteGatewayResourceProfile(String gatewayID) throws RegistryServiceException, TException {
        try {
            if (!isGatewayExistInternal(gatewayID)){
                logger.error("Gateway does not exist.Please provide a valid gateway id...");
                throw new RegistryServiceException("Gateway does not exist.Please provide a valid gateway id...");
            }
            GwyResourceProfileRepository gwyResourceProfileRepository = new GwyResourceProfileRepository();
            gwyResourceProfileRepository.delete(gatewayID);
            logger.debug("Airavata deleted gateway profile with gateway id : " + gatewayID);
            return true;
        } catch (Exception e) {
            logger.error(gatewayID, "Error while removing gateway resource profile...", e);
            RegistryServiceException exception = new RegistryServiceException();
            exception.setMessage("Error while removing gateway resource profile. More info : " + e.getMessage());
            throw exception;
        }
    }

    /**
     * Fetch a Compute Resource Preference of a registered gateway profile.
     *
     * @param gatewayID         The identifier for the gateway profile to be requested
     * @param computeResourceId Preferences related to a particular compute resource
     * @return computeResourcePreference
     * Returns the ComputeResourcePreference object.
     */
    @Override
    public ComputeResourcePreference getGatewayComputeResourcePreference(String gatewayID, String computeResourceId) throws RegistryServiceException, TException {
        try {
            if (!isGatewayExistInternal(gatewayID)){
                logger.error("Gateway does not exist.Please provide a valid gateway id...");
                throw new RegistryServiceException("Gateway does not exist.Please provide a valid gateway id...");
            }
            GwyResourceProfileRepository gwyResourceProfileRepository = new GwyResourceProfileRepository();
            ComputeResourceRepository computeResourceRepository = new ComputeResourceRepository();
            if (!gwyResourceProfileRepository.isGatewayResourceProfileExists(gatewayID)){
                logger.error(gatewayID, "Given gateway profile does not exist in the system. Please provide a valid gateway id...");
                RegistryServiceException exception = new RegistryServiceException();
                exception.setMessage("Given gateway profile does not exist in the system. Please provide a valid gateway id...");
                throw exception;
            }
            if (!computeResourceRepository.isComputeResourceExists(computeResourceId)){
                logger.error(computeResourceId, "Given compute resource does not exist in the system. Please provide a valid compute resource id...");
                RegistryServiceException exception = new RegistryServiceException();
                exception.setMessage("Given compute resource does not exist in the system. Please provide a valid compute resource id...");
                throw exception;
            }
            ComputeResourcePreference computeResourcePreference = gwyResourceProfileRepository.getComputeResourcePreference(gatewayID, computeResourceId);
            logger.debug("Airavata retrieved gateway compute resource preference with gateway id : " + gatewayID + " and for compute resoruce id : " + computeResourceId );
            return computeResourcePreference;
        } catch (AppCatalogException e) {
            logger.error(gatewayID, "Error while reading gateway compute resource preference...", e);
            RegistryServiceException exception = new RegistryServiceException();
            exception.setMessage("Error while reading gateway compute resource preference. More info : " + e.getMessage());
            throw exception;
        }
    }

    /**
     * Fetch a Storage Resource Preference of a registered gateway profile.
     *
     * @param gatewayID         The identifier of the gateway profile to request to fetch the particular storage resource preference.
     * @param storageId Identifier of the Stprage Preference required to be fetched.
     * @return StoragePreference
     * Returns the StoragePreference object.
     */
    @Override
    public StoragePreference getGatewayStoragePreference(String gatewayID, String storageId) throws RegistryServiceException, TException {
        try {
            if (!isGatewayExistInternal(gatewayID)){
                logger.error("Gateway does not exist.Please provide a valid gateway id...");
                throw new RegistryServiceException("Gateway does not exist.Please provide a valid gateway id...");
            }
            GwyResourceProfileRepository gwyResourceProfileRepository = new GwyResourceProfileRepository();
            if (!gwyResourceProfileRepository.isGatewayResourceProfileExists(gatewayID)){
                logger.error(gatewayID, "Given gateway profile does not exist in the system. Please provide a valid gateway id...");
                RegistryServiceException exception = new RegistryServiceException();
                exception.setMessage("Given gateway profile does not exist in the system. Please provide a valid gateway id...");
                throw exception;
            }

            StoragePreference storagePreference = gwyResourceProfileRepository.getStoragePreference(gatewayID, storageId);
            logger.debug("Airavata retrieved storage resource preference with gateway id : " + gatewayID + " and for storage resource id : " + storageId);
            return storagePreference;
        } catch (AppCatalogException e) {
            logger.error(gatewayID, "Error while reading gateway data storage preference...", e);
            RegistryServiceException exception = new RegistryServiceException();
            exception.setMessage("Error while reading gateway data storage preference. More info : " + e.getMessage());
            throw exception;
        }
    }

    /**
     * Fetch all Compute Resource Preferences of a registered gateway profile.
     *
     * @param gatewayID The identifier for the gateway profile to be requested
     * @return computeResourcePreference
     * Returns the ComputeResourcePreference object.
     */
    @Override
    public List<ComputeResourcePreference> getAllGatewayComputeResourcePreferences(String gatewayID) throws RegistryServiceException, TException {
        try {
            if (!isGatewayExistInternal(gatewayID)){
                logger.error("Gateway does not exist.Please provide a valid gateway id...");
                throw new RegistryServiceException("Gateway does not exist.Please provide a valid gateway id...");
            }
            GwyResourceProfileRepository gwyResourceProfileRepository = new GwyResourceProfileRepository();
            return gwyResourceProfileRepository.getGatewayProfile(gatewayID).getComputeResourcePreferences();
        } catch (Exception e) {
            logger.error(gatewayID, "Error while reading gateway compute resource preferences...", e);
            RegistryServiceException exception = new RegistryServiceException();
            exception.setMessage("Error while reading gateway compute resource preferences. More info : " + e.getMessage());
            throw exception;
        }
    }

    /**
     * Fetch all Storage Resource Preferences of a registered gateway profile.
     *
     * @param gatewayID The identifier for the gateway profile to be requested
     * @return StoragePreference
     * Returns the StoragePreference object.
     */
    @Override
    public List<StoragePreference> getAllGatewayStoragePreferences(String gatewayID) throws RegistryServiceException, TException {
        try {
            if (!isGatewayExistInternal(gatewayID)){
                logger.error("Gateway does not exist.Please provide a valid gateway id...");
                throw new RegistryServiceException("Gateway does not exist.Please provide a valid gateway id...");
            }
            GwyResourceProfileRepository gwyResourceProfileRepository = new GwyResourceProfileRepository();
            return gwyResourceProfileRepository.getGatewayProfile(gatewayID).getStoragePreferences();
        } catch (Exception e) {
            logger.error(gatewayID, "Error while reading gateway data storage preferences...", e);
            RegistryServiceException exception = new RegistryServiceException();
            exception.setMessage("Error while reading gateway data storage preferences. More info : " + e.getMessage());
            throw exception;
        }
    }

    /**
     * Fetch all Gateway Profiles registered
     *
     * @return GatewayResourceProfile
     * Returns all the GatewayResourcePrifle list object.
     */
    @Override
    public List<GatewayResourceProfile> getAllGatewayResourceProfiles() throws RegistryServiceException, TException {
        try {
            GwyResourceProfileRepository gwyResourceProfileRepository = new GwyResourceProfileRepository();
            return gwyResourceProfileRepository.getAllGatewayProfiles();
        } catch (Exception e) {
            RegistryServiceException exception = new RegistryServiceException();
            exception.setMessage("Error while reading retrieving all gateway profiles. More info : " + e.getMessage());
            throw exception;
        }
    }

    /**
     * Delete the Compute Resource Preference of a registered gateway profile.
     *
     * @param gatewayID         The identifier for the gateway profile to be deleted.
     * @param computeResourceId Preferences related to a particular compute resource
     * @return status
     * Returns a success/failure of the deletion.
     */
    @Override
    public boolean deleteGatewayComputeResourcePreference(String gatewayID, String computeResourceId) throws RegistryServiceException, TException {
        try {
            if (!isGatewayExistInternal(gatewayID)){
                logger.error("Gateway does not exist.Please provide a valid gateway id...");
                throw new RegistryServiceException("Gateway does not exist.Please provide a valid gateway id...");
            }
            GwyResourceProfileRepository gwyResourceProfileRepository = new GwyResourceProfileRepository();

            return gwyResourceProfileRepository.removeComputeResourcePreferenceFromGateway(gatewayID, computeResourceId);
        } catch (Exception e) {
            logger.error(gatewayID, "Error while reading gateway compute resource preference...", e);
            RegistryServiceException exception = new RegistryServiceException();
            exception.setMessage("Error while updating gateway compute resource preference. More info : " + e.getMessage());
            throw exception;
        }
    }

    /**
     * Delete the Storage Resource Preference of a registered gateway profile.
     *
     * @param gatewayID The identifier of the gateway profile to be deleted.
     * @param storageId ID of the storage preference you want to delete.
     * @return status
     * Returns a success/failure of the deletion.
     */
    @Override
    public boolean deleteGatewayStoragePreference(String gatewayID, String storageId) throws RegistryServiceException, TException {
        try {
            if (!isGatewayExistInternal(gatewayID)){
                logger.error("Gateway does not exist.Please provide a valid gateway id...");
                throw new RegistryServiceException("Gateway does not exist.Please provide a valid gateway id...");
            }

            GwyResourceProfileRepository gwyResourceProfileRepository = new GwyResourceProfileRepository();
            return gwyResourceProfileRepository.removeDataStoragePreferenceFromGateway(gatewayID, storageId);
        } catch (Exception e) {
            logger.error(gatewayID, "Error while reading gateway data storage preference...", e);
            RegistryServiceException exception = new RegistryServiceException();
            exception.setMessage("Error while updating gateway data storage preference. More info : " + e.getMessage());
            throw exception;
        }
    }

    /**
     * Delete the Storage Resource Preference of a registered gateway profile.
     *
     * @param gatewayId@return status
     *                         Returns a success/failure of the deletion.
     */
    @Override
    public List<String> getAllWorkflows(String gatewayId) throws RegistryServiceException, TException {
        if (!isGatewayExistInternal(gatewayId)){
            logger.error("Gateway does not exist.Please provide a valid gateway id...");
            throw new RegistryServiceException("Gateway does not exist.Please provide a valid gateway id...");
        }
        try {
            return workflowRepository.getAllWorkflows(gatewayId);
        } catch (WorkflowCatalogException e) {
            String msg = "Error in retrieving all workflow template Ids.";
            logger.error(msg, e);
            RegistryServiceException exception = new RegistryServiceException();
            exception.setMessage(msg+" More info : " + e.getMessage());
            throw exception;
        }
    }

    /**
     * API Methods Related for Work-Flow Submission Features.
     *
     * @param workflowTemplateId
     */
    @Override
    public WorkflowModel getWorkflow(String workflowTemplateId) throws RegistryServiceException, TException {
        try {
            return workflowRepository.getWorkflow(workflowTemplateId);
        } catch (WorkflowCatalogException e) {
            String msg = "Error in retrieving the workflow "+workflowTemplateId+".";
            logger.error(msg, e);
            RegistryServiceException exception = new RegistryServiceException();
            exception.setMessage(msg+" More info : " + e.getMessage());
            throw exception;
        }
    }

    @Override
    public void deleteWorkflow(String workflowTemplateId) throws RegistryServiceException, TException {
        try {
            workflowRepository.deleteWorkflow(workflowTemplateId);
        } catch (WorkflowCatalogException e) {
            String msg = "Error in deleting the workflow "+workflowTemplateId+".";
            logger.error(msg, e);
            RegistryServiceException exception = new RegistryServiceException();
            exception.setMessage(msg+" More info : " + e.getMessage());
            throw exception;
        }
    }

    @Override
    public String getWorkflowTemplateId(String workflowName) throws RegistryServiceException, TException {
        try {
            return workflowRepository.getWorkflowTemplateId(workflowName);
        } catch (WorkflowCatalogException e) {
            String msg = "Error in retrieving the workflow template id for "+workflowName+".";
            logger.error(msg, e);
            RegistryServiceException exception = new RegistryServiceException();
            exception.setMessage(msg+" More info : " + e.getMessage());
            throw exception;
        }
    }

    @Override
    public boolean isWorkflowExistWithName(String workflowName) throws RegistryServiceException, TException {
        try {
            return workflowRepository.isWorkflowExistWithName(workflowName);
        } catch (WorkflowCatalogException e) {
            String msg = "Error in veriying the workflow for workflow name "+workflowName+".";
            logger.error(msg, e);
            RegistryServiceException exception = new RegistryServiceException();
            exception.setMessage(msg+" More info : " + e.getMessage());
            throw exception;
        }
    }

    @Override
    public DataProductModel getDataProduct(String productUri) throws RegistryServiceException, TException {
        try {
            DataProductModel dataProductModel = dataProductRepository.getDataProduct(productUri);
            return dataProductModel;
        } catch (RegistryException e) {
            String msg = "Error in retreiving the data product "+productUri+".";
            logger.error(msg, e);
            RegistryServiceException exception = new RegistryServiceException();
            exception.setMessage(msg+" More info : " + e.getMessage());
            throw exception;
        }
    }

    @Override
    public DataProductModel getParentDataProduct(String productUri) throws RegistryServiceException, TException {
        try {
            DataProductModel dataProductModel = dataProductRepository.getParentDataProduct(productUri);
            return dataProductModel;
        } catch (RegistryException e) {
            String msg = "Error in retreiving the parent data product for "+ productUri+".";
            logger.error(msg, e);
            RegistryServiceException exception = new RegistryServiceException();
            exception.setMessage(msg+" More info : " + e.getMessage());
            throw exception;
        }
    }

    @Override
    public List<DataProductModel> getChildDataProducts(String productUri) throws RegistryServiceException, TException {
        try {
            List<DataProductModel> dataProductModels = dataProductRepository.getChildDataProducts(productUri);
            return dataProductModels;
        } catch (RegistryException e) {
            String msg = "Error in retreiving the child products for "+productUri+".";
            logger.error(msg, e);
            RegistryServiceException exception = new RegistryServiceException();
            exception.setMessage(msg+" More info : " + e.getMessage());
            throw exception;
        }
    }

    @Override
    public List<DataProductModel> searchDataProductsByName(String gatewayId, String userId, String productName, int limit, int offset) throws RegistryServiceException, TException {
        try {
            List<DataProductModel> dataProductModels = dataProductRepository.searchDataProductsByName(gatewayId, userId, productName, limit, offset);
            return dataProductModels;
        } catch (RegistryException e) {
            String msg = "Error in searching the data products for name " + productName + ".";
            logger.error(msg, e);
            RegistryServiceException exception = new RegistryServiceException();
            exception.setMessage(msg + " More info : " + e.getMessage());
            throw exception;
        }
    }

    @Override
    public String createGroupResourceProfile(GroupResourceProfile groupResourceProfile) throws RegistryServiceException, TException {
        try {
            if (!isGatewayExistInternal(groupResourceProfile.getGatewayId())){
                logger.error("Gateway does not exist.Please provide a valid gateway id...");
                throw new RegistryServiceException("Gateway does not exist.Please provide a valid gateway id...");
            }
            GroupResourceProfileRepository groupResourceProfileRepository = new GroupResourceProfileRepository();
            String groupResourceProfileId = groupResourceProfileRepository.addGroupResourceProfile(groupResourceProfile);
            logger.debug("New Group Resource Profile Created: " + groupResourceProfileId);
            return groupResourceProfileId;
        } catch (Exception e) {
            logger.error("Error while creating group resource profile...", e);
            RegistryServiceException exception = new RegistryServiceException();
            exception.setMessage("Error while creating group resource profile. More info : " + e.getMessage());
            throw exception;
        }
    }

    @Override
    public void updateGroupResourceProfile(GroupResourceProfile groupResourceProfile) throws RegistryServiceException, TException {
        try {
            GroupResourceProfileRepository groupResourceProfileRepository = new GroupResourceProfileRepository();
            if (!groupResourceProfileRepository.isGroupResourceProfileExists(groupResourceProfile.getGroupResourceProfileId())) {
                logger.error("Cannot update. No group resource profile found with matching gatewayId and groupResourceProfileId");
                RegistryServiceException exception =  new RegistryServiceException();
                exception.setMessage("Cannot update. No group resource profile found with matching gatewayId and groupResourceProfileId");
                throw exception;
            }
            String groupResourceProfileId = groupResourceProfileRepository.updateGroupResourceProfile(groupResourceProfile);
            logger.debug(" Group Resource Profile updated: " + groupResourceProfileId);
        } catch (Exception e) {
            logger.error("Error while updating group resource profile...", e);
            RegistryServiceException exception = new RegistryServiceException();
            exception.setMessage("Error while updating group resource profile. More info : " + e.getMessage());
            throw exception;
        }
    }

    @Override
    public GroupResourceProfile getGroupResourceProfile(String groupResourceProfileId) throws RegistryServiceException, TException {
        try {
            GroupResourceProfileRepository groupResourceProfileRepository = new GroupResourceProfileRepository();
            if (!groupResourceProfileRepository.isGroupResourceProfileExists(groupResourceProfileId)) {
                logger.error("No group resource profile found with matching gatewayId and groupResourceProfileId");
                RegistryServiceException exception =  new RegistryServiceException();
                exception.setMessage("No group resource profile found with matching gatewayId and groupResourceProfileId");
                throw exception;
            }

            return groupResourceProfileRepository.getGroupResourceProfile(groupResourceProfileId);
        } catch (Exception e) {
            logger.error("Error while retrieving group resource profile...", e);
            RegistryServiceException exception = new RegistryServiceException();
            exception.setMessage("Error while retrieving group resource profile. More info : " + e.getMessage());
            throw exception;
        }
    }

    @Override
    public boolean removeGroupResourceProfile(String groupResourceProfileId) throws RegistryServiceException, TException {
        try {
            GroupResourceProfileRepository groupResourceProfileRepository = new GroupResourceProfileRepository();
            if (!groupResourceProfileRepository.isGroupResourceProfileExists(groupResourceProfileId)) {
                logger.error("Cannot Remove. No group resource profile found with matching gatewayId and groupResourceProfileId");
                RegistryServiceException exception =  new RegistryServiceException();
                exception.setMessage("Cannot Remove. No group resource profile found with matching gatewayId and groupResourceProfileId");
                throw exception;
            }
            return groupResourceProfileRepository.removeGroupResourceProfile(groupResourceProfileId);
        } catch (Exception e) {
            logger.error("Error while removing group resource profile...", e);
            RegistryServiceException exception = new RegistryServiceException();
            exception.setMessage("Error while removing group resource profile. More info : " + e.getMessage());
            throw exception;
        }
    }

    @Override
    public List<GroupResourceProfile> getGroupResourceList(String gatewayId, List<String> accessibleGroupResProfileIds) throws RegistryServiceException, TException {
        try {
            GroupResourceProfileRepository groupResourceProfileRepository = new GroupResourceProfileRepository();
            return groupResourceProfileRepository.getAllGroupResourceProfiles(gatewayId, accessibleGroupResProfileIds);
        } catch (Exception e) {
            logger.error("Error while retrieving group resource list ", e);
            RegistryServiceException exception = new RegistryServiceException();
            exception.setMessage("Error while retrieving group resource list. More info : " + e.getMessage());
            throw exception;
        }
    }

    @Override
    public boolean removeGroupComputePrefs(String computeResourceId, String groupResourceProfileId) throws RegistryServiceException, TException {
        try {
            GroupResourceProfileRepository groupResourceProfileRepository = new GroupResourceProfileRepository();
            groupResourceProfileRepository.removeGroupComputeResourcePreference(computeResourceId, groupResourceProfileId);
            logger.debug("Removed compute resource preferences with compute resource ID: "+ computeResourceId);
            return true;
        } catch (Exception e) {
            logger.error("Error while removing group compute preference", e);
            RegistryServiceException exception = new RegistryServiceException();
            exception.setMessage("Error while removing group compute preference. More info : " + e.getMessage());
            throw exception;
        }
    }

    @Override
    public boolean removeGroupComputeResourcePolicy(String resourcePolicyId) throws RegistryServiceException, TException {
        try {
            GroupResourceProfileRepository groupResourceProfileRepository = new GroupResourceProfileRepository();
            groupResourceProfileRepository.removeComputeResourcePolicy(resourcePolicyId);
            logger.debug("Removed compute resource policy with resource policy ID: "+ resourcePolicyId);
            return true;
        } catch (Exception e) {
            logger.error("Error while removing group compute resource policy", e);
            RegistryServiceException exception = new RegistryServiceException();
            exception.setMessage("Error while removing group compute resource policy. More info : " + e.getMessage());
            throw exception;
        }
    }

    @Override
    public boolean removeGroupBatchQueueResourcePolicy(String resourcePolicyId) throws RegistryServiceException, TException {
        try {
            GroupResourceProfileRepository groupResourceProfileRepository = new GroupResourceProfileRepository();
            groupResourceProfileRepository.removeBatchQueueResourcePolicy(resourcePolicyId);
            logger.debug("Removed batch resource policy with resource policy ID: "+ resourcePolicyId);
            return true;
        } catch (Exception e) {
            logger.error("Error while removing group batch queue resource policy", e);
            RegistryServiceException exception = new RegistryServiceException();
            exception.setMessage("Error while removing group batch queue resource policy. More info : " + e.getMessage());
            throw exception;
        }
    }

    @Override
    public GroupComputeResourcePreference getGroupComputeResourcePreference(String computeResourceId, String groupResourceProfileId) throws RegistryServiceException, TException {
        try {
            GroupResourceProfileRepository groupResourceProfileRepository = new GroupResourceProfileRepository();
            GroupComputeResourcePreference groupComputeResourcePreference = groupResourceProfileRepository.getGroupComputeResourcePreference(
                                                                        computeResourceId, groupResourceProfileId);
            if (!(groupComputeResourcePreference != null)) {
                logger.error("GroupComputeResourcePreference not found");
                RegistryServiceException exception =  new RegistryServiceException();
                exception.setMessage("GroupComputeResourcePreference not found ");
                throw exception;
            }
            return groupComputeResourcePreference;
        } catch (Exception e) {
            logger.error("Error while retrieving group compute resource preference", e);
            RegistryServiceException exception = new RegistryServiceException();
            exception.setMessage("Error while retrieving group compute resource preference. More info : " + e.getMessage());
            throw exception;
        }
    }

    @Override
    public ComputeResourcePolicy getGroupComputeResourcePolicy(String resourcePolicyId) throws RegistryServiceException, TException {
        try {
            GroupResourceProfileRepository groupResourceProfileRepository = new GroupResourceProfileRepository();
            ComputeResourcePolicy computeResourcePolicy = groupResourceProfileRepository.getComputeResourcePolicy(resourcePolicyId);
            if (!(computeResourcePolicy != null)) {
                logger.error("Group Compute Resource policy not found");
                RegistryServiceException exception =  new RegistryServiceException();
                exception.setMessage("Group Compute Resource policy not found ");
                throw exception;
            }
            return computeResourcePolicy;
        } catch (Exception e) {
            logger.error("Error while retrieving group compute resource policy", e);
            RegistryServiceException exception = new RegistryServiceException();
            exception.setMessage("Error while retrieving group compute resource policy. More info : " + e.getMessage());
            throw exception;
        }
    }

    @Override
    public BatchQueueResourcePolicy getBatchQueueResourcePolicy(String resourcePolicyId) throws RegistryServiceException, TException {
        try {
            GroupResourceProfileRepository groupResourceProfileRepository = new GroupResourceProfileRepository();
            BatchQueueResourcePolicy batchQueueResourcePolicy = groupResourceProfileRepository.getBatchQueueResourcePolicy(resourcePolicyId);
            if(!(batchQueueResourcePolicy != null)) {
                logger.error("Group Batch Queue Resource policy not found");
                RegistryServiceException exception =  new RegistryServiceException();
                exception.setMessage("Group Batch Queue Resource policy not found ");
                throw exception;
            }
            return batchQueueResourcePolicy;
        } catch (Exception e) {
            logger.error("Error while retrieving Batch Queue resource policy", e);
            RegistryServiceException exception = new RegistryServiceException();
            exception.setMessage("Error while retrieving Batch Queue resource policy. More info : " + e.getMessage());
            throw exception;
        }
    }

    @Override
    public List<GroupComputeResourcePreference> getGroupComputeResourcePrefList(String groupResourceProfileId) throws RegistryServiceException, TException {
        try {
            GroupResourceProfileRepository groupResourceProfileRepository = new GroupResourceProfileRepository();
            return groupResourceProfileRepository.getAllGroupComputeResourcePreferences(groupResourceProfileId);
        } catch (Exception e) {
            logger.error("Error while retrieving retrieving Group Compute Resource Preference list", e);
            RegistryServiceException exception = new RegistryServiceException();
            exception.setMessage("Error while retrieving retrieving Group Compute Resource Preference list. More info : " + e.getMessage());
            throw exception;
        }
    }

    @Override
    public List<BatchQueueResourcePolicy> getGroupBatchQueueResourcePolicyList(String groupResourceProfileId) throws RegistryServiceException, TException {
        try {
            GroupResourceProfileRepository groupResourceProfileRepository = new GroupResourceProfileRepository();
            return groupResourceProfileRepository.getAllGroupBatchQueueResourcePolicies(groupResourceProfileId);
        } catch (Exception e) {
            logger.error("Error while retrieving retrieving Group Batch Queue Resource policy list", e);
            RegistryServiceException exception = new RegistryServiceException();
            exception.setMessage("Error while retrieving retrieving Group Batch Queue Resource policy list. More info : " + e.getMessage());
            throw exception;
        }
    }

    @Override
    public List<ComputeResourcePolicy> getGroupComputeResourcePolicyList(String groupResourceProfileId) throws RegistryServiceException, TException {
        try {
            GroupResourceProfileRepository groupResourceProfileRepository = new GroupResourceProfileRepository();
            return groupResourceProfileRepository.getAllGroupComputeResourcePolicies(groupResourceProfileId);
        } catch (Exception e) {
            logger.error("Error while retrieving retrieving Group Compute Resource policy list", e);
            RegistryServiceException exception = new RegistryServiceException();
            exception.setMessage("Error while retrieving retrieving Group Compute Resource policy list. More info : " + e.getMessage());
            throw exception;
        }
    }

    @Override
    public String registerReplicaLocation(DataReplicaLocationModel replicaLocationModel) throws RegistryServiceException, TException {
        try {
            String replicaId = dataReplicaLocationRepository.registerReplicaLocation(replicaLocationModel);
            return replicaId;
        } catch (RegistryException e) {
            String msg = "Error in retreiving the replica "+replicaLocationModel.getReplicaName()+".";
            logger.error(msg, e);
            RegistryServiceException exception = new RegistryServiceException();
            exception.setMessage(msg+" More info : " + e.getMessage());
            throw exception;
        }
    }

    /**
     * API Methods related to replica catalog
     *
     * @param dataProductModel
     */
    @Override
    public String registerDataProduct(DataProductModel dataProductModel) throws RegistryServiceException, TException {
        try {
            String productUrl = dataProductRepository.registerDataProduct(dataProductModel);
            return productUrl;
        } catch (RegistryException e) {
            String msg = "Error in registering the data resource"+dataProductModel.getProductName()+".";
            logger.error(msg, e);
            RegistryServiceException exception = new RegistryServiceException();
            exception.setMessage(msg+" More info : " + e.getMessage());
            throw exception;
        }
    }

    @Override
    public void updateWorkflow(String workflowTemplateId, WorkflowModel workflow) throws RegistryServiceException, TException {
        try {
            workflowRepository.updateWorkflow(workflowTemplateId, workflow);
        } catch (WorkflowCatalogException e) {
            String msg = "Error in updating the workflow "+workflow.getName()+".";
            logger.error(msg, e);
            RegistryServiceException exception = new RegistryServiceException();
            exception.setMessage(msg+" More info : " + e.getMessage());
            throw exception;
        }
    }

    @Override
    public String registerWorkflow(String gatewayId, WorkflowModel workflow) throws RegistryServiceException, TException {
        if (!isGatewayExistInternal(gatewayId)){
            logger.error("Gateway does not exist.Please provide a valid gateway id...");
            throw new RegistryServiceException("Gateway does not exist.Please provide a valid gateway id...");
        }
        try {
            return workflowRepository.registerWorkflow(workflow, gatewayId);
        } catch (WorkflowCatalogException e) {
            String msg = "Error in registering the workflow "+workflow.getName()+".";
            logger.error(msg, e);
            RegistryServiceException exception = new RegistryServiceException();
            exception.setMessage(msg+" More info : " + e.getMessage());
            throw exception;
        }
    }

    /**
     * Update a Storage Resource Preference of a registered gateway profile.
     *
     * @param gatewayID         The identifier of the gateway profile to be updated.
     * @param storageId         The Storage resource identifier of the one that you want to update
     * @param storagePreference The storagePreference object to be updated to the resource profile.
     * @return status
     * Returns a success/failure of the updation.
     */
    @Override
    public boolean updateGatewayStoragePreference(String gatewayID, String storageId, StoragePreference storagePreference) throws RegistryServiceException, TException {
        try {
            if (!isGatewayExistInternal(gatewayID)){
                logger.error("Gateway does not exist.Please provide a valid gateway id...");
                throw new RegistryServiceException("Gateway does not exist.Please provide a valid gateway id...");
            }
            GwyResourceProfileRepository gwyResourceProfileRepository = new GwyResourceProfileRepository();
            GatewayResourceProfile profile = gwyResourceProfileRepository.getGatewayProfile(gatewayID);
            List<StoragePreference> dataStoragePreferences = profile.getStoragePreferences();
            StoragePreference preferenceToRemove = null;
            for (StoragePreference preference : dataStoragePreferences) {
                if (preference.getStorageResourceId().equals(storageId)){
                    preferenceToRemove=preference;
                    break;
                }
            }
            if (preferenceToRemove!=null) {
                profile.getStoragePreferences().remove(
                        preferenceToRemove);
            }
            profile.getStoragePreferences().add(storagePreference);
            gwyResourceProfileRepository.updateGatewayResourceProfile(profile);
            logger.debug("Airavata updated storage resource preference with gateway id : " + gatewayID + " and for storage resource id : " + storageId );
            return true;
        } catch (Exception e) {
            logger.error(gatewayID, "Error while reading gateway data storage preference...", e);
            RegistryServiceException exception = new RegistryServiceException();
            exception.setMessage("Error while updating gateway data storage preference. More info : " + e.getMessage());
            throw exception;
        }
    }

    /**
     * Update a Compute Resource Preference to a registered gateway profile.
     *
     * @param gatewayID                 The identifier for the gateway profile to be updated.
     * @param computeResourceId         Preferences related to a particular compute resource
     * @param computeResourcePreference The ComputeResourcePreference object to be updated to the resource profile.
     * @return status
     * Returns a success/failure of the updation.
     */
    @Override
    public boolean updateGatewayComputeResourcePreference(String gatewayID, String computeResourceId, ComputeResourcePreference computeResourcePreference) throws RegistryServiceException, TException {
        try {
            if (!isGatewayExistInternal(gatewayID)){
                logger.error("Gateway does not exist.Please provide a valid gateway id...");
                throw new RegistryServiceException("Gateway does not exist.Please provide a valid gateway id...");
            }
            GwyResourceProfileRepository gwyResourceProfileRepository = new GwyResourceProfileRepository();
            GatewayResourceProfile profile = gwyResourceProfileRepository.getGatewayProfile(gatewayID);
            List<ComputeResourcePreference> computeResourcePreferences = profile.getComputeResourcePreferences();
            ComputeResourcePreference preferenceToRemove = null;
            for (ComputeResourcePreference preference : computeResourcePreferences) {
                if (preference.getComputeResourceId().equals(computeResourceId)){
                    preferenceToRemove=preference;
                    break;
                }
            }
            if (preferenceToRemove!=null) {
                profile.getComputeResourcePreferences().remove(
                        preferenceToRemove);
            }
            profile.getComputeResourcePreferences().add(computeResourcePreference);
            gwyResourceProfileRepository.updateGatewayResourceProfile(profile);
            logger.debug("Airavata updated compute resource preference with gateway id : " + gatewayID + " and for compute resource id : " + computeResourceId );
            return true;
        } catch (Exception e) {
            logger.error(gatewayID, "Error while reading gateway compute resource preference...", e);
            RegistryServiceException exception = new RegistryServiceException();
            exception.setMessage("Error while updating gateway compute resource preference. More info : " + e.getMessage());
            throw exception;
        }
    }

    /**
     * Add a Storage Resource Preference to a registered gateway profile.
     *
     * @param gatewayID         The identifier of the gateway profile to be added.
     * @param storageResourceId Preferences related to a particular compute resource
     * @param dataStoragePreference
     * @return status
     * Returns a success/failure of the addition. If a profile already exists, this operation will fail.
     * Instead an update should be used.
     */
    @Override
    public boolean addGatewayStoragePreference(String gatewayID, String storageResourceId, StoragePreference dataStoragePreference) throws RegistryServiceException, TException {
        try {
            if (!isGatewayExistInternal(gatewayID)){
                logger.error("Gateway does not exist.Please provide a valid gateway id...");
                throw new RegistryServiceException("Gateway does not exist.Please provide a valid gateway id...");
            }

            GwyResourceProfileRepository gwyResourceProfileRepository = new GwyResourceProfileRepository();
            if (!(gwyResourceProfileRepository.isExists(gatewayID))){
                throw new RegistryServiceException("Gateway resource profile '"+gatewayID+"' does not exist!!!");
            }
            GatewayResourceProfile profile = gwyResourceProfileRepository.getGatewayProfile(gatewayID);

            dataStoragePreference.setStorageResourceId(storageResourceId);
            profile.addToStoragePreferences(dataStoragePreference);
            gwyResourceProfileRepository.updateGatewayResourceProfile(profile);
            logger.debug("Airavata added storage resource preference with gateway id : " + gatewayID + " and for storage resource id : " + storageResourceId );
            return true;
        } catch (Exception e) {
            logger.error(gatewayID, "Error while registering gateway resource profile preference...", e);
            RegistryServiceException exception = new RegistryServiceException();
            exception.setMessage("Error while registering gateway resource profile preference. More info : " + e.getMessage());
            throw exception;
        }
    }

    /**
     * Add a Compute Resource Preference to a registered gateway profile.
     *
     * @param gatewayID                 The identifier for the gateway profile to be added.
     * @param computeResourceId         Preferences related to a particular compute resource
     * @param computeResourcePreference The ComputeResourcePreference object to be added to the resource profile.
     * @return status
     * Returns a success/failure of the addition. If a profile already exists, this operation will fail.
     * Instead an update should be used.
     */
    @Override
    public boolean addGatewayComputeResourcePreference(String gatewayID, String computeResourceId, ComputeResourcePreference computeResourcePreference) throws RegistryServiceException, TException {
        try {
            if (!isGatewayExistInternal(gatewayID)){
                logger.error("Gateway does not exist.Please provide a valid gateway id...");
                throw new RegistryServiceException("Gateway does not exist.Please provide a valid gateway id...");
            }
            GwyResourceProfileRepository gwyResourceProfileRepository = new GwyResourceProfileRepository();
            if (!(gwyResourceProfileRepository.isExists(gatewayID))){
                throw new RegistryServiceException("Gateway resource profile '"+gatewayID+"' does not exist!!!");
            }
            GatewayResourceProfile profile = gwyResourceProfileRepository.getGatewayProfile(gatewayID);
            profile.addToComputeResourcePreferences(computeResourcePreference);
            gwyResourceProfileRepository.updateGatewayResourceProfile(profile);
            logger.debug("Airavata added gateway compute resource preference with gateway id : " + gatewayID + " and for compute resource id : " + computeResourceId );
            return true;
        } catch (Exception e) {
            logger.error(gatewayID, "Error while registering gateway resource profile preference...", e);
            RegistryServiceException exception = new RegistryServiceException();
            exception.setMessage("Error while registering gateway resource profile preference. More info : " + e.getMessage());
            throw exception;
        }
    }

    /**
     * Update a Gateway Resource Profile.
     *
     * @param gatewayID              The identifier for the requested gateway resource to be updated.
     * @param gatewayResourceProfile Gateway Resource Profile Object.
     * @return status
     * Returns a success/failure of the update.
     */
    @Override
    public boolean updateGatewayResourceProfile(String gatewayID, GatewayResourceProfile gatewayResourceProfile) throws RegistryServiceException, TException {
        try {
            if (!isGatewayExistInternal(gatewayID)){
                logger.error("Gateway does not exist.Please provide a valid gateway id...");
                throw new RegistryServiceException("Gateway does not exist.Please provide a valid gateway id...");
            }
            GwyResourceProfileRepository gwyResourceProfileRepository = new GwyResourceProfileRepository();
            gwyResourceProfileRepository.updateGatewayResourceProfile(gatewayResourceProfile);
            logger.debug("Airavata updated gateway profile with gateway id : " + gatewayID);
            return true;
        } catch (Exception e) {
            logger.error(gatewayID, "Error while updating gateway resource profile...", e);
            RegistryServiceException exception = new RegistryServiceException();
            exception.setMessage("Error while updating gateway resource profile. More info : " + e.getMessage());
            throw exception;
        }
    }

    /**
     * Register a Gateway Resource Profile.
     *
     * @param gatewayResourceProfile Gateway Resource Profile Object.
     *                               The GatewayID should be obtained from Airavata gateway registration and passed to register a corresponding
     *                               resource profile.
     * @return status
     * Returns a success/failure of the update.
     */
    @Override
    public String registerGatewayResourceProfile(GatewayResourceProfile gatewayResourceProfile) throws RegistryServiceException, TException {
        try {
            if (!validateString(gatewayResourceProfile.getGatewayID())){
                logger.error("Cannot create gateway profile with empty gateway id");
                RegistryServiceException exception =  new RegistryServiceException();
                exception.setMessage("Cannot create gateway profile with empty gateway id");
                throw exception;
            }
            if (!isGatewayExistInternal(gatewayResourceProfile.getGatewayID())){
                logger.error("Gateway does not exist.Please provide a valid gateway id...");
                throw new RegistryServiceException("Gateway does not exist.Please provide a valid gateway id...");
            }
            GwyResourceProfileRepository gwyResourceProfileRepository = new GwyResourceProfileRepository();
            String resourceProfile = gwyResourceProfileRepository.addGatewayResourceProfile(gatewayResourceProfile);
            logger.debug("Airavata registered gateway profile with gateway id : " + gatewayResourceProfile.getGatewayID());
            return resourceProfile;
        } catch (Exception e) {
            logger.error("Error while registering gateway resource profile...", e);
            RegistryServiceException exception = new RegistryServiceException();
            exception.setMessage("Error while registering gateway resource profile. More info : " + e.getMessage());
            throw exception;
        }
    }

    @Override
    public boolean updateResourceJobManager(String resourceJobManagerId, ResourceJobManager updatedResourceJobManager) throws RegistryServiceException, TException {
        try {
            new ComputeResourceRepository().updateResourceJobManager(resourceJobManagerId, updatedResourceJobManager);
            return true;
        } catch (AppCatalogException e) {
            logger.error(resourceJobManagerId, "Error while updating resource job manager...", e);
            RegistryServiceException exception = new RegistryServiceException();
            exception.setMessage("Error while updating resource job manager. More info : " + e.getMessage());
            throw exception;
        }
    }

    @Override
    public String registerResourceJobManager(ResourceJobManager resourceJobManager) throws RegistryServiceException, TException {
        try {
            return new ComputeResourceRepository().addResourceJobManager(resourceJobManager);
        } catch (AppCatalogException e) {
            logger.error(resourceJobManager.getResourceJobManagerId(), "Error while adding resource job manager...", e);
            RegistryServiceException exception = new RegistryServiceException();
            exception.setMessage("Error while adding resource job manager. More info : " + e.getMessage());
            throw exception;
        }
    }

    /**
     * Delete a given data movement interface
     *
     *
     * @param dataMovementInterfaceId The identifier of the DataMovement Interface to be changed
     * @param dmType
     * @return status
     * Returns a success/failure of the deletion.
     */
    @Override
    public boolean deleteDataMovementInterface(String resourceId, String dataMovementInterfaceId, DMType dmType) throws RegistryServiceException, TException {
        try {
            switch (dmType){
                case COMPUTE_RESOURCE:
                    new ComputeResourceRepository().removeDataMovementInterface(resourceId, dataMovementInterfaceId);
                    logger.debug("Airavata deleted data movement interface with interface id : " + dataMovementInterfaceId);
                    return true;
                case STORAGE_RESOURCE:
                    storageResourceRepository.removeDataMovementInterface(resourceId, dataMovementInterfaceId);
                    logger.debug("Airavata deleted data movement interface with interface id : " + dataMovementInterfaceId);
                    return true;
                default:
                    logger.error("Unsupported data movement type specifies.. Please provide the correct data movement type... ");
                    return false;
            }
        } catch (AppCatalogException e) {
            logger.error(dataMovementInterfaceId, "Error while deleting data movement interface...", e);
            RegistryServiceException exception = new RegistryServiceException();
            exception.setMessage("Error while deleting data movement interface. More info : " + e.getMessage());
            throw exception;
        }
    }

    /**
     * Update the given GridFTP data movement details to a compute resource
     * App catalog will return a dataMovementInterfaceId which will be added to the dataMovementInterfaces.
     *
     * @param dataMovementInterfaceId The identifier of the data movement Interface to be updated.
     * @param gridFTPDataMovement     The GridFTPDataMovement object to be updated.
     * @return boolean
     * Returns a success/failure of the update.
     */
    @Override
    public boolean updateGridFTPDataMovementDetails(String dataMovementInterfaceId, GridFTPDataMovement gridFTPDataMovement) throws RegistryServiceException, TException {
        try {
            GridftpDataMovementResource movment = AppCatalogThriftConversion.getGridFTPDataMovementDescription(gridFTPDataMovement);
            movment.setDataMovementInterfaceId(dataMovementInterfaceId);
            movment.save();
            logger.debug("Airavata updated GRIDFTP data movement with data movement id: " + dataMovementInterfaceId );
            return true;
        } catch (Exception e) {
            logger.error(dataMovementInterfaceId, "Error while adding job submission interface to resource compute resource...", e);
            RegistryServiceException exception = new RegistryServiceException();
            exception.setMessage("Error while adding job submission interface to resource compute resource. More info : " + e.getMessage());
            throw exception;
        }
    }

    /**
     * Add a GridFTP data movement details to a compute resource
     * App catalog will return a dataMovementInterfaceId which will be added to the dataMovementInterfaces.
     *
     * productUri          The identifier of the compute resource to which dataMovement protocol to be added
     * @param dmType
     * @param priorityOrder       Specify the priority of this job manager. If this is the only jobmanager, the priority can be zero.
     * @param gridFTPDataMovement The GridFTPDataMovement object to be added to the resource.
     * @return status
     * Returns the unique data movement id.
     */
    @Override
    public String addGridFTPDataMovementDetails(String computeResourceId, DMType dmType, int priorityOrder, GridFTPDataMovement gridFTPDataMovement) throws RegistryServiceException, TException {
        try {
            ComputeResourceRepository computeResourceRepository = new ComputeResourceRepository();
            String addDataMovementInterface = addDataMovementInterface(computeResourceRepository, computeResourceId, dmType,
                    computeResourceRepository.addGridFTPDataMovement(gridFTPDataMovement), DataMovementProtocol.GridFTP, priorityOrder);
            logger.debug("Airavata registered GridFTP data movement for resource Id: " + computeResourceId);
            return addDataMovementInterface;
        } catch (AppCatalogException e) {
            logger.error(computeResourceId, "Error while adding data movement interface to resource compute resource...", e);
            AiravataSystemException exception = new AiravataSystemException();
            exception.setAiravataErrorType(AiravataErrorType.INTERNAL_ERROR);
            exception.setMessage("Error while adding data movement interface to resource compute resource. More info : " + e.getMessage());
            throw exception;
        }
    }

    /**
     * Update a selected UNICORE data movement details
     * App catalog will return a dataMovementInterfaceId which will be added to the dataMovementInterfaces.
     *
     * @param dataMovementInterfaceId The identifier of the data movement Interface to be updated.
     * @param unicoreDataMovement
     * @return status
     * Returns a success/failure of the update.
     */
    @Override
    public boolean updateUnicoreDataMovementDetails(String dataMovementInterfaceId, UnicoreDataMovement unicoreDataMovement) throws RegistryServiceException, TException {
        try {
            UnicoreDataMovementResource movment = AppCatalogThriftConversion.getUnicoreDMResource(unicoreDataMovement);
            movment.setDataMovementId(dataMovementInterfaceId);
            movment.save();
            logger.debug("Airavata updated UNICORE data movement with data movement id: " + dataMovementInterfaceId);
            return true;
        } catch (Exception e) {
            logger.error(dataMovementInterfaceId, "Error while updating unicore data movement to compute resource...", e);
            RegistryServiceException exception = new RegistryServiceException();
            exception.setMessage("Error while updating unicore data movement to compute resource. More info : " + e.getMessage());
            throw exception;
        }
    }

    /**
     * Add a UNICORE data movement details to a compute resource
     * App catalog will return a dataMovementInterfaceId which will be added to the dataMovementInterfaces.
     *
     *  productUri          The identifier of the compute resource to which data movement protocol to be added
     * @param dmType
     * @param priorityOrder       Specify the priority of this job manager. If this is the only jobmanager, the priority can be zero.
     * @param unicoreDataMovement
     * @return status
     * Returns the unique data movement id.
     */
    @Override
    public String addUnicoreDataMovementDetails(String resourceId, DMType dmType, int priorityOrder, UnicoreDataMovement unicoreDataMovement) throws RegistryServiceException, TException {
        try {
            ComputeResourceRepository computeResourceRepository = new ComputeResourceRepository();
            String movementInterface = addDataMovementInterface(computeResourceRepository, resourceId, dmType,
                    computeResourceRepository.addUnicoreDataMovement(unicoreDataMovement), DataMovementProtocol.UNICORE_STORAGE_SERVICE, priorityOrder);
            logger.debug("Airavata registered UNICORE data movement for resource Id: " + resourceId);
            return movementInterface;
        } catch (AppCatalogException e) {
            logger.error(resourceId, "Error while adding data movement interface to resource compute resource...", e);
            RegistryServiceException exception = new RegistryServiceException();
            exception.setMessage("Error while adding data movement interface to resource compute resource. More info : " + e.getMessage());
            throw exception;
        }
    }

    /**
     * Update the given scp data movement details
     * App catalog will return a dataMovementInterfaceId which will be added to the dataMovementInterfaces.
     *
     * @param dataMovementInterfaceId The identifier of the data movement Interface to be updated.
     * @param scpDataMovement         The SCPDataMovement object to be updated.
     * @return status
     * Returns a success/failure of the update.
     */
    @Override
    public boolean updateSCPDataMovementDetails(String dataMovementInterfaceId, SCPDataMovement scpDataMovement) throws RegistryServiceException, TException {
        try {
            ScpDataMovementResource movment = AppCatalogThriftConversion.getSCPDataMovementDescription(scpDataMovement);
            movment.setDataMovementInterfaceId(dataMovementInterfaceId);
            movment.save();
            logger.debug("Airavata updated SCP data movement with data movement id: " + dataMovementInterfaceId);
            return true;
        } catch (Exception e) {
            logger.error(dataMovementInterfaceId, "Error while adding job submission interface to resource compute resource...", e);
            RegistryServiceException exception = new RegistryServiceException();
            exception.setMessage("Error while adding job submission interface to resource compute resource. More info : " + e.getMessage());
            throw exception;
        }
    }

    /**
     * Add a SCP data movement details to a compute resource
     * App catalog will return a dataMovementInterfaceId which will be added to the dataMovementInterfaces.
     *
     * productUri      The identifier of the compute resource to which JobSubmission protocol to be added
     * @param dmType
     * @param priorityOrder   Specify the priority of this job manager. If this is the only jobmanager, the priority can be zero.
     * @param scpDataMovement The SCPDataMovement object to be added to the resource.
     * @return status
     * Returns the unique job submission id.
     */
    @Override
    public String addSCPDataMovementDetails(String resourceId, DMType dmType, int priorityOrder, SCPDataMovement scpDataMovement) throws RegistryServiceException, TException {
        try {
            ComputeResourceRepository computeResourceRepository = new ComputeResourceRepository();
            String movementInterface = addDataMovementInterface(computeResourceRepository, resourceId, dmType,
                    computeResourceRepository.addScpDataMovement(scpDataMovement), DataMovementProtocol.SCP, priorityOrder);
            logger.debug("Airavata registered SCP data movement for resource Id: " + resourceId);
            return movementInterface;
        } catch (AppCatalogException e) {
            logger.error(resourceId, "Error while adding data movement interface to resource compute resource...", e);
            RegistryServiceException exception = new RegistryServiceException();
            exception.setMessage("Error while adding data movement interface to resource compute resource. More info : " + e.getMessage());
            throw exception;
        }
    }

    /**
     * Update the given Local data movement details
     *
     * @param dataMovementInterfaceId The identifier of the data movement Interface to be updated.
     * @param localDataMovement       The LOCALDataMovement object to be updated.
     * @return status
     * Returns a success/failure of the update.
     */
    @Override
    public boolean updateLocalDataMovementDetails(String dataMovementInterfaceId, LOCALDataMovement localDataMovement) throws RegistryServiceException, TException {
        try {
            LocalDataMovementResource movment = AppCatalogThriftConversion.getLocalDataMovement(localDataMovement);
            movment.setDataMovementInterfaceId(dataMovementInterfaceId);
            movment.save();
            logger.debug("Airavata updated local data movement with data movement id: " + dataMovementInterfaceId);
            return true;
        } catch (Exception e) {
            logger.error(dataMovementInterfaceId, "Error while updating local data movement interface..", e);
            RegistryServiceException exception = new RegistryServiceException();
            exception.setMessage("Error while updating local data movement interface. More info : " + e.getMessage());
            throw exception;
        }
    }

    /**
     * Add a Local data movement details to a compute resource
     * App catalog will return a dataMovementInterfaceId which will be added to the dataMovementInterfaces.
     *
     * productUri        The identifier of the compute resource to which JobSubmission protocol to be added
     * @param dataMoveType
     * @param priorityOrder     Specify the priority of this job manager. If this is the only jobmanager, the priority can be zero.
     * @param localDataMovement The LOCALDataMovement object to be added to the resource.
     * @return status
     * Returns the unique job submission id.
     */
    @Override
    public String addLocalDataMovementDetails(String resourceId, DMType dataMoveType, int priorityOrder, LOCALDataMovement localDataMovement) throws RegistryServiceException, TException {
        try {
            ComputeResourceRepository computeResourceRepository = new ComputeResourceRepository();
            String movementInterface = addDataMovementInterface(computeResourceRepository, resourceId, dataMoveType,
                    computeResourceRepository.addLocalDataMovement(localDataMovement), DataMovementProtocol.LOCAL, priorityOrder);
            logger.debug("Airavata registered local data movement for resource Id: " + resourceId);
            return movementInterface;
        } catch (AppCatalogException e) {
            logger.error(resourceId, "Error while adding data movement interface to resource resource...", e);
            RegistryServiceException exception = new RegistryServiceException();
            exception.setMessage("Error while adding data movement interface to resource. More info : " + e.getMessage());
            throw exception;
        }
    }

    /**
     * Update the UNIOCRE Job Submission details
     *
     * @param jobSubmissionInterfaceId The identifier of the JobSubmission Interface to be updated.
     * @param unicoreJobSubmission
     * @return status
     * Returns a success/failure of the update.
     */
    @Override
    public boolean updateUnicoreJobSubmissionDetails(String jobSubmissionInterfaceId, UnicoreJobSubmission unicoreJobSubmission) throws RegistryServiceException, TException {
        try {
            UnicoreJobSubmissionResource submission = AppCatalogThriftConversion.getUnicoreJobSubmission(unicoreJobSubmission);
            submission.setjobSubmissionInterfaceId(jobSubmissionInterfaceId);
            submission.save();
            logger.debug("Airavata updated UNICORE job submission for job submission interface id: " + jobSubmissionInterfaceId);
            return true;
        } catch (Exception e) {
            logger.error(jobSubmissionInterfaceId, "Error while adding job submission interface to resource compute resource...", e);
            RegistryServiceException exception = new RegistryServiceException();
            exception.setMessage("Error while adding job submission interface to resource compute resource. More info : " + e.getMessage());
            throw exception;
        }
    }

    /**
     * Update the cloud Job Submission details
     *
     * @param jobSubmissionInterfaceId The identifier of the JobSubmission Interface to be updated.
     * @param sshJobSubmission
     * @return status
     * Returns a success/failure of the update.
     */
    @Override
    public boolean updateCloudJobSubmissionDetails(String jobSubmissionInterfaceId, CloudJobSubmission sshJobSubmission) throws RegistryServiceException, TException {
        try {
            CloudSubmissionResource submission = AppCatalogThriftConversion.getCloudJobSubmission(sshJobSubmission);
            submission.setJobSubmissionInterfaceId(jobSubmissionInterfaceId);
            submission.save();
            logger.debug("Airavata updated Cloud job submission for job submission interface id: " + jobSubmissionInterfaceId);
            return true;
        } catch (Exception e) {
            logger.error(jobSubmissionInterfaceId, "Error while adding job submission interface to resource compute resource...", e);
            RegistryServiceException exception = new RegistryServiceException();
            exception.setMessage("Error while adding job submission interface to resource compute resource. More info : " + e.getMessage());
            throw exception;
        }
    }

    /**
     * Update the given SSH Job Submission details
     *
     * @param jobSubmissionInterfaceId The identifier of the JobSubmission Interface to be updated.
     * @param sshJobSubmission         The SSHJobSubmission object to be updated.
     * @return status
     * Returns a success/failure of the update.
     */
    @Override
    public boolean updateSSHJobSubmissionDetails(String jobSubmissionInterfaceId, SSHJobSubmission sshJobSubmission) throws RegistryServiceException, TException {
        try {
            SshJobSubmissionResource submission = AppCatalogThriftConversion.getSSHJobSubmission(sshJobSubmission);
            submission.setJobSubmissionInterfaceId(jobSubmissionInterfaceId);
            submission.save();
            logger.debug("Airavata updated SSH job submission for job submission interface id: " + jobSubmissionInterfaceId);
            return true;
        } catch (Exception e) {
            logger.error(jobSubmissionInterfaceId, "Error while adding job submission interface to resource compute resource...", e);
            RegistryServiceException exception = new RegistryServiceException();
            exception.setMessage("Error while adding job submission interface to resource compute resource. More info : " + e.getMessage());
            throw exception;
        }
    }

    /**
     * *
     * * Add a Cloud Job Submission details to a compute resource
     * *  App catalog will return a jobSubmissionInterfaceId which will be added to the jobSubmissionInterfaces.
     * *
     * * @param computeResourceId
     * *   The identifier of the compute resource to which JobSubmission protocol to be added
     * *
     * * @param priorityOrder
     * *   Specify the priority of this job manager. If this is the only jobmanager, the priority can be zero.
     * *
     * * @param sshJobSubmission
     * *   The SSHJobSubmission object to be added to the resource.
     * *
     * * @return status
     * *   Returns the unique job submission id.
     * *
     * *
     *
     * @param computeResourceId
     * @param priorityOrder
     * @param cloudSubmission
     */
    @Override
    public String addCloudJobSubmissionDetails(String computeResourceId, int priorityOrder, CloudJobSubmission cloudSubmission) throws RegistryServiceException, TException {
        try {
            ComputeResourceRepository computeResourceRepository = new ComputeResourceRepository();
            String submissionInterface = addJobSubmissionInterface(computeResourceRepository, computeResourceId,
                    computeResourceRepository.addCloudJobSubmission(cloudSubmission), JobSubmissionProtocol.CLOUD, priorityOrder);
            logger.debug("Airavata registered Cloud job submission for compute resource id: " + computeResourceId);
            return submissionInterface;
        } catch (AppCatalogException e) {
            logger.error(computeResourceId, "Error while adding job submission interface to resource compute resource...", e);
            RegistryServiceException exception = new RegistryServiceException();
            exception.setMessage("Error while adding job submission interface to resource compute resource. More info : " + e.getMessage());
            throw exception;
        }
    }

    /**
     * Add a UNICORE Job Submission details to a compute resource
     * App catalog will return a jobSubmissionInterfaceId which will be added to the jobSubmissionInterfaces.
     *
     * @param computeResourceId    The identifier of the compute resource to which JobSubmission protocol to be added
     * @param priorityOrder        Specify the priority of this job manager. If this is the only jobmanager, the priority can be zero.
     * @param unicoreJobSubmission The UnicoreJobSubmission object to be added to the resource.
     * @return status
     * Returns the unique job submission id.
     */
    @Override
    public String addUNICOREJobSubmissionDetails(String computeResourceId, int priorityOrder, UnicoreJobSubmission unicoreJobSubmission) throws RegistryServiceException, TException {
        try {
            ComputeResourceRepository computeResourceRepository = new ComputeResourceRepository();
            String submissionInterface = addJobSubmissionInterface(computeResourceRepository, computeResourceId,
                    computeResourceRepository.addUNICOREJobSubmission(unicoreJobSubmission), JobSubmissionProtocol.UNICORE, priorityOrder);
            logger.debug("Airavata registered UNICORE job submission for compute resource id: " + computeResourceId);
            return submissionInterface;
        } catch (AppCatalogException e) {
            logger.error("Error while adding job submission interface to resource compute resource...", e);
            RegistryServiceException exception = new RegistryServiceException();
            exception.setMessage("Error while adding job submission interface to resource compute resource. More info : " + e.getMessage());
            throw exception;
        }
    }

    /**
     * Add a SSH_FORK Job Submission details to a compute resource
     * App catalog will return a jobSubmissionInterfaceId which will be added to the jobSubmissionInterfaces.
     *
     * @param computeResourceId The identifier of the compute resource to which JobSubmission protocol to be added
     * @param priorityOrder     Specify the priority of this job manager. If this is the only jobmanager, the priority can be zero.
     * @param sshJobSubmission  The SSHJobSubmission object to be added to the resource.
     * @return status
     * Returns the unique job submission id.
     */
    @Override
    public String addSSHForkJobSubmissionDetails(String computeResourceId, int priorityOrder, SSHJobSubmission sshJobSubmission) throws RegistryServiceException, TException {
        try {
            ComputeResourceRepository computeResourceRepository = new ComputeResourceRepository();
            String submissionDetails = addJobSubmissionInterface(computeResourceRepository, computeResourceId,
                    computeResourceRepository.addSSHJobSubmission(sshJobSubmission), JobSubmissionProtocol.SSH_FORK, priorityOrder);
            logger.debug("Airavata registered Fork job submission for compute resource id: " + computeResourceId);
            return submissionDetails;
        } catch (AppCatalogException e) {
            logger.error(computeResourceId, "Error while adding job submission interface to resource compute resource...", e);
            RegistryServiceException exception = new RegistryServiceException();
            exception.setMessage("Error while adding job submission interface to resource compute resource. More info : " + e.getMessage());
            throw exception;
        }
    }

    /**
     * Add a SSH Job Submission details to a compute resource
     * App catalog will return a jobSubmissionInterfaceId which will be added to the jobSubmissionInterfaces.
     *
     * @param computeResourceId The identifier of the compute resource to which JobSubmission protocol to be added
     * @param priorityOrder     Specify the priority of this job manager. If this is the only jobmanager, the priority can be zero.
     * @param sshJobSubmission  The SSHJobSubmission object to be added to the resource.
     * @return status
     * Returns the unique job submission id.
     */
    @Override
    public String addSSHJobSubmissionDetails(String computeResourceId, int priorityOrder, SSHJobSubmission sshJobSubmission) throws RegistryServiceException, TException {
        try {
            ComputeResourceRepository computeResourceRepository = new ComputeResourceRepository();
            String submissionInterface = addJobSubmissionInterface(computeResourceRepository, computeResourceId,
                    computeResourceRepository.addSSHJobSubmission(sshJobSubmission), JobSubmissionProtocol.SSH, priorityOrder);
            logger.debug("Airavata registered SSH job submission for compute resource id: " + computeResourceId);
            return submissionInterface;
        } catch (AppCatalogException e) {
            logger.error(computeResourceId, "Error while adding job submission interface to resource compute resource...", e);
            RegistryServiceException exception = new RegistryServiceException();
            exception.setMessage("Error while adding job submission interface to resource compute resource. More info : " + e.getMessage());
            throw exception;
        }
    }

    /**
     * Update the given Local Job Submission details
     *
     * @param jobSubmissionInterfaceId The identifier of the JobSubmission Interface to be updated.
     * @param localSubmission          The LOCALSubmission object to be updated.
     * @return status
     * Returns a success/failure of the deletion.
     */
    @Override
    public boolean updateLocalSubmissionDetails(String jobSubmissionInterfaceId, LOCALSubmission localSubmission) throws RegistryServiceException, TException {
        try {
            LocalSubmissionResource submission = AppCatalogThriftConversion.getLocalJobSubmission(localSubmission);
            submission.setJobSubmissionInterfaceId(jobSubmissionInterfaceId);
            submission.save();
            logger.debug("Airavata updated local job submission for job submission interface id: " + jobSubmissionInterfaceId);
            return true;
        } catch (Exception e) {
            logger.error(jobSubmissionInterfaceId, "Error while adding job submission interface to resource compute resource...", e);
            RegistryServiceException exception = new RegistryServiceException();
            exception.setMessage("Error while adding job submission interface to resource compute resource. More info : " + e.getMessage());
            throw exception;
        }
    }

    /**
     * Add a Local Job Submission details to a compute resource
     * App catalog will return a jobSubmissionInterfaceId which will be added to the jobSubmissionInterfaces.
     *
     * @param computeResourceId The identifier of the compute resource to which JobSubmission protocol to be added
     * @param priorityOrder     Specify the priority of this job manager. If this is the only jobmanager, the priority can be zero.
     * @param localSubmission   The LOCALSubmission object to be added to the resource.
     * @return status
     * Returns the unique job submission id.
     */
    @Override
    public String addLocalSubmissionDetails(String computeResourceId, int priorityOrder, LOCALSubmission localSubmission) throws RegistryServiceException, TException {
        try {
            ComputeResourceRepository computeResourceRepository = new ComputeResourceRepository();
            String submissionInterface = addJobSubmissionInterface(computeResourceRepository, computeResourceId,
                    computeResourceRepository.addLocalJobSubmission(localSubmission), JobSubmissionProtocol.LOCAL, priorityOrder);
            logger.debug("Airavata added local job submission for compute resource id: " + computeResourceId);
            return submissionInterface;
        } catch (AppCatalogException e) {
            logger.error(computeResourceId, "Error while adding job submission interface to resource compute resource...", e);
            RegistryServiceException exception = new RegistryServiceException();
            exception.setMessage("Error while adding job submission interface to resource compute resource. More info : " + e.getMessage());
            throw exception;
        }
    }

    /**
     * Update a Storage Resource.
     *
     * @param storageResourceId          The identifier for the requested compute resource to be updated.
     * @param storageResourceDescription Storage Resource Object created from the datamodel.
     * @return status
     * Returns a success/failure of the update.
     */
    @Override
    public boolean updateStorageResource(String storageResourceId, StorageResourceDescription storageResourceDescription) throws RegistryServiceException, TException {
        try {
            storageResourceRepository.updateStorageResource(storageResourceId, storageResourceDescription);
            logger.debug("Airavata updated storage resource with storage resource Id : " + storageResourceId);
            return true;
        } catch (AppCatalogException e) {
            logger.error(storageResourceId, "Error while updating storage resource...", e);
            RegistryServiceException exception = new RegistryServiceException();
            exception.setMessage("Error while updaing storage resource. More info : " + e.getMessage());
            throw exception;
        }
    }

    /**
     * Register a Storage Resource.
     *
     * @param storageResourceDescription Storge Resource Object created from the datamodel.
     * @return storageResourceId
     * Returns a server-side generated airavata storage resource globally unique identifier.
     */
    @Override
    public String registerStorageResource(StorageResourceDescription storageResourceDescription) throws RegistryServiceException, TException {
        try {
            String storageResource = storageResourceRepository.addStorageResource(storageResourceDescription);
            logger.debug("Airavata registered storage resource with storage resource Id : " + storageResource);
            return storageResource;
        } catch (AppCatalogException e) {
            logger.error("Error while saving storage resource...", e);
            RegistryServiceException exception = new RegistryServiceException();
            exception.setMessage("Error while saving storage resource. More info : " + e.getMessage());
            throw exception;
        }
    }

    /**
     * Update a Compute Resource.
     *
     * @param computeResourceId          The identifier for the requested compute resource to be updated.
     * @param computeResourceDescription Compute Resource Object created from the datamodel.
     * @return status
     * Returns a success/failure of the update.
     */
    @Override
    public boolean updateComputeResource(String computeResourceId, ComputeResourceDescription computeResourceDescription) throws RegistryServiceException, TException {
        try {
            new ComputeResourceRepository().updateComputeResource(computeResourceId, computeResourceDescription);
            logger.debug("Airavata updated compute resource with compute resource Id : " + computeResourceId);
            return true;
        } catch (AppCatalogException e) {
            logger.error(computeResourceId, "Error while updating compute resource...", e);
            RegistryServiceException exception = new RegistryServiceException();
            exception.setMessage("Error while updaing compute resource. More info : " + e.getMessage());
            throw exception;
        }
    }

    /**
     * Register a Compute Resource.
     *
     * @param computeResourceDescription Compute Resource Object created from the datamodel.
     * @return computeResourceId
     * Returns a server-side generated airavata compute resource globally unique identifier.
     */
    @Override
    public String registerComputeResource(ComputeResourceDescription computeResourceDescription) throws RegistryServiceException, TException {
        try {
            String computeResource = new ComputeResourceRepository().addComputeResource(computeResourceDescription);
            logger.debug("Airavata registered compute resource with compute resource Id : " + computeResource);
            return computeResource;
        } catch (AppCatalogException e) {
            logger.error("Error while saving compute resource...", e);
            RegistryServiceException exception = new RegistryServiceException();
            exception.setMessage("Error while saving compute resource. More info : " + e.getMessage());
            throw exception;
        }
    }

    /**
     * Update a Application Interface.
     *
     * @param appInterfaceId       The identifier of the requested application deployment to be updated.
     * @param applicationInterface
     * @return status
     * Returns a success/failure of the update.
     */
    @Override
    public boolean updateApplicationInterface(String appInterfaceId, ApplicationInterfaceDescription applicationInterface) throws RegistryServiceException, TException {
        try {
            applicationInterfaceRepository.updateApplicationInterface(appInterfaceId, applicationInterface);
            logger.debug("Airavata updated application interface with interface id : " + appInterfaceId);
            return true;
        } catch (AppCatalogException e) {
            logger.error(appInterfaceId, "Error while updating application interface...", e);
            RegistryServiceException exception = new RegistryServiceException();
            exception.setMessage("Error while updating application interface. More info : " + e.getMessage());
            throw exception;
        }
    }

    /**
     * Register a Application Interface.
     *
     * @param gatewayId
     * @param applicationInterface Application Module Object created from the datamodel.
     * @return appInterfaceId
     * Returns a server-side generated airavata application interface globally unique identifier.
     */
    @Override
    public String registerApplicationInterface(String gatewayId, ApplicationInterfaceDescription applicationInterface) throws RegistryServiceException, TException {
            if (!isGatewayExistInternal(gatewayId)){
                logger.error("Gateway does not exist.Please provide a valid gateway id...");
                throw new RegistryServiceException("Gateway does not exist.Please provide a valid gateway id...");
            }
            try {
                String interfaceId = applicationInterfaceRepository.addApplicationInterface(applicationInterface, gatewayId);
                logger.debug("Airavata registered application interface for gateway id : " + gatewayId);
                return interfaceId;
            } catch (AppCatalogException e) {
                logger.error("Error while adding application interface...", e);
                RegistryServiceException exception = new RegistryServiceException();
                exception.setMessage("Error while adding application interface. More info : " + e.getMessage());
                throw exception;
            }
    }

    /**
     * Update an Application Deployment.
     *
     * @param appDeploymentId       The identifier of the requested application deployment to be updated.
     * @param applicationDeployment
     * @return status
     * Returns a success/failure of the update.
     */
    @Override
    public boolean updateApplicationDeployment(String appDeploymentId, ApplicationDeploymentDescription applicationDeployment) throws RegistryServiceException, TException {
        try {
            applicationDeploymentRepository.updateApplicationDeployment(appDeploymentId, applicationDeployment);
            logger.debug("Airavata updated application deployment for deployment id : " + appDeploymentId);
            return true;
        } catch (AppCatalogException e) {
            logger.error(appDeploymentId, "Error while updating application deployment...", e);
            RegistryServiceException exception = new RegistryServiceException();
            exception.setMessage("Error while updating application deployment. More info : " + e.getMessage());
            throw exception;
        }
    }

    /**
     * Register an Application Deployment.
     *
     * @param gatewayId             ID of the gateway which is registering the new Application Deployment.
     * @param applicationDeployment Application Module Object created from the datamodel.
     * @return appDeploymentId
     * Returns a server-side generated airavata appDeployment globally unique identifier.
     */
    @Override
    public String registerApplicationDeployment(String gatewayId, ApplicationDeploymentDescription applicationDeployment) throws RegistryServiceException, TException {
        if (!isGatewayExistInternal(gatewayId)){
            logger.error("Gateway does not exist.Please provide a valid gateway id...");
            throw new RegistryServiceException("Gateway does not exist.Please provide a valid gateway id...");
        }
        try {
            String deployment = applicationDeploymentRepository.addApplicationDeployment(applicationDeployment, gatewayId);
            logger.debug("Airavata registered application deployment for gateway id : " + gatewayId);
            return deployment;
        } catch (AppCatalogException e) {
            logger.error("Error while adding application deployment...", e);
            RegistryServiceException exception = new RegistryServiceException();
            exception.setMessage("Error while adding application deployment. More info : " + e.getMessage());
            throw exception;
        }
    }

    /**
     * Update a Application Module.
     *
     * @param appModuleId       The identifier for the requested application module to be updated.
     * @param applicationModule Application Module Object created from the datamodel.
     * @return status
     * Returns a success/failure of the update.
     */
    @Override
    public boolean updateApplicationModule(String appModuleId, ApplicationModule applicationModule) throws RegistryServiceException, TException {
        try {
            applicationInterfaceRepository.updateApplicationModule(appModuleId, applicationModule);
            logger.debug("Airavata updated application module with module id: " + appModuleId);
            return true;
        } catch (AppCatalogException e) {
            logger.error(appModuleId, "Error while updating application module...", e);
            RegistryServiceException exception = new RegistryServiceException();
            exception.setMessage("Error while updating application module. More info : " + e.getMessage());
            throw exception;
        }
    }

    /**
     * Register a Application Module.
     *
     * @param gatewayId
     * @param applicationModule Application Module Object created from the datamodel.
     * @return appModuleId
     * Returns the server-side generated airavata appModule globally unique identifier.
     * @gatewayId ID of the gateway which is registering the new Application Module.
     */
    @Override
    public String registerApplicationModule(String gatewayId, ApplicationModule applicationModule) throws RegistryServiceException, TException {
        if (!isGatewayExistInternal(gatewayId)){
            logger.error("Gateway does not exist.Please provide a valid gateway id...");
            throw new RegistryServiceException("Gateway does not exist.Please provide a valid gateway id...");
        }
        try {
            String module = applicationInterfaceRepository.addApplicationModule(applicationModule, gatewayId);
            logger.debug("Airavata registered application module for gateway id : " + gatewayId);
            return module;
        } catch (AppCatalogException e) {
            logger.error("Error while adding application module...", e);
            RegistryServiceException exception = new RegistryServiceException();
            exception.setMessage("Error while adding application module. More info : " + e.getMessage());
            throw exception;
        }
    }

    @Override
    public void updateResourceScheduleing(String airavataExperimentId, ComputationalResourceSchedulingModel resourceScheduling) throws RegistryServiceException, TException {
        try {
            if (!experimentRepository.isExperimentExist(airavataExperimentId)){
                logger.debug(airavataExperimentId, "Update resource scheduling failed, experiment {} doesn't exist.", airavataExperimentId);
                throw new ExperimentNotFoundException("Requested experiment id " + airavataExperimentId + " does not exist in the system..");
            }
            ExperimentStatus experimentStatus = getExperimentStatusInternal(airavataExperimentId);
            if (experimentStatus != null){
                ExperimentState experimentState = experimentStatus.getState();
                switch (experimentState){
                    case CREATED: case VALIDATED: case CANCELED: case FAILED:
                        processRepository.addProcessResourceSchedule(resourceScheduling, airavataExperimentId);
                        logger.debug(airavataExperimentId, "Successfully updated resource scheduling for the experiment {}.", airavataExperimentId);
                        break;
                    default:
                        logger.error(airavataExperimentId, "Error while updating scheduling info. Update experiment is only valid for experiments " +
                                "with status CREATED, VALIDATED, CANCELLED, FAILED and UNKNOWN. Make sure the given " +
                                "experiment is in one of above statuses... ");
                        AiravataSystemException exception = new AiravataSystemException();
                        exception.setAiravataErrorType(AiravataErrorType.INTERNAL_ERROR);
                        exception.setMessage("Error while updating experiment. Update experiment is only valid for experiments " +
                                "with status CREATED, VALIDATED, CANCELLED, FAILED and UNKNOWN. Make sure the given " +
                                "experiment is in one of above statuses... ");
                        throw exception;
                }
            }
        } catch (Exception e) {
            logger.error(airavataExperimentId, "Error while updating scheduling info", e);
            RegistryServiceException exception = new RegistryServiceException();
            exception.setMessage("Error while updating scheduling info. " +
                    "Update experiment is only valid for experiments " +
                    "with status CREATED, VALIDATED, CANCELLED, FAILED and UNKNOWN. Make sure the given " +
                    "experiment is in one of above statuses...  " + e.getMessage());
            throw exception;
        }
    }

    @Override
    public void updateExperimentConfiguration(String airavataExperimentId, UserConfigurationDataModel userConfiguration) throws RegistryServiceException, TException {
        try {
            if (!experimentRepository.isExperimentExist(airavataExperimentId)){
                logger.error(airavataExperimentId, "Update experiment configuration failed, experiment {} doesn't exist.", airavataExperimentId);
                throw new ExperimentNotFoundException("Requested experiment id " + airavataExperimentId + " does not exist in the system..");
            }
            ExperimentStatus experimentStatus = getExperimentStatusInternal(airavataExperimentId);
            if (experimentStatus != null){
                ExperimentState experimentState = experimentStatus.getState();
                switch (experimentState){
                    case CREATED: case VALIDATED: case CANCELED: case FAILED:
                        experimentRepository.addUserConfigurationData(userConfiguration, airavataExperimentId);
                        logger.debug(airavataExperimentId, "Successfully updated experiment configuration for experiment {}.", airavataExperimentId);
                        break;
                    default:
                        logger.error(airavataExperimentId, "Error while updating experiment {}. Update experiment is only valid for experiments " +
                                "with status CREATED, VALIDATED, CANCELLED, FAILED and UNKNOWN. Make sure the given " +
                                "experiment is in one of above statuses... ", airavataExperimentId);
                        AiravataSystemException exception = new AiravataSystemException();
                        exception.setAiravataErrorType(AiravataErrorType.INTERNAL_ERROR);
                        exception.setMessage("Error while updating experiment. Update experiment is only valid for experiments " +
                                "with status CREATED, VALIDATED, CANCELLED, FAILED and UNKNOWN. Make sure the given " +
                                "experiment is in one of above statuses... ");
                        throw exception;
                }
            }
        } catch (Exception e) {
            logger.error(airavataExperimentId, "Error while updating user configuration", e);
            RegistryServiceException exception = new RegistryServiceException();
            exception.setMessage("Error while updating user configuration. " +
                    "Update experiment is only valid for experiments " +
                    "with status CREATED, VALIDATED, CANCELLED, FAILED and UNKNOWN. Make sure the given " +
                    "experiment is in one of above statuses...  " + e.getMessage());
            throw exception;
        }
    }

    /**
     * Update a Previously Created Experiment
     * Configure the CREATED experiment with required inputs, scheduling and other quality of service parameters. This method only updates the experiment object within the registry.
     * The experiment has to be launched to make it actionable by the server.
     *
     * @param airavataExperimentId The identifier for the requested experiment. This is returned during the create experiment step.
     * @param experiment
     * @return This method call does not have a return value.
     * @throws InvalidRequestException     For any incorrect forming of the request itself.
     * @throws ExperimentNotFoundException If the specified experiment is not previously created, then an Experiment Not Found Exception is thrown.
     * @throws AiravataClientException     The following list of exceptions are thrown which Airavata Client can take corrective actions to resolve:
     *                                     <p>
     *                                     UNKNOWN_GATEWAY_ID - If a Gateway is not registered with Airavata as a one time administrative
     *                                     step, then Airavata Registry will not have a provenance area setup. The client has to follow
     *                                     gateway registration steps and retry this request.
     *                                     <p>
     *                                     AUTHENTICATION_FAILURE - How Authentication will be implemented is yet to be determined.
     *                                     For now this is a place holder.
     *                                     <p>
     *                                     INVALID_AUTHORIZATION - This will throw an authorization exception. When a more robust security hand-shake
     *                                     is implemented, the authorization will be more substantial.
     * @throws AiravataSystemException     This exception will be thrown for any Airavata Server side issues and if the problem cannot be corrected by the client
     *                                     rather an Airavata Administrator will be notified to take corrective action.
     */
    @Override
    public void updateExperiment(String airavataExperimentId, ExperimentModel experiment) throws RegistryServiceException, TException {
        try {
            if (!experimentRepository.isExperimentExist(airavataExperimentId)) {
                logger.error(airavataExperimentId, "Update request failed, Experiment {} doesn't exist.", airavataExperimentId);
                throw new RegistryServiceException("Requested experiment id " + airavataExperimentId + " does not exist in the system..");
            }

            ExperimentStatus experimentStatus = getExperimentStatusInternal(airavataExperimentId);
            if (experimentStatus != null){
                ExperimentState experimentState = experimentStatus.getState();
                switch (experimentState){
                    case CREATED: case VALIDATED:
                        if(experiment.getUserConfigurationData() != null && experiment.getUserConfigurationData()
                                .getComputationalResourceScheduling() != null){
                            String compResourceId = experiment.getUserConfigurationData()
                                    .getComputationalResourceScheduling().getResourceHostId();
                            ComputeResourceDescription computeResourceDescription = new ComputeResourceRepository()
                                    .getComputeResource(compResourceId);
                            if(!computeResourceDescription.isEnabled()){
                                logger.error("Compute Resource is not enabled by the Admin!");
                                AiravataSystemException exception = new AiravataSystemException();
                                exception.setAiravataErrorType(AiravataErrorType.INTERNAL_ERROR);
                                exception.setMessage("Compute Resource is not enabled by the Admin!");
                                throw exception;
                            }
                        }
                        experimentRepository.updateExperiment(experiment, airavataExperimentId);
                        logger.debug(airavataExperimentId, "Successfully updated experiment {} ", experiment.getExperimentName());
                        break;
                    default:
                        logger.error(airavataExperimentId, "Error while updating experiment. Update experiment is only valid for experiments " +
                                "with status CREATED, VALIDATED, CANCELLED, FAILED and UNKNOWN. Make sure the given " +
                                "experiment is in one of above statuses... ");
                        AiravataSystemException exception = new AiravataSystemException();
                        exception.setAiravataErrorType(AiravataErrorType.INTERNAL_ERROR);
                        exception.setMessage("Error while updating experiment. Update experiment is only valid for experiments " +
                                "with status CREATED, VALIDATED, CANCELLED, FAILED and UNKNOWN. Make sure the given " +
                                "experiment is in one of above statuses... ");
                        throw exception;
                }
            }
        } catch (RegistryException e) {
            logger.error(airavataExperimentId, "Error while updating experiment", e);
            RegistryServiceException exception = new RegistryServiceException();
            exception.setMessage("Error while updating experiment. More info : " + e.getMessage());
            throw exception;
        } catch (AppCatalogException e) {
            logger.error(airavataExperimentId, "Error while updating experiment", e);
            RegistryServiceException exception = new RegistryServiceException();
            exception.setMessage("Error while updating experiment. More info : " + e.getMessage());
            throw exception;
        }
    }

    /**
     * *
     * * Create New Experiment
     * * Create an experiment for the specified user belonging to the gateway. The gateway identity is not explicitly passed
     * *   but inferred from the sshKeyAuthentication header. This experiment is just a persistent place holder. The client
     * *   has to subsequently configure and launch the created experiment. No action is taken on Airavata Server except
     * *   registering the experiment in a persistent store.
     * *
     * * @param gatewayId
     * *    The unique ID of the gateway where the experiment is been created.
     * *
     * * @param ExperimentModel
     * *    The create experiment will require the basic experiment metadata like the name and description, intended user,
     * *      the gateway identifer and if the experiment should be shared public by defualt. During the creation of an experiment
     * *      the ExperimentMetadata is a required field.
     * *
     * * @return
     * *   The server-side generated.airavata.registry.core.experiment.globally unique identifier.
     * *
     * * @throws org.apache.airavata.model.error.InvalidRequestException
     * *    For any incorrect forming of the request itself.
     * *
     * * @throws org.apache.airavata.model.error.AiravataClientException
     * *    The following list of exceptions are thrown which Airavata Client can take corrective actions to resolve:
     * *
     * *      UNKNOWN_GATEWAY_ID - If a Gateway is not registered with Airavata as a one time administrative
     * *         step, then Airavata Registry will not have a provenance area setup. The client has to follow
     * *         gateway registration steps and retry this request.
     * *
     * *      AUTHENTICATION_FAILURE - How Authentication will be implemented is yet to be determined.
     * *         For now this is a place holder.
     * *
     * *      INVALID_AUTHORIZATION - This will throw an authorization exception. When a more robust security hand-shake
     * *         is implemented, the authorization will be more substantial.
     * *
     * * @throws org.apache.airavata.model.error.AiravataSystemException
     * *    This exception will be thrown for any Airavata Server side issues and if the problem cannot be corrected by the client
     * *       rather an Airavata Administrator will be notified to take corrective action.
     * *
     * *
     *
     * @param gatewayId
     * @param experiment
     */
    @Override
    public String createExperiment(String gatewayId, ExperimentModel experiment) throws RegistryServiceException, TException {
        try {
            if (!validateString(experiment.getExperimentName())){
                logger.error("Cannot create experiments with empty experiment name");
                AiravataSystemException exception = new AiravataSystemException();
                exception.setAiravataErrorType(AiravataErrorType.INTERNAL_ERROR);
                exception.setMessage("Cannot create experiments with empty experiment name");
                throw exception;
            }
            if (!isGatewayExistInternal(gatewayId)){
                logger.error("Gateway does not exist.Please provide a valid gateway id...");
                throw new AiravataSystemException(AiravataErrorType.INTERNAL_ERROR);
            }

            if(experiment.getUserConfigurationData() != null && experiment.getUserConfigurationData()
                    .getComputationalResourceScheduling() != null){

                String compResourceId = experiment.getUserConfigurationData()
                        .getComputationalResourceScheduling().getResourceHostId();
                ComputeResourceDescription computeResourceDescription = new ComputeResourceRepository()
                        .getComputeResource(compResourceId);
                if(!computeResourceDescription.isEnabled()){
                    logger.error("Compute Resource is not enabled by the Admin!");
                    AiravataSystemException exception = new AiravataSystemException();
                    exception.setAiravataErrorType(AiravataErrorType.INTERNAL_ERROR);
                    exception.setMessage("Compute Resource is not enabled by the Admin!");
                    throw exception;
                }
            }

            experiment.setGatewayId(gatewayId);
            String experimentId = experimentRepository.addExperiment(experiment);
            logger.debug(experimentId, "Created new experiment with experiment name {}", experiment.getExperimentName());
            return experimentId;
        } catch (Exception e) {
            logger.error("Error while creating the experiment with experiment name {}", experiment.getExperimentName());
            RegistryServiceException exception = new RegistryServiceException();
            exception.setMessage("Error while creating the experiment. More info : " + e.getMessage());
            throw exception;
        }
    }

    /**
     * Search Experiments.
     * Search Experiments by using multiple filter criteria with pagination. Results will be sorted based on creation time DESC.
     *
     * @param gatewayId Identifier of the requested gateway.
     * @param userName  Username of the user requesting the search function.
     * @param filters   Map of multiple filter criteria. Currenlt search filters includes Experiment Name, Description, Application, etc....
     * @param limit     Amount of results to be fetched.
     * @param offset    The starting point of the results to be fetched.
     * @return ExperimentSummaryModel
     * List of experiments for the given search filter. Here only the Experiment summary will be returned.
     */
    @Override
    public List<ExperimentSummaryModel> searchExperiments(String gatewayId, String userName, List<String> accessibleExpIds,
                                                          Map<ExperimentSearchFields, String> filters, int limit, int offset) throws RegistryServiceException, TException {
        if (!validateString(userName)){
            logger.error("Username cannot be empty. Please provide a valid user..");
            AiravataSystemException exception = new AiravataSystemException();
            exception.setAiravataErrorType(AiravataErrorType.INTERNAL_ERROR);
            exception.setMessage("Username cannot be empty. Please provide a valid user..");
            throw exception;
        }
        if (!isGatewayExistInternal(gatewayId)){
            logger.error("Gateway does not exist.Please provide a valid gateway id...");
            throw new AiravataSystemException(AiravataErrorType.INTERNAL_ERROR);
        }
        try {
                if (!ExpCatResourceUtils.isUserExist(userName, gatewayId)){
                logger.error("User does not exist in the system. Please provide a valid user..");
                AiravataSystemException exception = new AiravataSystemException();
                exception.setAiravataErrorType(AiravataErrorType.INTERNAL_ERROR);
                exception.setMessage("User does not exist in the system. Please provide a valid user..");
                throw exception;
            }
            List<ExperimentSummaryModel> summaries = new ArrayList<ExperimentSummaryModel>();
            Map<String, String> regFilters = new HashMap();
            regFilters.put(Constants.FieldConstants.ExperimentConstants.GATEWAY_ID, gatewayId);
            for(Map.Entry<ExperimentSearchFields, String> entry : filters.entrySet())
            {
                if(entry.getKey().equals(ExperimentSearchFields.EXPERIMENT_NAME)){
                    regFilters.put(Constants.FieldConstants.ExperimentConstants.EXPERIMENT_NAME, entry.getValue());
                }else if(entry.getKey().equals(ExperimentSearchFields.EXPERIMENT_DESC)){
                    regFilters.put(Constants.FieldConstants.ExperimentConstants.DESCRIPTION, entry.getValue());
                }else if(entry.getKey().equals(ExperimentSearchFields.APPLICATION_ID)){
                    regFilters.put(Constants.FieldConstants.ExperimentConstants.EXECUTION_ID, entry.getValue());
                }else if(entry.getKey().equals(ExperimentSearchFields.STATUS)){
                    regFilters.put(Constants.FieldConstants.ExperimentConstants.EXPERIMENT_STATUS, entry.getValue());
                }else if(entry.getKey().equals(ExperimentSearchFields.FROM_DATE)){
                    regFilters.put(Constants.FieldConstants.ExperimentConstants.FROM_DATE, entry.getValue());
                }else if(entry.getKey().equals(ExperimentSearchFields.TO_DATE)){
                    regFilters.put(Constants.FieldConstants.ExperimentConstants.TO_DATE, entry.getValue());
                }else if(entry.getKey().equals(ExperimentSearchFields.PROJECT_ID)){
                    regFilters.put(Constants.FieldConstants.ExperimentConstants.PROJECT_ID, entry.getValue());
                }
            }

            if(accessibleExpIds.size() == 0 && !ServerSettings.isEnableSharing()){
                if(!regFilters.containsKey(AbstractExpCatResource.ExperimentConstants.USER_NAME)){
                    regFilters.put(AbstractExpCatResource.ExperimentConstants.USER_NAME, userName);
                }
            }
            summaries = experimentSummaryRepository.searchAllAccessibleExperiments(
                    accessibleExpIds, regFilters, limit,
                    offset, Constants.FieldConstants.ExperimentConstants.CREATION_TIME, ResultOrderType.DESC);
            logger.debug("Airavata retrieved experiments for user : " + userName + " and gateway id : " + gatewayId );
            return summaries;
        }catch (Exception e) {
            logger.error("Error while retrieving experiments", e);
            RegistryServiceException exception = new RegistryServiceException();
            exception.setMessage("Error while retrieving experiments. More info : " + e.getMessage());
            throw exception;
        }
    }

    /**
     * Search User Projects
     * Search and get all Projects for user by project description or/and project name  with pagination.
     * Results will be ordered based on creation time DESC.
     *
     * @param gatewayId The unique identifier of the gateway making the request.
     * @param userName  The identifier of the user.
     * @param filters   Map of multiple filter criteria. Currenlt search filters includes Project Name and Project Description
     * @param limit     The amount results to be fetched.
     * @param offset    The starting point of the results to be fetched.
     */
    @Override
    public List<Project> searchProjects(String gatewayId, String userName, List<String> accessibleProjIds,
                                        Map<ProjectSearchFields, String> filters, int limit, int offset) throws RegistryServiceException, TException {
        if (!validateString(userName)){
            logger.error("Username cannot be empty. Please provide a valid user..");
            AiravataSystemException exception = new AiravataSystemException();
            exception.setAiravataErrorType(AiravataErrorType.INTERNAL_ERROR);
            exception.setMessage("Username cannot be empty. Please provide a valid user..");
            throw exception;
        }
        if (!isGatewayExistInternal(gatewayId)){
            logger.error("Gateway does not exist.Please provide a valid gateway id...");
            throw new AiravataSystemException(AiravataErrorType.INTERNAL_ERROR);
        }
        try {
            if (!ExpCatResourceUtils.isUserExist(userName, gatewayId)){
                logger.error("User does not exist in the system. Please provide a valid user..");
                AiravataSystemException exception = new AiravataSystemException();
                exception.setAiravataErrorType(AiravataErrorType.INTERNAL_ERROR);
                exception.setMessage("User does not exist in the system. Please provide a valid user..");
                throw exception;
            }
            List<Project> projects = new ArrayList<>();
            Map<String, String> regFilters = new HashMap<>();
            regFilters.put(Constants.FieldConstants.ProjectConstants.GATEWAY_ID, gatewayId);
            for(Map.Entry<ProjectSearchFields, String> entry : filters.entrySet())
            {
                if(entry.getKey().equals(ProjectSearchFields.PROJECT_NAME)){
                    regFilters.put(Constants.FieldConstants.ProjectConstants.PROJECT_NAME, entry.getValue());
                }else if(entry.getKey().equals(ProjectSearchFields.PROJECT_DESCRIPTION)){
                    regFilters.put(Constants.FieldConstants.ProjectConstants.DESCRIPTION, entry.getValue());
                }
            }

            if(accessibleProjIds.size() == 0 && !ServerSettings.isEnableSharing()){
                if(!regFilters.containsKey(AbstractExpCatResource.ProjectConstants.USERNAME)){
                    regFilters.put(AbstractExpCatResource.ProjectConstants.USERNAME, userName);
                }
            }

            projects = projectRepository.searchAllAccessibleProjects(accessibleProjIds,
                    regFilters, limit, offset, Constants.FieldConstants.ProjectConstants.CREATION_TIME, ResultOrderType.DESC);
            logger.debug("Airavata retrieved projects for user : " + userName + " and gateway id : " + gatewayId);
            return projects;
        }catch (Exception e) {
            logger.error("Error while retrieving projects", e);
            RegistryServiceException exception = new RegistryServiceException();
            exception.setMessage("Error while retrieving projects. More info : " + e.getMessage());
            throw exception;
        }
    }

    /**
     * Update an Existing Project
     *
     * @param projectId      The projectId of the project needed an update.
     * @param updatedProject
     * @return void
     * Currently this does not return any value.
     */
    @Override
    public void updateProject(String projectId, Project updatedProject) throws RegistryServiceException, TException {
        if (!validateString(projectId) || !validateString(projectId)){
            logger.error("Project id cannot be empty...");
            AiravataSystemException exception = new AiravataSystemException();
            exception.setAiravataErrorType(AiravataErrorType.INTERNAL_ERROR);
            exception.setMessage("Project id cannot be empty...");
            throw exception;
        }
        try {
            if (!projectRepository.isProjectExist(projectId)){
                logger.error("Project does not exist in the system. Please provide a valid project ID...");
                ProjectNotFoundException exception = new ProjectNotFoundException();
                exception.setMessage("Project does not exist in the system. Please provide a valid project ID...");
                throw exception;
            }

            projectRepository.updateProject(updatedProject, projectId);
            logger.debug("Airavata updated project with project Id : " + projectId );
        } catch (RegistryException e) {
            logger.error("Error while updating the project", e);
            RegistryServiceException exception = new RegistryServiceException();
            exception.setMessage("Error while updating the project. More info : " + e.getMessage());
            throw exception;
        }
    }

    /**
     * Creates a Project with basic metadata.
     * A Project is a container of experiments.
     *
     * @param gatewayId The identifier for the requested gateway.
     * @param project
     */
    @Override
    public String createProject(String gatewayId, Project project) throws RegistryServiceException, TException {
        try {
            if (!validateString(project.getName()) || !validateString(project.getOwner())){
                logger.error("Project name and owner cannot be empty...");
                throw new AiravataSystemException(AiravataErrorType.INTERNAL_ERROR);
            }
            if (!validateString(gatewayId)){
                logger.error("Gateway ID cannot be empty...");
                throw new AiravataSystemException(AiravataErrorType.INTERNAL_ERROR);
            }
            if (!isGatewayExistInternal(gatewayId)){
                logger.error("Gateway does not exist.Please provide a valid gateway id...");
                throw new AiravataSystemException(AiravataErrorType.INTERNAL_ERROR);
            }
            String projectId = projectRepository.addProject(project, gatewayId);
            return projectId;
        } catch (Exception e) {
            logger.error("Error while creating the project", e);
            RegistryServiceException exception = new RegistryServiceException();
            exception.setMessage("Error while creating the project. More info : " + e.getMessage());
            throw exception;
        }
    }

    @Override
    public boolean updateNotification(Notification notification) throws RegistryServiceException, TException {
        try {
            notificationRepository.updateNotification(notification);
            return true;
        } catch (RegistryException e) {
            logger.error("Error while updating notification", e);
            RegistryServiceException exception = new RegistryServiceException();
            exception.setMessage("Error while getting gateway. More info : " + e.getMessage());
            throw exception;
        }
    }

    /**
     * * API methods to retrieve notifications
     * *
     *
     * @param notification
     */
    @Override
    public String createNotification(Notification notification) throws RegistryServiceException, TException {
        try {
            return notificationRepository.createNotification(notification);
        } catch (RegistryException e) {
            logger.error("Error while creating notification", e);
            RegistryServiceException exception = new RegistryServiceException();
            exception.setMessage("Error while creating notification. More info : " + e.getMessage());
            throw exception;
        }
    }

    /**
     * Update previously registered Gateway metadata.
     *
     * @param gatewayId      The gateway Id of the Gateway which require an update.
     * @param updatedGateway
     * @return gateway
     * Modified gateway obejct.
     * @throws AiravataClientException
     */
    @Override
    public boolean updateGateway(String gatewayId, Gateway updatedGateway) throws RegistryServiceException, TException {
        try {
            if (!gatewayRepository.isGatewayExist(gatewayId)){
                logger.error("Gateway does not exist in the system. Please provide a valid gateway ID...");
                AiravataSystemException exception = new AiravataSystemException();
                exception.setMessage("Gateway does not exist in the system. Please provide a valid gateway ID...");
                throw exception;
            }
            gatewayRepository.updateGateway(gatewayId, updatedGateway);

            // check if gatewayprofile exists and check if the identity server password token equals the admin password token, if not update
            GatewayResourceProfile existingGwyResourceProfile = new GwyResourceProfileRepository().getGatewayProfile(gatewayId);
            if (existingGwyResourceProfile.getIdentityServerPwdCredToken() == null
                    || !existingGwyResourceProfile.getIdentityServerPwdCredToken().equals(updatedGateway.getIdentityServerPasswordToken())) {
                existingGwyResourceProfile.setIdentityServerPwdCredToken(updatedGateway.getIdentityServerPasswordToken());
                new GwyResourceProfileRepository().updateGatewayResourceProfile(gatewayId, existingGwyResourceProfile);
            }
            logger.debug("Airavata update gateway with gateway id : " + gatewayId);
            return true;
        } catch (RegistryException e) {
            logger.error("Error while updating the gateway", e);
            RegistryServiceException exception = new RegistryServiceException();
            exception.setMessage("Error while updating the gateway. More info : " + e.getMessage());
            throw exception;
        } catch (AppCatalogException e) {
            logger.error("Error while updating gateway profile", e);
            RegistryServiceException exception = new RegistryServiceException();
            exception.setMessage("Error while updating gateway profile. More info : " + e.getMessage());
            throw exception;
        }
    }

    /**
     * Register a Gateway with Airavata.
     *
     * @param gateway The gateway data model.
     * @return gatewayId
     * Th unique identifier of the  newly registered gateway.
     */
    @Override
    public String addGateway(Gateway gateway) throws RegistryServiceException, DuplicateEntryException, TException {
        try {
            if (!validateString(gateway.getGatewayId())){
                logger.error("Gateway id cannot be empty...");
                throw new AiravataSystemException(AiravataErrorType.INTERNAL_ERROR);
            }
            // check if gateway exists
            if (isGatewayExist(gateway.getGatewayId())) {
                throw new DuplicateEntryException("Gateway with gatewayId: " + gateway.getGatewayId() + ", already exists in ExperimentCatalog.");
            }
            // check if gatewayresourceprofile exists
            if (new GwyResourceProfileRepository().isGatewayResourceProfileExists(gateway.getGatewayId())) {
                throw new DuplicateEntryException("GatewayResourceProfile with gatewayId: " + gateway.getGatewayId() + ", already exists in AppCatalog.");
            }

            // add gateway in experiment catalog
            String gatewayId = gatewayRepository.addGateway(gateway);

            // add gatewayresourceprofile in appCatalog
            GatewayResourceProfile gatewayResourceProfile = new GatewayResourceProfile();
            gatewayResourceProfile.setGatewayID(gatewayId);
            gatewayResourceProfile.setIdentityServerTenant(gatewayId);
            gatewayResourceProfile.setIdentityServerPwdCredToken(gateway.getIdentityServerPasswordToken());
            new GwyResourceProfileRepository().addGatewayResourceProfile(gatewayResourceProfile);
            logger.debug("Airavata added gateway with gateway id : " + gateway.getGatewayId());
            return gatewayId;
        } catch (RegistryException e) {
            logger.error("Error while adding gateway", e);
            RegistryServiceException exception = new RegistryServiceException();
            exception.setMessage("Error while adding gateway. More info : " + e.getMessage());
            throw exception;
        } catch (AppCatalogException e) {
            logger.error("Error while adding gateway profile", e);
            RegistryServiceException exception = new RegistryServiceException();
            exception.setMessage("Error while adding gateway profile. More info : " + e.getMessage());
            throw exception;
        }
    }

    private boolean validateString(String name){
        boolean valid = true;
        if (name == null || name.equals("") || name.trim().length() == 0){
            valid = false;
        }
        return valid;
    }

    /*Following method wraps the logic of isGatewayExist method and this is to be called by any other method of the API as needed.*/
    private boolean isGatewayExistInternal(String gatewayId) throws InvalidRequestException, AiravataClientException,
            AiravataSystemException, AuthorizationException, TException{
        try {
            return gatewayRepository.isGatewayExist(gatewayId);
        } catch (RegistryException e) {
            logger.error("Error while getting gateway", e);
            AiravataSystemException exception = new AiravataSystemException();
            exception.setAiravataErrorType(AiravataErrorType.INTERNAL_ERROR);
            exception.setMessage("Error while getting gateway. More info : " + e.getMessage());
            throw exception;
        }
    }

    /*This private method wraps the logic of getExperiment method as this method is called internally in the API.*/
    private ExperimentModel getExperimentInternal(String airavataExperimentId) throws InvalidRequestException,
            ExperimentNotFoundException, AiravataClientException, AiravataSystemException, TException {
        try {
            if (!experimentRepository.isExperimentExist(airavataExperimentId)){
                throw new ExperimentNotFoundException("Requested experiment id " + airavataExperimentId + " does not exist in the system..");
            }
            return experimentRepository.getExperiment(airavataExperimentId);
        } catch (RegistryException e) {
            logger.error("Error while retrieving the experiment", e);
            RegistryServiceException exception = new RegistryServiceException();
            exception.setMessage("Error while retrieving the experiment. More info : " + e.getMessage());
            throw exception;
        }
    }

    /*Private method wraps the logic of getExperimentStatus method since this method is called internally.*/
    private ExperimentStatus getExperimentStatusInternal(String airavataExperimentId) throws InvalidRequestException,
            ExperimentNotFoundException, AiravataClientException, AiravataSystemException, TException {
        try {
            if (!experimentRepository.isExperimentExist(airavataExperimentId)){
                logger.error(airavataExperimentId, "Error while retrieving experiment status, experiment {} doesn't exist.", airavataExperimentId);
                throw new ExperimentNotFoundException("Requested experiment id " + airavataExperimentId +
                        " does not exist in the system..");
            }
            return experimentStatusRepository.getExperimentStatus(airavataExperimentId);
        } catch (Exception e) {
            logger.error(airavataExperimentId, "Error while retrieving the experiment status", e);
            AiravataSystemException exception = new AiravataSystemException();
            exception.setAiravataErrorType(AiravataErrorType.INTERNAL_ERROR);
            exception.setMessage("Error while retrieving the experiment status. More info : " + e.getMessage());
            throw exception;
        }
    }


    /*This private method wraps the logic of getApplicationOutputs method as this method is called internally in the API.*/
    private List<OutputDataObjectType> getApplicationOutputsInternal(String appInterfaceId) throws InvalidRequestException,
            AiravataClientException, AiravataSystemException, TException {
        try {
            List<OutputDataObjectType> applicationOutputs = applicationInterfaceRepository.getApplicationOutputs(appInterfaceId);
            logger.debug("Airavata retrieved application outputs for application interface id : " + appInterfaceId);
            return applicationOutputs;
        } catch (AppCatalogException e) {
            logger.error(appInterfaceId, "Error while retrieving application outputs...", e);
            AiravataSystemException exception = new AiravataSystemException();
            exception.setAiravataErrorType(AiravataErrorType.INTERNAL_ERROR);
            exception.setMessage("Error while retrieving application outputs. More info : " + e.getMessage());
            throw exception;
        }
    }

    private String addJobSubmissionInterface(ComputeResourceRepository computeResourceRepository,
                                             String computeResourceId, String jobSubmissionInterfaceId,
                                             JobSubmissionProtocol protocolType, int priorityOrder)
            throws AppCatalogException {
        JobSubmissionInterface jobSubmissionInterface = new JobSubmissionInterface();
        jobSubmissionInterface.setJobSubmissionInterfaceId(jobSubmissionInterfaceId);
        jobSubmissionInterface.setPriorityOrder(priorityOrder);
        jobSubmissionInterface.setJobSubmissionProtocol(protocolType);
        return computeResourceRepository.addJobSubmissionProtocol(computeResourceId,jobSubmissionInterface);
    }

    private String addDataMovementInterface(ComputeResource computeResource,
                                            String computeResourceId, DMType dmType, String dataMovementInterfaceId,
                                            DataMovementProtocol protocolType, int priorityOrder)
            throws AppCatalogException {
        DataMovementInterface dataMovementInterface = new DataMovementInterface();
        dataMovementInterface.setDataMovementInterfaceId(dataMovementInterfaceId);
        dataMovementInterface.setPriorityOrder(priorityOrder);
        dataMovementInterface.setDataMovementProtocol(protocolType);
        if (dmType.equals(DMType.COMPUTE_RESOURCE)) {
            return computeResource.addDataMovementProtocol(computeResourceId, dmType, dataMovementInterface);
        }
        else if (dmType.equals(DMType.STORAGE_RESOURCE)) {
            dataMovementInterface.setStorageResourceId(computeResourceId);
            return storageResourceRepository.addDataMovementInterface(dataMovementInterface);
        }
        return null;
    }

    /**
     * Register a User Resource Profile.
     *
     * @param userResourceProfile User Resource Profile Object.
     *                               The GatewayID should be obtained from Airavata user profile data model and passed to register a corresponding
     *                               resource profile.
     * @return status
     * Returns a success/failure of the update.
     */
    @Override
    public String registerUserResourceProfile(UserResourceProfile userResourceProfile) throws RegistryServiceException, TException {
        try {
            if (!validateString(userResourceProfile.getUserId())){
                logger.error("Cannot create user resource profile with empty user id");
                RegistryServiceException exception =  new RegistryServiceException();
                exception.setMessage("Cannot create user resource profile with empty gateway id");
                throw exception;
            }
            if (!validateString(userResourceProfile.getGatewayID())){
                logger.error("Cannot create user resource profile with empty gateway id");
                RegistryServiceException exception =  new RegistryServiceException();
                exception.setMessage("Cannot create user resource profile with empty gateway id");
                throw exception;
            }

            if (!ExpCatResourceUtils.isUserExist(userResourceProfile.getUserId(), userResourceProfile.getGatewayID())){
                logger.error("User does not exist.Please provide a valid user ID...");
                throw new RegistryServiceException("User does not exist.Please provide a valid user ID...");
            }
            String resourceProfile = userResourceProfileRepository.addUserResourceProfile(userResourceProfile);
            logger.debug("Airavata registered user resource profile with gateway id : " + userResourceProfile.getGatewayID() + "and user id : " + userResourceProfile.getUserId());
            return resourceProfile;
        } catch (AppCatalogException e) {
            logger.error("Error while registering user resource profile...", e);
            RegistryServiceException exception = new RegistryServiceException();
            exception.setMessage("Error while registering user resource profile. More info : " + e.getMessage());
            throw exception;
        } catch (RegistryException e) {
            logger.error("Error while registering user resource profile...", e);
            RegistryServiceException exception = new RegistryServiceException();
            exception.setMessage("Error while registering user resource profile. More info : " + e.getMessage());
            throw exception;
        }
    }

    /**
     * Fetch the given Gateway Resource Profile.
     *
     * @param userId The identifier for the requested user resource.
     * @return UserResourceProfile object
     *
     */
    @Override
    public UserResourceProfile getUserResourceProfile(String userId, String gatewayId) throws RegistryServiceException, TException {
        try {
            if (!ExpCatResourceUtils.isUserExist(userId, gatewayId)){
                logger.error("user does not exist.Please provide a valid gateway id...");
                throw new AiravataSystemException(AiravataErrorType.INTERNAL_ERROR);
            }
            UserResourceProfile userResourceProfile = userResourceProfileRepository.getUserResourceProfile(userId, gatewayId);
            logger.debug("Airavata retrieved User resource profile with user id : " + userId);
            return userResourceProfile;
        } catch (AppCatalogException e) {
            logger.error(userId, "Error while retrieving user resource profile...", e);
            RegistryServiceException exception = new RegistryServiceException();
            exception.setMessage("Error while retrieving user resource profile. More info : " + e.getMessage());
            throw exception;
        } catch (RegistryException e) {
            logger.error(userId, "Error while retrieving user resource profile...", e);
            RegistryServiceException exception = new RegistryServiceException();
            exception.setMessage("Error while retrieving user resource profile. More info : " + e.getMessage());
            throw exception;
        }
    }

    /**
     * Update a User Resource Profile.
     *
     * @param gatewayID              The identifier for the requested gateway resource to be updated.
     * @param userResourceProfile Gateway Resource Profile Object.
     * @return status
     * Returns a success/failure of the update.
     */

    @Override
    public boolean updateUserResourceProfile(String userId, String gatewayID, UserResourceProfile userResourceProfile) throws RegistryServiceException, TException {
        try {
            if (!ExpCatResourceUtils.isUserExist(userId, gatewayID)){
                logger.error("User does not exist.Please provide a valid user id...");
                throw new RegistryServiceException("user does not exist.Please provide a valid user id...");
            }
            userResourceProfileRepository.updateUserResourceProfile(userId, gatewayID, userResourceProfile);
            logger.debug("Airavata updated gateway profile with gateway id : " + userId);
            return true;
        } catch (AppCatalogException e) {
            logger.error(gatewayID, "Error while updating gateway resource profile...", e);
            RegistryServiceException exception = new RegistryServiceException();
            exception.setMessage("Error while updating gateway resource profile. More info : " + e.getMessage());
            throw exception;
        } catch (RegistryException e) {
            logger.error(userId, "Error while retrieving user resource profile...", e);
            RegistryServiceException exception = new RegistryServiceException();
            exception.setMessage("Error while retrieving user resource profile. More info : " + e.getMessage());
            throw exception;
        }
    }

    /**
     * Delete the given User Resource Profile.
     * @param userId identifier for user profile
     * @param gatewayID The identifier for the requested gateway resource to be deleted.
     * @return status
     * Returns a success/failure of the deletion.
     */
    @Override
    public boolean deleteUserResourceProfile(String userId, String gatewayID) throws RegistryServiceException, TException {
        try {
            if (!ExpCatResourceUtils.isUserExist(userId, gatewayID)){
                logger.error("user does not exist.Please provide a valid user id...");
                throw new RegistryServiceException("user does not exist.Please provide a valid user id...");
            }
            userResourceProfileRepository.removeUserResourceProfile(userId, gatewayID);
            logger.debug("Airavata deleted User profile with gateway id : " + gatewayID + " and user id : " + userId);
            return true;
        } catch (AppCatalogException e) {
            logger.error(gatewayID, "Error while removing User resource profile...", e);
            RegistryServiceException exception = new RegistryServiceException();
            exception.setMessage("Error while removing User resource profile. More info : " + e.getMessage());
            throw exception;
        } catch (RegistryException e) {
            logger.error(userId, "Error while retrieving user resource profile...", e);
            RegistryServiceException exception = new RegistryServiceException();
            exception.setMessage("Error while retrieving user resource profile. More info : " + e.getMessage());
            throw exception;
        }
    }

    @Override
    public String addUser(UserProfile userProfile) throws RegistryServiceException, DuplicateEntryException, TException {
        try {
            //FIXME: figure out a way to get password
            logger.info("Adding User in Registry: " + userProfile);
            if (isUserExists(userProfile.getGatewayId(), userProfile.getUserId())) {
                throw new DuplicateEntryException("User already exists, with userId: " +
                        userProfile.getUserId() + ", and gatewayId: " + userProfile.getGatewayId());
            }
            ExpCatResourceUtils.addUser(userProfile.getUserId(), null, userProfile.getGatewayId());
            return userProfile.getUserId();
        } catch (RegistryException ex) {
            logger.error("Error while adding user in registry: " + ex, ex);
            RegistryServiceException rse = new RegistryServiceException();
            rse.setMessage("Error while adding user in registry: " + ex.getMessage());
            throw rse;
        }
    }

    /**
     * Add a User Compute Resource Preference to a registered gateway profile.
     * @param userId
     * @param gatewayID                 The identifier for the gateway profile to be added.
     * @param computeResourceId         Preferences related to a particular compute resource
     * @param userComputeResourcePreference The UserComputeResourcePreference object to be added to the resource profile.
     * @return status
     * Returns a success/failure of the addition. If a profile already exists, this operation will fail.
     * Instead an update should be used.
     */
    @Override
    public boolean addUserComputeResourcePreference(String userId, String gatewayID, String computeResourceId, UserComputeResourcePreference userComputeResourcePreference) throws RegistryServiceException, TException {
        try {
            if (!ExpCatResourceUtils.isUserExist(userId, gatewayID)){
                logger.error("user does not exist.Please provide a valid user id...");
                throw new RegistryServiceException("user does not exist.Please provide a valid user id...");
            }
            if (! userResourceProfileRepository.isUserResourceProfileExists(userId, gatewayID)) {
                throw new RegistryServiceException("User resource profile with user id'"+userId+" &  gateway Id"+gatewayID+"' does not exist!!!");
            }
            UserResourceProfile profile = userResourceProfileRepository.getUserResourceProfile(userId, gatewayID);
//            gatewayProfile.removeGatewayResourceProfile(gatewayID);
            profile.addToUserComputeResourcePreferences(userComputeResourcePreference);
            userResourceProfileRepository.updateUserResourceProfile(userId, gatewayID, profile);
            logger.debug("Airavata added User compute resource preference with gateway id : " + gatewayID + " and for compute resource id : " + computeResourceId );
            return true;
        } catch (AppCatalogException e) {
            logger.error(gatewayID, "Error while registering User resource profile preference...", e);
            RegistryServiceException exception = new RegistryServiceException();
            exception.setMessage("Error while registering user resource profile preference. More info : " + e.getMessage());
            throw exception;
        } catch (RegistryException e) {
            logger.error(userId, "Error while retrieving user resource profile...", e);
            RegistryServiceException exception = new RegistryServiceException();
            exception.setMessage("Error while retrieving user resource profile. More info : " + e.getMessage());
            throw exception;
        }
    }

    /**
     * Add a Storage Resource Preference to a registered gateway profile.
     *
     * @param gatewayID         The identifier of the gateway profile to be added.
     * @param storageResourceId Preferences related to a particular compute resource
     * @param dataStoragePreference
     * @return status
     * Returns a success/failure of the addition. If a profile already exists, this operation will fail.
     * Instead an update should be used.
     */
    @Override
    public boolean addUserStoragePreference(String userId, String gatewayID, String storageResourceId, UserStoragePreference dataStoragePreference) throws RegistryServiceException, TException {
        try {
            if (!ExpCatResourceUtils.isUserExist(userId, gatewayID)){
                logger.error("user does not exist.Please provide a valid user id...");
                throw new RegistryServiceException("user does not exist.Please provide a valid user id...");
            }
            if (! userResourceProfileRepository.isUserResourceProfileExists(userId, gatewayID)){
                throw new RegistryServiceException("User resource profile with user id'"+userId+" &  gateway Id"+gatewayID+"' does not exist!!!");
            }
            UserResourceProfile profile = userResourceProfileRepository.getUserResourceProfile(userId,gatewayID);
//            gatewayProfile.removeGatewayResourceProfile(gatewayID);
            dataStoragePreference.setStorageResourceId(storageResourceId);
            profile.addToUserStoragePreferences(dataStoragePreference);
            userResourceProfileRepository.updateUserResourceProfile(userId, gatewayID, profile);
            logger.debug("Airavata added storage resource preference with gateway id : " + gatewayID + " and for storage resource id : " + storageResourceId );
            return true;
        } catch (AppCatalogException e) {
            logger.error(gatewayID, "Error while registering user resource profile preference...", e);
            RegistryServiceException exception = new RegistryServiceException();
            exception.setMessage("Error while registering user resource profile preference. More info : " + e.getMessage());
            throw exception;
        } catch (RegistryException e) {
            logger.error(userId, "Error while retrieving user resource profile...", e);
            RegistryServiceException exception = new RegistryServiceException();
            exception.setMessage("Error while retrieving user resource profile. More info : " + e.getMessage());
            throw exception;
        }
    }

    /**
     * Fetch a Compute Resource Preference of a registered gateway profile.
     * @param userId
     * @param gatewayID         The identifier for the gateway profile to be requested
     * @param userComputeResourceId Preferences related to a particular compute resource
     * @return computeResourcePreference
     * Returns the ComputeResourcePreference object.
     */
    @Override
    public UserComputeResourcePreference getUserComputeResourcePreference(String userId, String gatewayID, String userComputeResourceId) throws RegistryServiceException, TException {
        try {
            if (!ExpCatResourceUtils.isUserExist(userId, gatewayID)){
                logger.error("user does not exist.Please provide a valid user id...");
                throw new RegistryServiceException("user does not exist.Please provide a valid user id...");
            }
            if (!userResourceProfileRepository.isUserResourceProfileExists(userId, gatewayID)){
                throw new RegistryServiceException("User resource profile with user id'"+userId+" &  gateway Id"+gatewayID+"' does not exist!!!");
            }
            ComputeResourceRepository computeResourceRepository = new ComputeResourceRepository();
            if (!computeResourceRepository.isComputeResourceExists(userComputeResourceId)){
                logger.error(userComputeResourceId, "Given compute resource does not exist in the system. Please provide a valid compute resource id...");
                RegistryServiceException exception = new RegistryServiceException();
                exception.setMessage("Given compute resource does not exist in the system. Please provide a valid compute resource id...");
                throw exception;
            }
            UserComputeResourcePreference userComputeResourcePreference = userResourceProfileRepository.getUserComputeResourcePreference(userId, gatewayID, userComputeResourceId);
            logger.debug("Airavata retrieved user compute resource preference with gateway id : " + gatewayID + " and for compute resoruce id : " + userComputeResourceId );
            return userComputeResourcePreference;
        } catch (AppCatalogException e) {
            logger.error(gatewayID, "Error while reading user compute resource preference...", e);
            RegistryServiceException exception = new RegistryServiceException();
            exception.setMessage("Error while reading user compute resource preference. More info : " + e.getMessage());
            throw exception;
        } catch (RegistryException e) {
            logger.error(userId, "Error while retrieving user resource profile...", e);
            RegistryServiceException exception = new RegistryServiceException();
            exception.setMessage("Error while retrieving user resource profile. More info : " + e.getMessage());
            throw exception;
        }
    }

    /**
     * Fetch a Storage Resource Preference of a registered gateway profile.
     * @param userId identifier for user data model
     * @param gatewayID         The identifier of the gateway profile to request to fetch the particular storage resource preference.
     * @param storageId Identifier of the Storage Preference required to be fetched.
     * @return StoragePreference
     * Returns the StoragePreference object.
     */
    @Override
    public UserStoragePreference getUserStoragePreference(String userId, String gatewayID, String storageId) throws RegistryServiceException, TException {
        try {
            if (!ExpCatResourceUtils.isUserExist(userId, gatewayID)){
                logger.error("user does not exist.Please provide a valid user id...");
                throw new RegistryServiceException("user does not exist.Please provide a valid user id...");
            }
            if (! userResourceProfileRepository.isUserResourceProfileExists(userId, gatewayID)){
                throw new RegistryServiceException("User resource profile with user id'"+userId+" &  gateway Id"+gatewayID+"' does not exist!!!");
            }

            UserStoragePreference storagePreference = userResourceProfileRepository.getUserStoragePreference(userId, gatewayID, storageId);
            logger.debug("Airavata retrieved user storage resource preference with gateway id : " + gatewayID + " and for storage resource id : " + storageId);
            return storagePreference;
        } catch (AppCatalogException e) {
            logger.error(gatewayID, "Error while reading gateway data storage preference...", e);
            RegistryServiceException exception = new RegistryServiceException();
            exception.setMessage("Error while reading gateway data storage preference. More info : " + e.getMessage());
            throw exception;
        } catch (RegistryException e) {
            logger.error(userId, "Error while retrieving user resource profile...", e);
            RegistryServiceException exception = new RegistryServiceException();
            exception.setMessage("Error while retrieving user resource profile. More info : " + e.getMessage());
            throw exception;
        }
    }

    /**
     * Fetch all User Resource Profiles registered
     *
     * @return UserResourceProfile
     * Returns all the UserResourceProfile list object.
     */
    @Override
    public List<UserResourceProfile> getAllUserResourceProfiles() throws RegistryServiceException, TException {
        try {
            return userResourceProfileRepository.getAllUserResourceProfiles();
        } catch (AppCatalogException e) {
            RegistryServiceException exception = new RegistryServiceException();
            exception.setMessage("Error while reading retrieving all gateway profiles. More info : " + e.getMessage());
            throw exception;
        }
    }

    /**
     * Update a Compute Resource Preference to a registered user resource profile.
     * @param userId identifier for user data model
     * @param gatewayID                 The identifier for the gateway profile to be updated.
     * @param computeResourceId         Preferences related to a particular compute resource
     * @param userComputeResourcePreference The ComputeResourcePreference object to be updated to the resource profile.
     * @return status
     * Returns a success/failure of the updation.
     */
    @Override
    public boolean updateUserComputeResourcePreference(String userId, String gatewayID, String computeResourceId, UserComputeResourcePreference userComputeResourcePreference) throws RegistryServiceException, TException {
        try {
            if (!ExpCatResourceUtils.isUserExist(userId, gatewayID)){
                logger.error("user does not exist.Please provide a valid user id...");
                throw new RegistryServiceException("user does not exist.Please provide a valid user id...");
            }
            UserResourceProfile profile = userResourceProfileRepository.getUserResourceProfile(userId,gatewayID);
            List<UserComputeResourcePreference> userComputeResourcePreferences = profile.getUserComputeResourcePreferences();
            UserComputeResourcePreference preferenceToRemove = null;
            for (UserComputeResourcePreference preference : userComputeResourcePreferences) {
                if (preference.getComputeResourceId().equals(computeResourceId)){
                    preferenceToRemove=preference;
                    break;
                }
            }
            if (preferenceToRemove!=null) {
                profile.getUserComputeResourcePreferences().remove(
                        preferenceToRemove);
            }
            profile.getUserComputeResourcePreferences().add(userComputeResourcePreference);
            userResourceProfileRepository.updateUserResourceProfile(userId, gatewayID, profile);
            logger.debug("Airavata updated compute resource preference with gateway id : " + gatewayID + " and for compute resource id : " + computeResourceId );
            return true;
        } catch (AppCatalogException e) {
            logger.error(userId, "Error while reading user compute resource preference...", e);
            RegistryServiceException exception = new RegistryServiceException();
            exception.setMessage("Error while updating user compute resource preference. More info : " + e.getMessage());
            throw exception;
        } catch (RegistryException e) {
            logger.error(userId, "Error while retrieving user resource profile...", e);
            RegistryServiceException exception = new RegistryServiceException();
            exception.setMessage("Error while retrieving user resource profile. More info : " + e.getMessage());
            throw exception;
        }
    }

    /**
     * Update a Storage Resource Preference of a registered user resource profile.
     * @param userId identifier for user data model
     * @param gatewayID         The identifier of the gateway profile to be updated.
     * @param storageId         The Storage resource identifier of the one that you want to update
     * @param userStoragePreference The storagePreference object to be updated to the resource profile.
     * @return status
     * Returns a success/failure of the updation.
     */
    @Override
    public boolean updateUserStoragePreference(String userId, String gatewayID, String storageId, UserStoragePreference userStoragePreference) throws RegistryServiceException, TException {
        try {
            if (!ExpCatResourceUtils.isUserExist(userId, gatewayID)){
                logger.error("user does not exist.Please provide a valid user id...");
                throw new RegistryServiceException("user does not exist.Please provide a valid user id...");
            }
            UserResourceProfile profile = userResourceProfileRepository.getUserResourceProfile(userId,gatewayID);
            List<UserStoragePreference> dataStoragePreferences = profile.getUserStoragePreferences();
            UserStoragePreference preferenceToRemove = null;
            for (UserStoragePreference preference : dataStoragePreferences) {
                if (preference.getStorageResourceId().equals(storageId)){
                    preferenceToRemove=preference;
                    break;
                }
            }
            if (preferenceToRemove!=null) {
                profile.getUserStoragePreferences().remove(
                        preferenceToRemove);
            }
            profile.getUserStoragePreferences().add(userStoragePreference);
            userResourceProfileRepository.updateUserResourceProfile(userId, gatewayID, profile);
            logger.debug("Airavata updated user storage resource preference with gateway id : " + gatewayID + " and for storage resource id : " + storageId );
            return true;
        } catch (AppCatalogException e) {
            logger.error(gatewayID, "Error while reading user data storage preference...", e);
            RegistryServiceException exception = new RegistryServiceException();
            exception.setMessage("Error while updating user data storage preference. More info : " + e.getMessage());
            throw exception;
        } catch (RegistryException e) {
            logger.error(userId, "Error while retrieving user resource profile...", e);
            RegistryServiceException exception = new RegistryServiceException();
            exception.setMessage("Error while retrieving user resource profile. More info : " + e.getMessage());
            throw exception;
        }
    }

    /**
     * Delete the Compute Resource Preference of a registered gateway profile.
     * @param userId The identifier for user data model
     * @param gatewayID         The identifier for the gateway profile to be deleted.
     * @param computeResourceId Preferences related to a particular compute resource
     * @return status
     * Returns a success/failure of the deletion.
     */
    @Override
    public boolean deleteUserComputeResourcePreference(String userId, String gatewayID, String computeResourceId) throws RegistryServiceException, TException {
        try {
            if (!ExpCatResourceUtils.isUserExist(userId, gatewayID)){
                logger.error("user does not exist.Please provide a valid user id...");
                throw new RegistryServiceException("user does not exist.Please provide a valid user id...");
            }
            return userResourceProfileRepository.removeUserComputeResourcePreferenceFromGateway(userId, gatewayID, computeResourceId);
        } catch (AppCatalogException e) {
            logger.error(userId, "Error while reading user compute resource preference...", e);
            RegistryServiceException exception = new RegistryServiceException();
            exception.setMessage("Error while updating user compute resource preference. More info : " + e.getMessage());
            throw exception;
        } catch (RegistryException e) {
            logger.error(userId, "Error while retrieving user resource profile...", e);
            RegistryServiceException exception = new RegistryServiceException();
            exception.setMessage("Error while retrieving user resource profile. More info : " + e.getMessage());
            throw exception;
        }
    }

    /**
     * Delete the Storage Resource Preference of a registered gateway profile.
     * @param userId The identifier for user data model
     * @param gatewayID The identifier of the gateway profile to be deleted.
     * @param storageId ID of the storage preference you want to delete.
     * @return status
     * Returns a success/failure of the deletion.
     */
    @Override
    public boolean deleteUserStoragePreference(String userId, String gatewayID, String storageId) throws RegistryServiceException, TException {
        try {
            if (!ExpCatResourceUtils.isUserExist(userId, gatewayID)){
                logger.error("user does not exist.Please provide a valid user id...");
                throw new RegistryServiceException("user does not exist.Please provide a valid user id...");
            }
            return userResourceProfileRepository.removeUserDataStoragePreferenceFromGateway(userId, gatewayID, storageId);
        } catch (AppCatalogException e) {
            logger.error(gatewayID, "Error while reading user data storage preference...", e);
            RegistryServiceException exception = new RegistryServiceException();
            exception.setMessage("Error while updating user data storage preference. More info : " + e.getMessage());
            throw exception;
        } catch (RegistryException e) {
            logger.error(userId, "Error while retrieving user resource profile...", e);
            RegistryServiceException exception = new RegistryServiceException();
            exception.setMessage("Error while retrieving user resource profile. More info : " + e.getMessage());
            throw exception;
        }
    }

    /**
     * * Get queue statuses of all compute resources
     * *
     */
    @Override
    public List<QueueStatusModel> getLatestQueueStatuses() throws RegistryServiceException, TException {
        try {
            List<QueueStatusModel> queueStatusModels = queueStatusRepository.getLatestQueueStatuses();
            return queueStatusModels;
        } catch (RegistryException e) {
            logger.error("Error while reading queue status models....", e);
            RegistryServiceException exception = new RegistryServiceException();
            exception.setMessage("Error while reading queue status models.... : " + e.getMessage());
            throw exception;
        }
    }

    @Override
    public void registerQueueStatuses(List<QueueStatusModel> queueStatuses) throws RegistryServiceException, TException {
        try {
            queueStatusRepository.createQueueStatuses(queueStatuses);
        } catch (RegistryException e) {
            logger.error("Error while storing queue status models....", e);
            RegistryServiceException exception = new RegistryServiceException();
            exception.setMessage("Error while storing queue status models.... : " + e.getMessage());
            throw exception;
        }
    }

    /**
     * Fetch all User Compute Resource Preferences of a registered User Resource Profile.
     *
     * @param userId
     * @param gatewayID The identifier for the gateway profile to be requested
     * @return computeResourcePreference
     * Returns the ComputeResourcePreference object.
     */
    @Override
    public List<UserComputeResourcePreference> getAllUserComputeResourcePreferences(String userId, String gatewayID) throws RegistryServiceException, TException {
        try {
            if (!isUserExists(gatewayID,userId)){
                logger.error("User Resource Profile does not exist.Please provide a valid gateway id...");
                throw new RegistryServiceException("User Resource Profile does not exist.Please provide a valid gateway id...");
            }
            return userResourceProfileRepository.getUserResourceProfile(userId, gatewayID).getUserComputeResourcePreferences();
        } catch (AppCatalogException e) {
            logger.error(userId, "Error while reading User Resource Profile compute resource preferences...", e);
            RegistryServiceException exception = new RegistryServiceException();
            exception.setMessage("Error while reading User Resource Profile compute resource preferences. More info : " + e.getMessage());
            throw exception;
        }
    }

    /**
     * Fetch all Storage Resource Preferences of a registered User Resource Profile.
     *
     * @param userId
     * @param gatewayID The identifier for the gateway profile to be requested
     * @return StoragePreference
     * Returns the StoragePreference object.
     */
    @Override
    public List<UserStoragePreference> getAllUserStoragePreferences(String userId, String gatewayID) throws RegistryServiceException, TException {
        try {
            if (!isUserExists(gatewayID,userId)){
                logger.error("User does not exist.Please provide a valid gateway id...");
                throw new RegistryServiceException("Gateway does not exist.Please provide a valid gateway id...");
            }
            return userResourceProfileRepository.getUserResourceProfile(userId, gatewayID).getUserStoragePreferences();
        } catch (AppCatalogException e) {
            logger.error(userId, "Error while reading user resource Profile data storage preferences...", e);
            RegistryServiceException exception = new RegistryServiceException();
            exception.setMessage("Error while reading user resource Profile data storage preferences. More info : " + e.getMessage());
            throw exception;
        }
    }

    @Override
    public void createGatewayGroups(GatewayGroups gatewayGroups) throws RegistryServiceException, DuplicateEntryException, TException {
        try {
            if (gatewayGroupsRepository.isExists(gatewayGroups.getGatewayId())) {
                logger.error("GatewayGroups already exists for " + gatewayGroups.getGatewayId());
                throw new DuplicateEntryException("GatewayGroups for gatewayId: " + gatewayGroups.getGatewayId() + " already exists.");
            }
            gatewayGroupsRepository.create(gatewayGroups);
        } catch (DuplicateEntryException e) {
            throw e; // re-throw
        } catch (Exception e) {

            final String message = "Error while creating a GatewayGroups entry for gateway " + gatewayGroups.getGatewayId() + ".";
            logger.error(message, e);
            RegistryServiceException rse = new RegistryServiceException();
            rse.setMessage(message + " More info: " + e.getMessage());
            throw rse;
        }
    }

    @Override
    public void updateGatewayGroups(GatewayGroups gatewayGroups) throws RegistryServiceException, TException {
        try {
            if (!gatewayGroupsRepository.isExists(gatewayGroups.getGatewayId())) {
                final String message = "No GatewayGroups entry exists for " + gatewayGroups.getGatewayId();
                logger.error(message);
                throw new RegistryServiceException(message);
            }
            gatewayGroupsRepository.update(gatewayGroups);
        } catch (RegistryServiceException e) {
            throw e; // re-throw
        } catch (Exception e) {

            final String message = "Error while updating the GatewayGroups entry for gateway " + gatewayGroups.getGatewayId() + ".";
            logger.error(message, e);
            RegistryServiceException rse = new RegistryServiceException();
            rse.setMessage(message + " More info: " + e.getMessage());
            throw rse;
        }
    }

    @Override
    public boolean isGatewayGroupsExists(String gatewayId) throws RegistryServiceException, TException {
        try {
            return gatewayGroupsRepository.isExists(gatewayId);
        } catch (Exception e) {
            final String message = "Error checking existence of the GatewayGroups entry for gateway " + gatewayId + ".";
            logger.error(message, e);
            RegistryServiceException rse = new RegistryServiceException();
            rse.setMessage(message + " More info: " + e.getMessage());
            throw rse;
        }
    }

    @Override
    public GatewayGroups getGatewayGroups(String gatewayId) throws RegistryServiceException, TException {
        try {
            if (!gatewayGroupsRepository.isExists(gatewayId)) {
                final String message = "No GatewayGroups entry exists for " + gatewayId;
                logger.error(message);
                throw new RegistryServiceException(message);
            }
            return gatewayGroupsRepository.get(gatewayId);
        } catch (RegistryServiceException e) {
            throw e; // re-throw
        } catch (Exception e) {

            final String message = "Error while retrieving the GatewayGroups entry for gateway " + gatewayId + ".";
            logger.error(message, e);
            RegistryServiceException rse = new RegistryServiceException();
            rse.setMessage(message + " More info: " + e.getMessage());
            throw rse;
        }
    }
}<|MERGE_RESOLUTION|>--- conflicted
+++ resolved
@@ -160,12 +160,7 @@
     private DataProductRepository dataProductRepository = new DataProductRepository();
     private DataReplicaLocationRepository dataReplicaLocationRepository = new DataReplicaLocationRepository();
     private WorkflowRepository workflowRepository = new WorkflowRepository();
-<<<<<<< HEAD
-    private StorageResourceRepository storageResourceRepository = new StorageResourceRepository();
     private GatewayGroupsRepository gatewayGroupsRepository = new GatewayGroupsRepository();
-=======
-
->>>>>>> bc5971d8
 
     /**
      * Fetch Apache Registry API version
