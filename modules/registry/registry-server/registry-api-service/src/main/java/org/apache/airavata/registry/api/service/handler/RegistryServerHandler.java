--- conflicted
+++ resolved
@@ -130,17 +130,13 @@
 import org.slf4j.Logger;
 import org.slf4j.LoggerFactory;
 
-<<<<<<< HEAD
 import java.util.ArrayList;
 import java.util.Collections;
 import java.util.Comparator;
 import java.util.HashMap;
 import java.util.List;
 import java.util.Map;
-=======
-import java.util.*;
 import java.util.stream.Collectors;
->>>>>>> 0d566a83
 
 public class RegistryServerHandler implements RegistryService.Iface {
     private final static Logger logger = LoggerFactory.getLogger(RegistryServerHandler.class);
@@ -1071,15 +1067,17 @@
     @Override
     public List<JobModel> getJobs(String queryType, String id) throws RegistryServiceException, TException {
 
-        try {
-            return fetchJobModels(queryType, id);
-        } catch (Exception e) {
-            logger.error(id, "Error while retrieving jobs for query " + queryType + " and id " + id, e);
-            AiravataSystemException exception = new AiravataSystemException();
-            exception.setAiravataErrorType(AiravataErrorType.INTERNAL_ERROR);
-            exception.setMessage("Error while retrieving jobs for query " + queryType + " and id " + id + ". More info : " + e.getMessage());
-            throw exception;
-        }
+        // TODO: reimplement
+        // try {
+        //     return fetchJobModels(queryType, id);
+        // } catch (Exception e) {
+        //     logger.error(id, "Error while retrieving jobs for query " + queryType + " and id " + id, e);
+        //     AiravataSystemException exception = new AiravataSystemException();
+        //     exception.setAiravataErrorType(AiravataErrorType.INTERNAL_ERROR);
+        //     exception.setMessage("Error while retrieving jobs for query " + queryType + " and id " + id + ". More info : " + e.getMessage());
+        //     throw exception;
+        // }
+        return Collections.emptyList();
     }
 
     private JobModel fetchJobModel(String queryType, String id) throws RegistryException {
@@ -1106,18 +1104,19 @@
         return null;
     }
 
-    private List<JobModel> fetchJobModels(String queryType, String id) throws RegistryException {
-        experimentCatalog = RegistryFactory.getDefaultExpCatalog();
-        List<Object> jobs = new ArrayList<>();
-        if (queryType.equals(Constants.FieldConstants.JobConstants.TASK_ID)) {
-            jobs = experimentCatalog.get(ExperimentCatalogModelType.JOB, Constants.FieldConstants.JobConstants.TASK_ID, id);
-        } else if (queryType.equals(Constants.FieldConstants.JobConstants.PROCESS_ID)) {
-            jobs = experimentCatalog.get(ExperimentCatalogModelType.JOB, Constants.FieldConstants.JobConstants.PROCESS_ID, id);
-        } else if (queryType.equals(Constants.FieldConstants.JobConstants.JOB_ID)) {
-            jobs = experimentCatalog.get(ExperimentCatalogModelType.JOB, Constants.FieldConstants.JobConstants.JOB_ID, id);
-        }
-        return jobs.stream().map(obj -> (JobModel)obj).collect(Collectors.toList());
-    }
+    // TODO: reimplement
+    // private List<JobModel> fetchJobModels(String queryType, String id) throws RegistryException {
+    //     experimentCatalog = RegistryFactory.getDefaultExpCatalog();
+    //     List<Object> jobs = new ArrayList<>();
+    //     if (queryType.equals(Constants.FieldConstants.JobConstants.TASK_ID)) {
+    //         jobs = experimentCatalog.get(ExperimentCatalogModelType.JOB, Constants.FieldConstants.JobConstants.TASK_ID, id);
+    //     } else if (queryType.equals(Constants.FieldConstants.JobConstants.PROCESS_ID)) {
+    //         jobs = experimentCatalog.get(ExperimentCatalogModelType.JOB, Constants.FieldConstants.JobConstants.PROCESS_ID, id);
+    //     } else if (queryType.equals(Constants.FieldConstants.JobConstants.JOB_ID)) {
+    //         jobs = experimentCatalog.get(ExperimentCatalogModelType.JOB, Constants.FieldConstants.JobConstants.JOB_ID, id);
+    //     }
+    //     return jobs.stream().map(obj -> (JobModel)obj).collect(Collectors.toList());
+    // }
 
     @Override
     public List<OutputDataObjectType> getProcessOutputs(String processId) throws RegistryServiceException, TException {
@@ -1135,32 +1134,33 @@
     @Override
     public List<ProcessWorkflow> getProcessWorkflows(String processId) throws RegistryServiceException, TException {
 
-        try {
-            experimentCatalog = RegistryFactory.getDefaultExpCatalog();
-            return (List<ProcessWorkflow>) experimentCatalog.get(ExperimentCatalogModelType.PROCESS_WORKFLOW, processId);
-        } catch (Exception e) {
-            logger.error(processId, "Error while retrieving process workflows for process " + processId, e);
-            AiravataSystemException exception = new AiravataSystemException();
-            exception.setAiravataErrorType(AiravataErrorType.INTERNAL_ERROR);
-            exception.setMessage("Error while retrieving process workflows for process " + processId
-                    + ". More info : " + e.getMessage());
-            throw exception;
-        }
+        // try {
+        //     experimentCatalog = RegistryFactory.getDefaultExpCatalog();
+        //     return (List<ProcessWorkflow>) experimentCatalog.get(ExperimentCatalogModelType.PROCESS_WORKFLOW, processId);
+        // } catch (Exception e) {
+        //     logger.error(processId, "Error while retrieving process workflows for process " + processId, e);
+        //     AiravataSystemException exception = new AiravataSystemException();
+        //     exception.setAiravataErrorType(AiravataErrorType.INTERNAL_ERROR);
+        //     exception.setMessage("Error while retrieving process workflows for process " + processId
+        //             + ". More info : " + e.getMessage());
+        //     throw exception;
+        // }
+        return Collections.emptyList();
     }
 
     @Override
     public void addProcessWorkflow(ProcessWorkflow processWorkflow) throws RegistryServiceException, TException {
-        try {
-            experimentCatalog = RegistryFactory.getDefaultExpCatalog();
-            experimentCatalog.add(ExpCatChildDataType.PROCESS_WORKFLOW, processWorkflow, processWorkflow.getProcessId());
-        } catch (Exception e) {
-            logger.error("Error while adding process workflow for process " + processWorkflow.getProcessId(), e);
-            AiravataSystemException exception = new AiravataSystemException();
-            exception.setAiravataErrorType(AiravataErrorType.INTERNAL_ERROR);
-            exception.setMessage("Error while adding process workflow for process id " + processWorkflow.getProcessId()
-                    + ". More info : " + e.getMessage());
-            throw exception;
-        }
+        // try {
+        //     experimentCatalog = RegistryFactory.getDefaultExpCatalog();
+        //     experimentCatalog.add(ExpCatChildDataType.PROCESS_WORKFLOW, processWorkflow, processWorkflow.getProcessId());
+        // } catch (Exception e) {
+        //     logger.error("Error while adding process workflow for process " + processWorkflow.getProcessId(), e);
+        //     AiravataSystemException exception = new AiravataSystemException();
+        //     exception.setAiravataErrorType(AiravataErrorType.INTERNAL_ERROR);
+        //     exception.setMessage("Error while adding process workflow for process id " + processWorkflow.getProcessId()
+        //             + ". More info : " + e.getMessage());
+        //     throw exception;
+        // }
     }
 
     @Override
