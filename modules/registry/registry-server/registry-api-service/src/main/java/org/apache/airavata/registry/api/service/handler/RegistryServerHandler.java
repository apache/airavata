--- conflicted
+++ resolved
@@ -105,13 +105,12 @@
 import org.apache.airavata.registry.core.repositories.appcatalog.ComputeResourceRepository;
 import org.apache.airavata.registry.core.repositories.appcatalog.GroupResourceProfileRepository;
 import org.apache.airavata.registry.core.repositories.appcatalog.GwyResourceProfileRepository;
-<<<<<<< HEAD
+import org.apache.airavata.registry.core.repositories.appcatalog.StorageResourceRepository;
 import org.apache.airavata.registry.core.repositories.appcatalog.UserResourceProfileRepository;
 import org.apache.airavata.registry.core.repositories.replicacatalog.DataProductRepository;
 import org.apache.airavata.registry.core.repositories.replicacatalog.DataReplicaLocationRepository;
 import org.apache.airavata.registry.core.repositories.workflowcatalog.WorkflowRepository;
 import org.apache.airavata.registry.core.utils.DBConstants;
-import org.apache.airavata.registry.cpi.AppCatalog;
 import org.apache.airavata.registry.cpi.AppCatalogException;
 import org.apache.airavata.registry.cpi.CompositeIdentifier;
 import org.apache.airavata.registry.cpi.ComputeResource;
@@ -123,10 +122,6 @@
 import org.apache.airavata.registry.cpi.RegistryException;
 import org.apache.airavata.registry.cpi.ResultOrderType;
 import org.apache.airavata.registry.cpi.WorkflowCatalogException;
-=======
-import org.apache.airavata.registry.core.repositories.appcatalog.StorageResourceRepository;
-import org.apache.airavata.registry.cpi.*;
->>>>>>> 824d0f6f
 import org.apache.airavata.registry.cpi.utils.Constants;
 import org.apache.thrift.TException;
 import org.slf4j.Logger;
@@ -143,19 +138,13 @@
     private final static Logger logger = LoggerFactory.getLogger(RegistryServerHandler.class);
 
     private ExperimentCatalog experimentCatalog;
-    private AppCatalog appCatalog;
-<<<<<<< HEAD
     private ApplicationDeploymentRepository applicationDeploymentRepository = new ApplicationDeploymentRepository();
     private ApplicationInterfaceRepository applicationInterfaceRepository = new ApplicationInterfaceRepository();
     private UserResourceProfileRepository userResourceProfileRepository = new UserResourceProfileRepository();
     private DataProductRepository dataProductRepository = new DataProductRepository();
     private DataReplicaLocationRepository dataReplicaLocationRepository = new DataReplicaLocationRepository();
     private WorkflowRepository workflowRepository = new WorkflowRepository();
-=======
-    private ReplicaCatalog dataCatalog;
-    private WorkflowCatalog workflowCatalog;
-    StorageResourceRepository storageResourceRepository = new StorageResourceRepository();
->>>>>>> 824d0f6f
+    private StorageResourceRepository storageResourceRepository = new StorageResourceRepository();
 
     /**
      * Fetch Apache Registry API version
@@ -2959,7 +2948,6 @@
     @Override
     public boolean deleteDataMovementInterface(String resourceId, String dataMovementInterfaceId, DMType dmType) throws RegistryServiceException, TException {
         try {
-            appCatalog = RegistryFactory.getAppCatalog();
             switch (dmType){
                 case COMPUTE_RESOURCE:
                     new ComputeResourceRepository().removeDataMovementInterface(resourceId, dataMovementInterfaceId);
@@ -3865,7 +3853,6 @@
     public String createExperiment(String gatewayId, ExperimentModel experiment) throws RegistryServiceException, TException {
         try {
             experimentCatalog = RegistryFactory.getExperimentCatalog(gatewayId);
-            appCatalog = RegistryFactory.getAppCatalog();
             if (!validateString(experiment.getExperimentName())){
                 logger.error("Cannot create experiments with empty experiment name");
                 AiravataSystemException exception = new AiravataSystemException();
@@ -4206,7 +4193,6 @@
     public String addGateway(Gateway gateway) throws RegistryServiceException, DuplicateEntryException, TException {
         try {
             experimentCatalog = RegistryFactory.getDefaultExpCatalog();
-            appCatalog = RegistryFactory.getAppCatalog();
             if (!validateString(gateway.getGatewayId())){
                 logger.error("Gateway id cannot be empty...");
                 throw new AiravataSystemException(AiravataErrorType.INTERNAL_ERROR);
