--
--
-- Licensed to the Apache Software Foundation (ASF) under one
-- or more contributor license agreements.  See the NOTICE file
-- distributed with this work for additional information
-- regarding copyright ownership.  The ASF licenses this file
-- to you under the Apache License, Version 2.0 (the
-- "License"); you may not use this file except in compliance
-- with the License.  You may obtain a copy of the License at
--
--   http://www.apache.org/licenses/LICENSE-2.0
--
-- Unless required by applicable law or agreed to in writing,
-- software distributed under the License is distributed on an
-- "AS IS" BASIS, WITHOUT WARRANTIES OR CONDITIONS OF ANY
-- KIND, either express or implied.  See the License for the
-- specific language governing permissions and limitations
-- under the License.
--

<<<<<<< HEAD
use app_catalog;

-- AIRAVATA-3276 Replace JSON configuration: "toggle": ["isRequired"] ->
-- "isRequired": true. Toggling requiredToAddedToCommandLine no longer needed.

-- replace toggle with is isRequired
update APPLICATION_INPUT
set METADATA = REGEXP_REPLACE(METADATA, '"toggle": \\[[^}]+\\]', CONCAT('"isRequired": ', IF(IS_REQUIRED=1, 'true', 'false')))
-- showOptions has "toggle" but not "isRequired"
where METADATA rlike '"showOptions": {"toggle": \\[[^}]+\\]'
  and NOT METADATA rlike '"showOptions": {.*"isRequired": (true|false)'
;

-- remove toggle since isRequired is already there
update APPLICATION_INPUT
set METADATA = REGEXP_REPLACE(METADATA, '(, )?"toggle": \\[[^}]+\\](, )?', '')
-- showOptions has BOTH "toggle" and "isRequired"
where METADATA rlike '"showOptions": {"toggle": \\[[^}]+\\]'
  and METADATA rlike '"showOptions": {.*"isRequired": (true|false)'
;
-- AIRAVATA-3126
CREATE TABLE IF NOT EXISTS COMPUTE_RESOURCE_RESERVATION -- ComputeResourceReservationEntity
    (RESERVATION_ID VARCHAR(255) NOT NULL, END_TIME TIMESTAMP NOT NULL DEFAULT 0, RESERVATION_NAME VARCHAR(255) NOT NULL, START_TIME TIMESTAMP NOT NULL DEFAULT 0, RESOURCE_ID VARCHAR(255) NOT NULL, GROUP_RESOURCE_PROFILE_ID VARCHAR(255) NOT NULL, PRIMARY KEY (RESERVATION_ID)
)ENGINE=InnoDB DEFAULT CHARSET=latin1;
CREATE TABLE IF NOT EXISTS COMPUTE_RESOURCE_RESERVATION_QUEUE (RESERVATION_ID VARCHAR(255), QUEUE_NAME VARCHAR(255) NOT NULL
)ENGINE=InnoDB DEFAULT CHARSET=latin1;
CREATE INDEX IF NOT EXISTS I_CMPTN_Q_RESERVATION_ID ON COMPUTE_RESOURCE_RESERVATION_QUEUE (RESERVATION_ID);
ALTER TABLE COMPUTE_RESOURCE_RESERVATION ADD CONSTRAINT FK_COMPUTE_RESOURCE_RESERVATION FOREIGN KEY IF NOT EXISTS (RESOURCE_ID, GROUP_RESOURCE_PROFILE_ID) REFERENCES GROUP_COMPUTE_RESOURCE_PREFERENCE (RESOURCE_ID, GROUP_RESOURCE_PROFILE_ID) ON DELETE CASCADE;
=======
use app_catalog;
>>>>>>> efd6bd25
<|MERGE_RESOLUTION|>--- conflicted
+++ resolved
@@ -18,7 +18,6 @@
 -- under the License.
 --
 
-<<<<<<< HEAD
 use app_catalog;
 
 -- AIRAVATA-3276 Replace JSON configuration: "toggle": ["isRequired"] ->
@@ -38,15 +37,4 @@
 -- showOptions has BOTH "toggle" and "isRequired"
 where METADATA rlike '"showOptions": {"toggle": \\[[^}]+\\]'
   and METADATA rlike '"showOptions": {.*"isRequired": (true|false)'
-;
--- AIRAVATA-3126
-CREATE TABLE IF NOT EXISTS COMPUTE_RESOURCE_RESERVATION -- ComputeResourceReservationEntity
-    (RESERVATION_ID VARCHAR(255) NOT NULL, END_TIME TIMESTAMP NOT NULL DEFAULT 0, RESERVATION_NAME VARCHAR(255) NOT NULL, START_TIME TIMESTAMP NOT NULL DEFAULT 0, RESOURCE_ID VARCHAR(255) NOT NULL, GROUP_RESOURCE_PROFILE_ID VARCHAR(255) NOT NULL, PRIMARY KEY (RESERVATION_ID)
-)ENGINE=InnoDB DEFAULT CHARSET=latin1;
-CREATE TABLE IF NOT EXISTS COMPUTE_RESOURCE_RESERVATION_QUEUE (RESERVATION_ID VARCHAR(255), QUEUE_NAME VARCHAR(255) NOT NULL
-)ENGINE=InnoDB DEFAULT CHARSET=latin1;
-CREATE INDEX IF NOT EXISTS I_CMPTN_Q_RESERVATION_ID ON COMPUTE_RESOURCE_RESERVATION_QUEUE (RESERVATION_ID);
-ALTER TABLE COMPUTE_RESOURCE_RESERVATION ADD CONSTRAINT FK_COMPUTE_RESOURCE_RESERVATION FOREIGN KEY IF NOT EXISTS (RESOURCE_ID, GROUP_RESOURCE_PROFILE_ID) REFERENCES GROUP_COMPUTE_RESOURCE_PREFERENCE (RESOURCE_ID, GROUP_RESOURCE_PROFILE_ID) ON DELETE CASCADE;
-=======
-use app_catalog;
->>>>>>> efd6bd25
+;