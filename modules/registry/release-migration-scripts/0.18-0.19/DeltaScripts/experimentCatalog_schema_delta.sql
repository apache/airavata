--
--
-- Licensed to the Apache Software Foundation (ASF) under one
-- or more contributor license agreements.  See the NOTICE file
-- distributed with this work for additional information
-- regarding copyright ownership.  The ASF licenses this file
-- to you under the Apache License, Version 2.0 (the
-- "License"); you may not use this file except in compliance
-- with the License.  You may obtain a copy of the License at
--
--   http://www.apache.org/licenses/LICENSE-2.0
--
-- Unless required by applicable law or agreed to in writing,
-- software distributed under the License is distributed on an
-- "AS IS" BASIS, WITHOUT WARRANTIES OR CONDITIONS OF ANY
-- KIND, either express or implied.  See the License for the
-- specific language governing permissions and limitations
-- under the License.
--

use experiment_catalog;

-- AIRAVATA-2768
alter table EXPERIMENT_INPUT modify METADATA VARCHAR(4096);

-- AIRAVATA-2820
alter table TASK drop column IF EXISTS TASK_INTERNAL_STORE;

-- AIRAVATA-2827: OpenJPA 2.4.3 upgrade, convert BIT -> TINYINT(1)
alter table PROCESS modify column USE_USER_CR_PREF tinyint(1);
alter table QUEUE_STATUS modify column QUEUE_UP tinyint(1);
alter table USER_CONFIGURATION_DATA modify column IS_USE_USER_CR_PREF tinyint(1);

-- AIRAVATA-2899
alter table PROCESS_STATUS modify column TIME_OF_STATE_CHANGE TIMESTAMP(6) DEFAULT NOW(6) ON UPDATE NOW(6);
alter table TASK_STATUS modify column TIME_OF_STATE_CHANGE TIMESTAMP(6) DEFAULT NOW(6) ON UPDATE NOW(6);
alter table JOB_STATUS modify column TIME_OF_STATE_CHANGE TIMESTAMP(6) DEFAULT NOW(6) ON UPDATE NOW(6);

-- AIRAVATA-2872: NOT NULL foreign key columsn
set FOREIGN_KEY_CHECKS=0;
alter table USERS modify column GATEWAY_ID VARCHAR(255) NOT NULL;
alter table GATEWAY_WORKER modify column GATEWAY_ID VARCHAR(255) NOT NULL;
alter table PROJECT modify column GATEWAY_ID VARCHAR(255) NOT NULL;
alter table PROJECT_USER modify column PROJECT_ID VARCHAR(255) NOT NULL;
alter table PROJECT_USER modify column USER_NAME VARCHAR(255) NOT NULL;
alter table EXPERIMENT modify column PROJECT_ID VARCHAR(255) NOT NULL;
alter table EXPERIMENT_INPUT modify column EXPERIMENT_ID VARCHAR(255) NOT NULL;
alter table EXPERIMENT_OUTPUT modify column EXPERIMENT_ID VARCHAR(255) NOT NULL;
alter table EXPERIMENT_STATUS modify column EXPERIMENT_ID VARCHAR(255) NOT NULL;
alter table EXPERIMENT_ERROR modify column EXPERIMENT_ID VARCHAR(255) NOT NULL;
alter table USER_CONFIGURATION_DATA modify column EXPERIMENT_ID VARCHAR(255) NOT NULL;
alter table PROCESS modify column EXPERIMENT_ID VARCHAR(255) NOT NULL;
alter table PROCESS_INPUT modify column PROCESS_ID VARCHAR(255) NOT NULL;
alter table PROCESS_OUTPUT modify column PROCESS_ID VARCHAR(255) NOT NULL;
alter table PROCESS_STATUS modify column PROCESS_ID VARCHAR(255) NOT NULL;
alter table PROCESS_ERROR modify column PROCESS_ID VARCHAR(255) NOT NULL;
alter table PROCESS_RESOURCE_SCHEDULE modify column PROCESS_ID VARCHAR(255) NOT NULL;
alter table TASK modify column PARENT_PROCESS_ID VARCHAR(255) NOT NULL;
alter table TASK_STATUS modify column TASK_ID VARCHAR(255) NOT NULL;
alter table TASK_ERROR modify column TASK_ID VARCHAR(255) NOT NULL;
alter table JOB modify column TASK_ID VARCHAR(255) NOT NULL;
alter table JOB_STATUS modify column TASK_ID VARCHAR(255) NOT NULL;
alter table JOB_STATUS modify column JOB_ID VARCHAR(255) NOT NULL;
set FOREIGN_KEY_CHECKS=1;

-- AIRAVATA-2953
alter table PROCESS_INPUT modify column METADATA VARCHAR(4096);

-- AIRAVATA-2938: bring database schema into sync with registry-refactoring DB init scripts
DROP TABLE IF EXISTS `COMMUNITY_USER`;
DROP TABLE IF EXISTS `CREDENTIALS`;

ALTER TABLE `EXPERIMENT_INPUT` CHANGE `IS_READ_ONLY` `IS_READ_ONLY` tinyint(1) DEFAULT NULL;
ALTER TABLE `GATEWAY` CHANGE `REQUEST_CREATION_TIME` `REQUEST_CREATION_TIME` timestamp NOT NULL DEFAULT CURRENT_TIMESTAMP;
ALTER TABLE `NOTIFICATION` CHANGE `CREATION_DATE` `CREATION_DATE` timestamp NOT NULL DEFAULT '0000-00-00 00:00:00';
ALTER TABLE `NOTIFICATION` CHANGE `EXPIRATION_DATE` `EXPIRATION_DATE` timestamp NOT NULL DEFAULT '0000-00-00 00:00:00';
ALTER TABLE `NOTIFICATION` CHANGE `PUBLISHED_DATE` `PUBLISHED_DATE` timestamp NOT NULL DEFAULT CURRENT_TIMESTAMP ON UPDATE CURRENT_TIMESTAMP;
ALTER TABLE `PROCESS_INPUT` CHANGE `IS_READ_ONLY` `IS_READ_ONLY` tinyint(1) DEFAULT NULL;
ALTER TABLE `EXPERIMENT` DROP IF EXISTS `ARCHIVE`;
ALTER TABLE `GATEWAY` DROP IF EXISTS `GATEWAY_DOMAIN`;
ALTER TABLE `PROCESS` DROP IF EXISTS `ARCHIVE`;

set FOREIGN_KEY_CHECKS=0;
ALTER TABLE `GATEWAY_WORKER` DROP FOREIGN KEY IF EXISTS `GATEWAY_WORKER_ibfk_2`;
ALTER TABLE `GATEWAY_WORKER` DROP INDEX IF EXISTS `USER_NAME`;
ALTER TABLE `PROJECT_USER` DROP FOREIGN KEY IF EXISTS `PROJECT_USER_ibfk_2`;
ALTER TABLE `PROJECT_USER` DROP INDEX IF EXISTS `USER_NAME`;
ALTER TABLE `PROJECT` DROP FOREIGN KEY IF EXISTS `PROJECT_ibfk_2`;
ALTER TABLE `PROJECT` DROP INDEX IF EXISTS `USER_NAME`;
ALTER TABLE `USERS` ADD CONSTRAINT `USERS_ibfk_1` FOREIGN KEY IF NOT EXISTS (`GATEWAY_ID`) REFERENCES `GATEWAY` (`GATEWAY_ID`) ON DELETE CASCADE;
ALTER TABLE `USERS` ADD PRIMARY KEY IF NOT EXISTS (`GATEWAY_ID`,`USER_NAME`);
ALTER TABLE `USERS` DROP INDEX IF EXISTS `USER_NAME`;
set FOREIGN_KEY_CHECKS=1;

-- AIRAVATA-2978: Add missing columns to PROCESS_RESOURCE_SCHEDULE
ALTER TABLE PROCESS_RESOURCE_SCHEDULE ADD COLUMN IF NOT EXISTS STATIC_WORKING_DIR varchar(255);
ALTER TABLE PROCESS_RESOURCE_SCHEDULE ADD COLUMN IF NOT EXISTS OVERRIDE_ALLOCATION_PROJECT_NUMBER varchar(255);
ALTER TABLE PROCESS_RESOURCE_SCHEDULE ADD COLUMN IF NOT EXISTS OVERRIDE_LOGIN_USER_NAME varchar(255);
ALTER TABLE PROCESS_RESOURCE_SCHEDULE ADD COLUMN IF NOT EXISTS OVERRIDE_SCRATCH_LOCATION varchar(255);

-- AIRAVATA-3029: Add METADATA to EXPERIMENT_OUTPUT and PROCESS_OUTPUT
ALTER TABLE `EXPERIMENT_OUTPUT` ADD COLUMN IF NOT EXISTS METADATA VARCHAR(4096);
ALTER TABLE `PROCESS_OUTPUT` ADD COLUMN IF NOT EXISTS METADATA VARCHAR(4096);

ALTER TABLE `PROCESS` ADD COLUMN IF NOT EXISTS `GROUP_RESOURCE_PROFILE_ID` varchar(255) DEFAULT NULL;
ALTER TABLE `USER_CONFIGURATION_DATA` ADD IF NOT EXISTS `GROUP_RESOURCE_PROFILE_ID` varchar(255) DEFAULT NULL;

-- Copy OAUTH_CLIENT_ID and OAUTH_CLIENT_SECRET from profile_service.GATEWAY
update GATEWAY g
inner join profile_service.GATEWAY pg
on pg.GATEWAY_ID = g.GATEWAY_ID
set g.OAUTH_CLIENT_ID = pg.OAUTH_CLIENT_ID,
    g.OAUTH_CLIENT_SECRET = pg.OAUTH_CLIENT_SECRET
where
    g.OAUTH_CLIENT_ID is null
    or g.OAUTH_CLIENT_SECRET is null;

<<<<<<< HEAD
-- AIRAVATA-3303 Slashes in experiment id
set FOREIGN_KEY_CHECKS=0;

update EXPERIMENT set EXPERIMENT_ID = REPLACE(EXPERIMENT_ID, "/", "_") where EXPERIMENT_ID like '%/%';
update EXPERIMENT_INPUT set EXPERIMENT_ID = REPLACE(EXPERIMENT_ID, "/", "_") where EXPERIMENT_ID like '%/%';
update EXPERIMENT_OUTPUT set EXPERIMENT_ID = REPLACE(EXPERIMENT_ID, "/", "_") where EXPERIMENT_ID like '%/%';
update EXPERIMENT_STATUS set EXPERIMENT_ID = REPLACE(EXPERIMENT_ID, "/", "_") where EXPERIMENT_ID like '%/%';
update EXPERIMENT_ERROR set EXPERIMENT_ID = REPLACE(EXPERIMENT_ID, "/", "_") where EXPERIMENT_ID like '%/%';
update USER_CONFIGURATION_DATA set EXPERIMENT_ID = REPLACE(EXPERIMENT_ID, "/", "_") where EXPERIMENT_ID like '%/%';
update PROCESS set EXPERIMENT_ID = REPLACE(EXPERIMENT_ID, "/", "_") where EXPERIMENT_ID like '%/%';

set FOREIGN_KEY_CHECKS=1;
=======
-- AIRAVATA-3268: add overrideFilename to EXPERIMENT_INPUT, PROCESS_INPUT
ALTER TABLE EXPERIMENT_INPUT ADD COLUMN IF NOT EXISTS OVERRIDE_FILENAME VARCHAR(255);
ALTER TABLE PROCESS_INPUT ADD COLUMN IF NOT EXISTS OVERRIDE_FILENAME VARCHAR(255);
>>>>>>> 71e2504e
<|MERGE_RESOLUTION|>--- conflicted
+++ resolved
@@ -115,7 +115,6 @@
     g.OAUTH_CLIENT_ID is null
     or g.OAUTH_CLIENT_SECRET is null;
 
-<<<<<<< HEAD
 -- AIRAVATA-3303 Slashes in experiment id
 set FOREIGN_KEY_CHECKS=0;
 
@@ -128,8 +127,7 @@
 update PROCESS set EXPERIMENT_ID = REPLACE(EXPERIMENT_ID, "/", "_") where EXPERIMENT_ID like '%/%';
 
 set FOREIGN_KEY_CHECKS=1;
-=======
+
 -- AIRAVATA-3268: add overrideFilename to EXPERIMENT_INPUT, PROCESS_INPUT
 ALTER TABLE EXPERIMENT_INPUT ADD COLUMN IF NOT EXISTS OVERRIDE_FILENAME VARCHAR(255);
-ALTER TABLE PROCESS_INPUT ADD COLUMN IF NOT EXISTS OVERRIDE_FILENAME VARCHAR(255);
->>>>>>> 71e2504e
+ALTER TABLE PROCESS_INPUT ADD COLUMN IF NOT EXISTS OVERRIDE_FILENAME VARCHAR(255);