<?xml version="1.0" encoding="UTF-8"?>

<!--Licensed to the Apache Software Foundation (ASF) under one or more contributor license agreements. See the NOTICE file 
    distributed with this work for additional information regarding copyright ownership. The ASF licenses this file to you under 
    the Apache License, Version 2.0 (theÏ "License"); you may not use this file except in compliance with the License. You may 
    obtain a copy of the License at http://www.apache.org/licenses/LICENSE-2.0 Unless required by applicable law or agreed to 
    in writing, software distributed under the License is distributed on an "AS IS" BASIS, WITHOUT WARRANTIES OR CONDITIONS OF 
    ANY ~ KIND, either express or implied. See the License for the specific language governing permissions and limitations under 
    the License. -->

<project xmlns="http://maven.apache.org/POM/4.0.0" xmlns:xsi="http://www.w3.org/2001/XMLSchema-instance" xsi:schemaLocation="http://maven.apache.org/POM/4.0.0 http://maven.apache.org/maven-v4_0_0.xsd">

    <parent>
        <groupId>org.apache.airavata</groupId>
        <artifactId>airavata</artifactId>
        <version>0.16-SNAPSHOT</version>
        <relativePath>../../pom.xml</relativePath>
    </parent>

    <modelVersion>4.0.0</modelVersion>
    <artifactId>registry</artifactId>
    <packaging>pom</packaging>
    <name>Airavata Registry</name>
    <url>http://airavata.apache.org/</url>
    
    <profiles>
        <profile>
            <id>default</id>
            <activation>
                <activeByDefault>true</activeByDefault>
            </activation>
            <modules>
                <module>registry-cpi</module>
<<<<<<< HEAD
                <module>experiment-catalog</module>
=======
                <module>registry-core</module>
>>>>>>> 8a78bb4c
                <!--<module>jpa-gen</module>-->
            </modules>
        </profile>
    </profiles>
    <properties>
        <project.build.sourceEncoding>UTF-8</project.build.sourceEncoding>
        <project.reporting.outputEncoding>UTF-8</project.reporting.outputEncoding>
    </properties>
</project><|MERGE_RESOLUTION|>--- conflicted
+++ resolved
@@ -31,11 +31,7 @@
             </activation>
             <modules>
                 <module>registry-cpi</module>
-<<<<<<< HEAD
-                <module>experiment-catalog</module>
-=======
                 <module>registry-core</module>
->>>>>>> 8a78bb4c
                 <!--<module>jpa-gen</module>-->
             </modules>
         </profile>
