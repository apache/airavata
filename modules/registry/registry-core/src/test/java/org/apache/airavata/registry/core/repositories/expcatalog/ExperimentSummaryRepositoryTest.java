/*
 *
 * Licensed to the Apache Software Foundation (ASF) under one
 * or more contributor license agreements.  See the NOTICE file
 * distributed with this work for additional information
 * regarding copyright ownership.  The ASF licenses this file
 * to you under the Apache License, Version 2.0 (the
 * "License"); you may not use this file except in compliance
 * with the License.  You may obtain a copy of the License at
 *
 *   http://www.apache.org/licenses/LICENSE-2.0
 *
 * Unless required by applicable law or agreed to in writing,
 * software distributed under the License is distributed on an
 * "AS IS" BASIS, WITHOUT WARRANTIES OR CONDITIONS OF ANY
 * KIND, either express or implied.  See the License for the
 * specific language governing permissions and limitations
 * under the License.
 *
*/
package org.apache.airavata.registry.core.repositories.expcatalog;

import org.apache.airavata.model.experiment.ExperimentModel;
import org.apache.airavata.model.experiment.ExperimentStatistics;
import org.apache.airavata.model.experiment.ExperimentSummaryModel;
import org.apache.airavata.model.experiment.ExperimentType;
import org.apache.airavata.model.status.ExperimentState;
import org.apache.airavata.model.status.ExperimentStatus;
import org.apache.airavata.model.workspace.Gateway;
import org.apache.airavata.model.workspace.Project;
import org.apache.airavata.registry.core.repositories.common.TestBase;
import org.apache.airavata.registry.core.utils.DBConstants;
import org.apache.airavata.registry.cpi.RegistryException;
import org.apache.airavata.registry.cpi.ResultOrderType;
import org.junit.Test;
import org.slf4j.Logger;
import org.slf4j.LoggerFactory;

import java.sql.Timestamp;
import java.util.*;

import static org.junit.Assert.assertEquals;
import static org.junit.Assert.assertTrue;

public class ExperimentSummaryRepositoryTest extends TestBase{

    private static final Logger logger = LoggerFactory.getLogger(ExperimentSummaryRepositoryTest.class);

    GatewayRepository gatewayRepository;
    ProjectRepository projectRepository;
    ExperimentRepository experimentRepository;
    ExperimentStatusRepository experimentStatusRepository;
    ExperimentSummaryRepository experimentSummaryRepository;

    public ExperimentSummaryRepositoryTest() {
        super(Database.EXP_CATALOG);
        gatewayRepository = new GatewayRepository();
        projectRepository = new ProjectRepository();
        experimentRepository = new ExperimentRepository();
        experimentStatusRepository = new ExperimentStatusRepository();
        experimentSummaryRepository = new ExperimentSummaryRepository();
    }

    @Test
    public void ExperimentSummaryRepositoryTest() throws RegistryException {
        Gateway gateway = new Gateway();
        gateway.setGatewayId("gateway");
        gateway.setDomain("SEAGRID");
        gateway.setEmailAddress("abc@d.com");
        String gatewayId = gatewayRepository.addGateway(gateway);

        Project project = new Project();
        project.setName("projectName");
        project.setOwner("user");
        project.setGatewayId(gatewayId);
        String projectId = projectRepository.addProject(project, gatewayId);

        ExperimentModel experimentModelOne = new ExperimentModel();
        experimentModelOne.setProjectId(projectId);
        experimentModelOne.setGatewayId(gatewayId);
        experimentModelOne.setExperimentType(ExperimentType.SINGLE_APPLICATION);
        experimentModelOne.setUserName("userOne");
        experimentModelOne.setExperimentName("nameOne");
        experimentModelOne.setDescription("descriptionOne");
        experimentModelOne.setExecutionId("executionIdOne");

        ExperimentModel experimentModelTwo = new ExperimentModel();
        experimentModelTwo.setProjectId(projectId);
        experimentModelTwo.setGatewayId(gatewayId);
        experimentModelTwo.setExperimentType(ExperimentType.WORKFLOW);
        experimentModelTwo.setUserName("userTwo");
        experimentModelTwo.setExperimentName("nameTwo");
        experimentModelTwo.setDescription("descriptionTwo");
        experimentModelTwo.setExecutionId("executionIdTwo");

        ExperimentModel experimentModelThree = new ExperimentModel();
        experimentModelThree.setProjectId(projectId);
        experimentModelThree.setGatewayId(gatewayId);
        experimentModelThree.setExperimentType(ExperimentType.SINGLE_APPLICATION);
        experimentModelThree.setUserName("userThree");
        experimentModelThree.setExperimentName("nameThree");
        experimentModelThree.setDescription("descriptionThree");
        experimentModelThree.setExecutionId("executionIdThree");

        String experimentIdOne = experimentRepository.addExperiment(experimentModelOne);
        assertTrue(experimentIdOne != null);
        // Reload experiment to get its status' identifier
        experimentModelOne = experimentRepository.getExperiment(experimentIdOne);

        String experimentIdTwo = experimentRepository.addExperiment(experimentModelTwo);
        assertTrue(experimentIdTwo != null);
        // Reload experiment to get its status' identifier
        experimentModelTwo = experimentRepository.getExperiment(experimentIdTwo);

        String experimentIdThree = experimentRepository.addExperiment(experimentModelThree);
        assertTrue(experimentIdThree != null);
        // Reload experiment to get its status' identifier
        experimentModelThree = experimentRepository.getExperiment(experimentIdThree);

        Timestamp timeOne = Timestamp.valueOf("2010-01-01 09:00:00");
        experimentModelOne.setCreationTime(timeOne.getTime());
        experimentRepository.updateExperiment(experimentModelOne, experimentIdOne);

        Timestamp timeTwo = Timestamp.valueOf("2018-01-01 09:00:00");
        experimentModelTwo.setCreationTime(timeTwo.getTime());
        experimentRepository.updateExperiment(experimentModelTwo, experimentIdTwo);

        Timestamp timeThree = Timestamp.valueOf("2020-01-01 09:00:00");
        experimentModelThree.setCreationTime(timeThree.getTime());
        experimentRepository.updateExperiment(experimentModelThree, experimentIdThree);

        Map<String, String> filters = new HashMap<>();
        filters.put(DBConstants.Experiment.GATEWAY_ID, gatewayId);
        filters.put(DBConstants.Experiment.PROJECT_ID, projectId);

        List<String> allExperimentIds = Arrays.asList( experimentIdOne, experimentIdTwo, experimentIdThree);
        List<ExperimentSummaryModel> experimentSummaryModelList = experimentSummaryRepository.
                searchAllAccessibleExperiments(allExperimentIds, filters, -1, 0, null, null);
        assertEquals(3, experimentSummaryModelList.size());

        filters.put(DBConstants.Experiment.EXECUTION_ID, "executionIdTwo");

        experimentSummaryModelList = experimentSummaryRepository.
                searchAllAccessibleExperiments(allExperimentIds, filters, -1, 0, null, null);
        assertTrue(experimentSummaryModelList.size() == 1);
        assertEquals(experimentIdTwo, experimentSummaryModelList.get(0).getExperimentId());

        String fromDate = String.valueOf(Timestamp.valueOf("2010-10-10 09:00:00").getTime());
        String toDate = String.valueOf(System.currentTimeMillis());

        filters.put(DBConstants.ExperimentSummary.FROM_DATE, fromDate);
        filters.put(DBConstants.ExperimentSummary.TO_DATE, toDate);
        experimentSummaryModelList = experimentSummaryRepository.
                searchAllAccessibleExperiments(allExperimentIds, filters, -1, 0, null, null);
        assertTrue(experimentSummaryModelList.size() == 1);
        assertEquals(experimentIdTwo, experimentSummaryModelList.get(0).getExperimentId());

        filters.remove(DBConstants.ExperimentSummary.FROM_DATE);
        filters.remove(DBConstants.ExperimentSummary.TO_DATE);

        List<String> accessibleExperimentIds = new ArrayList<>();
        accessibleExperimentIds.add(experimentIdOne);
        filters.put(DBConstants.Experiment.EXECUTION_ID, "executionIdOne");

        experimentSummaryModelList = experimentSummaryRepository.
                searchAllAccessibleExperiments(accessibleExperimentIds, filters, -1, 0, DBConstants.Experiment.CREATION_TIME, ResultOrderType.ASC);
        assertTrue(experimentSummaryModelList.size() == 1);
        assertEquals(experimentIdOne, experimentSummaryModelList.get(0).getExperimentId());

        // Test with empty accessibleExperimentIds
        experimentSummaryModelList = experimentSummaryRepository.searchAllAccessibleExperiments(
                                Collections.emptyList(),
                                Collections.singletonMap(DBConstants.Experiment.GATEWAY_ID, gatewayId), -1, 0,
                                DBConstants.Experiment.CREATION_TIME, ResultOrderType.ASC);
        assertEquals("should return no experiments since none are accessible", 0, experimentSummaryModelList.size());

        // Test with a userName filter
        filters.clear();
        filters.put(DBConstants.Experiment.GATEWAY_ID, gatewayId);
        filters.put(DBConstants.Experiment.USER_NAME, "userOne");
        experimentSummaryModelList = experimentSummaryRepository.searchAllAccessibleExperiments(
                                allExperimentIds, filters, -1, 0,
                                DBConstants.Experiment.CREATION_TIME, ResultOrderType.ASC);
        assertEquals("should return only userOne's exp", 1, experimentSummaryModelList.size());
        assertEquals("userOne", experimentSummaryModelList.get(0).getUserName());

        // Test with pagination
        filters.clear();
        filters.put(DBConstants.Experiment.GATEWAY_ID, gatewayId);
        experimentSummaryModelList = experimentSummaryRepository.searchAllAccessibleExperiments(
                                allExperimentIds, filters, 2, 0,
                                DBConstants.Experiment.CREATION_TIME, ResultOrderType.ASC);
        assertEquals("should only return 2 experiments since limit=2", 2, experimentSummaryModelList.size());
        assertEquals(experimentIdOne, experimentSummaryModelList.get(0).getExperimentId());
        assertEquals(experimentIdTwo, experimentSummaryModelList.get(1).getExperimentId());
        // page 2
        experimentSummaryModelList = experimentSummaryRepository.searchAllAccessibleExperiments(
                                allExperimentIds, filters, 2, 2,
                                DBConstants.Experiment.CREATION_TIME, ResultOrderType.ASC);
        assertEquals("should only return 1 experiment since limit=2 but partial last page", 1, experimentSummaryModelList.size());
        assertEquals(experimentIdThree, experimentSummaryModelList.get(0).getExperimentId());

        filters = new HashMap<>();
        filters.put(DBConstants.Experiment.GATEWAY_ID, gatewayId);
        filters.put(DBConstants.Experiment.USER_NAME, "userTwo");
        filters.put(DBConstants.Experiment.RESOURCE_HOST_ID, "resourceHost");
        filters.put(DBConstants.Experiment.EXECUTION_ID, "executionIdTwo");
        filters.put(DBConstants.ExperimentSummary.FROM_DATE, fromDate);
        filters.put(DBConstants.ExperimentSummary.TO_DATE, toDate);

        ExperimentStatistics experimentStatistics = experimentSummaryRepository.getAccessibleExperimentStatistics(allExperimentIds, filters, 10, 0);
        assertTrue(experimentStatistics.getAllExperimentCount() == 0);

        filters.remove(DBConstants.Experiment.RESOURCE_HOST_ID);

        experimentStatistics = experimentSummaryRepository.getAccessibleExperimentStatistics(allExperimentIds, filters, 10, 0);
        assertTrue(experimentStatistics.getAllExperimentCount() == 1);
        assertEquals(experimentStatistics.getAllExperiments().get(0).getExperimentId(), experimentIdTwo);

        filters.remove(DBConstants.Experiment.USER_NAME);
        filters.remove(DBConstants.Experiment.EXECUTION_ID);

        ExperimentStatus experimentStatusOne = new ExperimentStatus(ExperimentState.CREATED);
        String statusIdOne = experimentStatusRepository.addExperimentStatus(experimentStatusOne, experimentIdOne);
        assertTrue(statusIdOne != null);

        ExperimentStatus experimentStatusTwo = new ExperimentStatus(ExperimentState.EXECUTING);
        String statusIdTwo = experimentStatusRepository.addExperimentStatus(experimentStatusTwo, experimentIdTwo);
        assertTrue(statusIdTwo != null);

<<<<<<< HEAD
        experimentStatistics = experimentSummaryRepository.getAccessibleExperimentStatistics(allExperimentIds, filters, 10, 0);
        assertTrue(experimentStatistics.getAllExperimentCount() == 1);
=======
        ExperimentStatus experimentStatusThree = new ExperimentStatus(ExperimentState.CANCELED);
        String statusIdThree = experimentStatusRepository.addExperimentStatus(experimentStatusThree, experimentIdThree);
        assertTrue(statusIdThree != null);

        experimentStatistics = experimentSummaryRepository.getAccessibleExperimentStatistics(allExperimentIds, filters, 10, 0);
        assertEquals(2, experimentStatistics.getAllExperimentCount());
>>>>>>> b8004747
        assertTrue(experimentStatistics.getRunningExperimentCount() == 1);
        // Experiment 3 is most recent
        assertEquals(experimentIdThree, experimentStatistics.getAllExperiments().get(0).getExperimentId());

        filters.remove(DBConstants.ExperimentSummary.FROM_DATE);
        filters.remove(DBConstants.ExperimentSummary.TO_DATE);

        experimentStatistics = experimentSummaryRepository.getAccessibleExperimentStatistics(allExperimentIds, filters, 10, 0);
<<<<<<< HEAD
        assertTrue(experimentStatistics.getAllExperimentCount() == 2);
=======
        assertTrue(experimentStatistics.getAllExperimentCount() == 3);
>>>>>>> b8004747
        assertTrue(experimentStatistics.getCreatedExperimentCount() == 1);
        assertTrue(experimentStatistics.getRunningExperimentCount() == 1);

        // Test searchAllAccessibleExperiments with status filtering
        // Only CREATED status
        filters = new HashMap<>();
        filters.put(DBConstants.Experiment.GATEWAY_ID, gatewayId);
        filters.put(DBConstants.ExperimentSummary.EXPERIMENT_STATUS, ExperimentState.CREATED.name());
        experimentSummaryModelList = experimentSummaryRepository.searchAllAccessibleExperiments(
                                allExperimentIds, filters, -1, 0,
                                DBConstants.Experiment.CREATION_TIME, ResultOrderType.ASC);
        assertEquals("should return only one CREATED exp", 1, experimentSummaryModelList.size());
        assertEquals(experimentIdOne, experimentSummaryModelList.get(0).getExperimentId());
        // Only EXECUTING status
        filters.put(DBConstants.ExperimentSummary.EXPERIMENT_STATUS, ExperimentState.EXECUTING.name());
        experimentSummaryModelList = experimentSummaryRepository.searchAllAccessibleExperiments(
                                allExperimentIds, filters, -1, 0,
                                DBConstants.Experiment.CREATION_TIME, ResultOrderType.ASC);
        assertEquals("should return only one EXECUTING exp", 1, experimentSummaryModelList.size());
        assertEquals(experimentIdTwo, experimentSummaryModelList.get(0).getExperimentId());

        // Experiment 2 is EXECUTING and should be the only one returned
        experimentStatistics = experimentSummaryRepository.getAccessibleExperimentStatistics(Collections.singletonList(experimentIdTwo), filters, 10, 0);
        assertTrue(experimentStatistics.getAllExperimentCount() == 1);
        assertTrue(experimentStatistics.getCreatedExperimentCount() == 0);
        assertTrue(experimentStatistics.getRunningExperimentCount() == 1);

        // Check pagination
        filters = new HashMap<>();
        filters.put(DBConstants.Experiment.GATEWAY_ID, gatewayId);
        // First page
        experimentStatistics = experimentSummaryRepository.getAccessibleExperimentStatistics(allExperimentIds, filters, 1, 0);
        // Should still return total count even when only returning the first page of experiment summaries
<<<<<<< HEAD
        assertEquals(2, experimentStatistics.getAllExperimentCount());
        // experiment 2 is more recent
        assertEquals(1, experimentStatistics.getAllExperimentsSize());
        assertEquals(experimentIdTwo, experimentStatistics.getAllExperiments().get(0).getExperimentId());
        // Second page
        experimentStatistics = experimentSummaryRepository.getAccessibleExperimentStatistics(allExperimentIds, filters, 1, 1);
        // Should still return total count even when only returning the first page of experiment summaries
        assertEquals(2, experimentStatistics.getAllExperimentCount());
        // experiment 1 is less recent
        assertEquals(1, experimentStatistics.getAllExperimentsSize());
        assertEquals(experimentIdOne, experimentStatistics.getAllExperiments().get(0).getExperimentId());
=======
        assertEquals(3, experimentStatistics.getAllExperimentCount());
        // experiment 3 is most recent
        assertEquals(1, experimentStatistics.getAllExperimentsSize());
        assertEquals(experimentIdThree, experimentStatistics.getAllExperiments().get(0).getExperimentId());
        // Second page
        experimentStatistics = experimentSummaryRepository.getAccessibleExperimentStatistics(allExperimentIds, filters, 1, 1);
        // Should still return total count even when only returning the first page of experiment summaries
        assertEquals(3, experimentStatistics.getAllExperimentCount());
        // experiment 2 is less recent
        assertEquals(1, experimentStatistics.getAllExperimentsSize());
        assertEquals(experimentIdTwo, experimentStatistics.getAllExperiments().get(0).getExperimentId());
>>>>>>> b8004747

        experimentRepository.removeExperiment(experimentIdOne);
        experimentRepository.removeExperiment(experimentIdTwo);
        experimentRepository.removeExperiment(experimentIdThree);

        gatewayRepository.removeGateway(gatewayId);
        projectRepository.removeProject(projectId);
    }

}<|MERGE_RESOLUTION|>--- conflicted
+++ resolved
@@ -228,17 +228,12 @@
         String statusIdTwo = experimentStatusRepository.addExperimentStatus(experimentStatusTwo, experimentIdTwo);
         assertTrue(statusIdTwo != null);
 
-<<<<<<< HEAD
-        experimentStatistics = experimentSummaryRepository.getAccessibleExperimentStatistics(allExperimentIds, filters, 10, 0);
-        assertTrue(experimentStatistics.getAllExperimentCount() == 1);
-=======
         ExperimentStatus experimentStatusThree = new ExperimentStatus(ExperimentState.CANCELED);
         String statusIdThree = experimentStatusRepository.addExperimentStatus(experimentStatusThree, experimentIdThree);
         assertTrue(statusIdThree != null);
 
         experimentStatistics = experimentSummaryRepository.getAccessibleExperimentStatistics(allExperimentIds, filters, 10, 0);
         assertEquals(2, experimentStatistics.getAllExperimentCount());
->>>>>>> b8004747
         assertTrue(experimentStatistics.getRunningExperimentCount() == 1);
         // Experiment 3 is most recent
         assertEquals(experimentIdThree, experimentStatistics.getAllExperiments().get(0).getExperimentId());
@@ -247,11 +242,7 @@
         filters.remove(DBConstants.ExperimentSummary.TO_DATE);
 
         experimentStatistics = experimentSummaryRepository.getAccessibleExperimentStatistics(allExperimentIds, filters, 10, 0);
-<<<<<<< HEAD
-        assertTrue(experimentStatistics.getAllExperimentCount() == 2);
-=======
         assertTrue(experimentStatistics.getAllExperimentCount() == 3);
->>>>>>> b8004747
         assertTrue(experimentStatistics.getCreatedExperimentCount() == 1);
         assertTrue(experimentStatistics.getRunningExperimentCount() == 1);
 
@@ -285,19 +276,6 @@
         // First page
         experimentStatistics = experimentSummaryRepository.getAccessibleExperimentStatistics(allExperimentIds, filters, 1, 0);
         // Should still return total count even when only returning the first page of experiment summaries
-<<<<<<< HEAD
-        assertEquals(2, experimentStatistics.getAllExperimentCount());
-        // experiment 2 is more recent
-        assertEquals(1, experimentStatistics.getAllExperimentsSize());
-        assertEquals(experimentIdTwo, experimentStatistics.getAllExperiments().get(0).getExperimentId());
-        // Second page
-        experimentStatistics = experimentSummaryRepository.getAccessibleExperimentStatistics(allExperimentIds, filters, 1, 1);
-        // Should still return total count even when only returning the first page of experiment summaries
-        assertEquals(2, experimentStatistics.getAllExperimentCount());
-        // experiment 1 is less recent
-        assertEquals(1, experimentStatistics.getAllExperimentsSize());
-        assertEquals(experimentIdOne, experimentStatistics.getAllExperiments().get(0).getExperimentId());
-=======
         assertEquals(3, experimentStatistics.getAllExperimentCount());
         // experiment 3 is most recent
         assertEquals(1, experimentStatistics.getAllExperimentsSize());
@@ -309,7 +287,6 @@
         // experiment 2 is less recent
         assertEquals(1, experimentStatistics.getAllExperimentsSize());
         assertEquals(experimentIdTwo, experimentStatistics.getAllExperiments().get(0).getExperimentId());
->>>>>>> b8004747
 
         experimentRepository.removeExperiment(experimentIdOne);
         experimentRepository.removeExperiment(experimentIdTwo);
