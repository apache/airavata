/*
 *
 * Licensed to the Apache Software Foundation (ASF) under one
 * or more contributor license agreements.  See the NOTICE file
 * distributed with this work for additional information
 * regarding copyright ownership.  The ASF licenses this file
 * to you under the Apache License, Version 2.0 (the
 * "License"); you may not use this file except in compliance
 * with the License.  You may obtain a copy of the License at
 *
 *   http://www.apache.org/licenses/LICENSE-2.0
 *
 * Unless required by applicable law or agreed to in writing,
 * software distributed under the License is distributed on an
 * "AS IS" BASIS, WITHOUT WARRANTIES OR CONDITIONS OF ANY
 * KIND, either express or implied.  See the License for the
 * specific language governing permissions and limitations
 * under the License.
 *
 */
CREATE TABLE COMPUTE_RESOURCE
(
          RESOURCE_ID VARCHAR (255) NOT NULL,
          HOST_NAME VARCHAR (255) NOT NULL,
          RESOURCE_DESCRIPTION VARCHAR (255),
          CREATION_TIME TIMESTAMP DEFAULT NOW(),
          UPDATE_TIME TIMESTAMP DEFAULT '0000-00-00 00:00:00',
          MAX_MEMORY_NODE INTEGER,
          CPUS_PER_NODE INTEGER,
          DEFAULT_NODE_COUNT INTEGER,
          DEFAULT_CPU_COUNT INTEGER,
          DEFAULT_WALLTIME INTEGER,
          ENABLED SMALLINT,
          GATEWAY_USAGE_REPORTING SMALLINT,
          GATEWAY_USAGE_MODULE_LOAD_CMD VARCHAR(500),
          GATEWAY_USAGE_EXECUTABLE VARCHAR(255),
          PRIMARY KEY (RESOURCE_ID)
);

CREATE TABLE HOST_ALIAS
(
         RESOURCE_ID VARCHAR(255),
         ALIAS VARCHAR(255),
         PRIMARY KEY(RESOURCE_ID,ALIAS),
         FOREIGN KEY (RESOURCE_ID) REFERENCES COMPUTE_RESOURCE(RESOURCE_ID) ON DELETE CASCADE
);

CREATE TABLE HOST_IPADDRESS
(
         RESOURCE_ID VARCHAR(255),
         IP_ADDRESS VARCHAR(255),
         PRIMARY KEY(RESOURCE_ID,IP_ADDRESS),
         FOREIGN KEY (RESOURCE_ID) REFERENCES COMPUTE_RESOURCE(RESOURCE_ID) ON DELETE CASCADE
);

CREATE TABLE GSISSH_SUBMISSION
(
         SUBMISSION_ID VARCHAR(255),
         RESOURCE_JOB_MANAGER VARCHAR(255),
         SSH_PORT INTEGER,
         INSTALLED_PATH VARCHAR(255),
         MONITOR_MODE VARCHAR(255),
         PRIMARY KEY(SUBMISSION_ID)
);

CREATE TABLE GSISSH_EXPORT
(
         SUBMISSION_ID VARCHAR(255),
         EXPORT VARCHAR(255),
         PRIMARY KEY(SUBMISSION_ID, EXPORT),
         FOREIGN KEY (SUBMISSION_ID) REFERENCES GSISSH_SUBMISSION(SUBMISSION_ID) ON DELETE CASCADE
);

CREATE TABLE GSISSH_PREJOBCOMMAND
(
         SUBMISSION_ID VARCHAR(255),
         COMMAND VARCHAR(255),
         PRIMARY KEY(SUBMISSION_ID, COMMAND),
         FOREIGN KEY (SUBMISSION_ID) REFERENCES GSISSH_SUBMISSION(SUBMISSION_ID) ON DELETE CASCADE
);

CREATE TABLE GSISSH_POSTJOBCOMMAND
(
         SUBMISSION_ID VARCHAR(255),
         COMMAND VARCHAR(255),
         PRIMARY KEY(SUBMISSION_ID, COMMAND),
         FOREIGN KEY (SUBMISSION_ID) REFERENCES GSISSH_SUBMISSION(SUBMISSION_ID) ON DELETE CASCADE
);

CREATE TABLE GLOBUS_SUBMISSION
(
         SUBMISSION_ID VARCHAR(255),
         RESOURCE_JOB_MANAGER VARCHAR(255),
         SECURITY_PROTOCAL VARCHAR(255),
         PRIMARY KEY(SUBMISSION_ID)
);
CREATE TABLE UNICORE_SUBMISSION
(
         SUBMISSION_ID VARCHAR(255),
         SECURITY_PROTOCAL VARCHAR(255),
         UNICORE_ENDPOINT_URL VARCHAR(255),
         PRIMARY KEY(SUBMISSION_ID)
);

CREATE TABLE UNICORE_DATAMOVEMENT
(
         DATAMOVEMENT_ID VARCHAR(255),
         SECURITY_PROTOCAL VARCHAR(255),
         UNICORE_ENDPOINT_URL VARCHAR(255),
         PRIMARY KEY(DATAMOVEMENT_ID)
);

CREATE TABLE GLOBUS_GK_ENDPOINT
(
         SUBMISSION_ID VARCHAR(255),
         ENDPOINT VARCHAR(255),
         PRIMARY KEY(SUBMISSION_ID, ENDPOINT),
         FOREIGN KEY (SUBMISSION_ID) REFERENCES GLOBUS_SUBMISSION(SUBMISSION_ID) ON DELETE CASCADE
);

CREATE TABLE RESOURCE_JOB_MANAGER
(
        RESOURCE_JOB_MANAGER_ID VARCHAR (255) NOT NULL,
        PUSH_MONITORING_ENDPOINT VARCHAR (255),
        JOB_MANAGER_BIN_PATH VARCHAR (255),
        RESOURCE_JOB_MANAGER_TYPE VARCHAR (255) NOT NULL,
        CREATION_TIME TIMESTAMP DEFAULT NOW(),
        UPDATE_TIME TIMESTAMP DEFAULT '0000-00-00 00:00:00',
        PRIMARY KEY (RESOURCE_JOB_MANAGER_ID)
);

CREATE TABLE SSH_JOB_SUBMISSION
(
        RESOURCE_JOB_MANAGER_ID VARCHAR (255) NOT NULL,
        JOB_SUBMISSION_INTERFACE_ID VARCHAR (255) NOT NULL,
        ALTERNATIVE_SSH_HOSTNAME VARCHAR (255),
        SECURITY_PROTOCOL VARCHAR (255) NOT NULL,
        SSH_PORT INTEGER,
        MONITOR_MODE VARCHAR (255),
        CREATION_TIME TIMESTAMP DEFAULT NOW(),
        UPDATE_TIME TIMESTAMP DEFAULT '0000-00-00 00:00:00' ,
        PRIMARY KEY (JOB_SUBMISSION_INTERFACE_ID),
        FOREIGN KEY (RESOURCE_JOB_MANAGER_ID) REFERENCES RESOURCE_JOB_MANAGER(RESOURCE_JOB_MANAGER_ID)
);


CREATE TABLE SCP_DATA_MOVEMENT
(
        QUEUE_DESCRIPTION VARCHAR (255),
        DATA_MOVEMENT_INTERFACE_ID VARCHAR (255) NOT NULL,
        SECURITY_PROTOCOL VARCHAR (255) NOT NULL,
        ALTERNATIVE_SCP_HOSTNAME VARCHAR (255),
        SSH_PORT INTEGER,
        CREATION_TIME TIMESTAMP DEFAULT NOW(),
        UPDATE_TIME TIMESTAMP DEFAULT '0000-00-00 00:00:00' ,
        PRIMARY KEY (DATA_MOVEMENT_INTERFACE_ID)
);

CREATE TABLE GRIDFTP_DATA_MOVEMENT
(
        DATA_MOVEMENT_INTERFACE_ID VARCHAR (255) NOT NULL,
        SECURITY_PROTOCOL VARCHAR (255) NOT NULL,
        CREATION_TIME TIMESTAMP DEFAULT NOW(),
        UPDATE_TIME TIMESTAMP DEFAULT '0000-00-00 00:00:00' ,
        PRIMARY KEY (DATA_MOVEMENT_INTERFACE_ID)
);

CREATE TABLE GRIDFTP_ENDPOINT
(
        ENDPOINT VARCHAR (255) NOT NULL,
        DATA_MOVEMENT_INTERFACE_ID VARCHAR (255) NOT NULL,
        PRIMARY KEY (DATA_MOVEMENT_INTERFACE_ID,ENDPOINT),
        CREATION_TIME TIMESTAMP DEFAULT NOW(),
        UPDATE_TIME TIMESTAMP DEFAULT '0000-00-00 00:00:00' ,
        FOREIGN KEY (DATA_MOVEMENT_INTERFACE_ID) REFERENCES GRIDFTP_DATA_MOVEMENT(DATA_MOVEMENT_INTERFACE_ID) ON DELETE CASCADE
);

--CREATE TABLE JOB_SUBMISSION_PROTOCOL
--(
--         RESOURCE_ID VARCHAR(255),
--         SUBMISSION_ID VARCHAR(255),
--         JOB_TYPE VARCHAR(255),
--         PRIMARY KEY(RESOURCE_ID,SUBMISSION_ID,JOB_TYPE),
--         FOREIGN KEY (RESOURCE_ID) REFERENCES COMPUTE_RESOURCE(RESOURCE_ID) ON DELETE CASCADE
--);
--
--CREATE TABLE DATA_MOVEMENT_PROTOCOL
--(
--         RESOURCE_ID VARCHAR(255),
--         DATA_MOVE_ID VARCHAR(255),
--         DATA_MOVE_TYPE VARCHAR(255),
--         PRIMARY KEY(RESOURCE_ID,DATA_MOVE_ID,DATA_MOVE_TYPE),
--         FOREIGN KEY (RESOURCE_ID) REFERENCES COMPUTE_RESOURCE(RESOURCE_ID) ON DELETE CASCADE
--);

CREATE TABLE APPLICATION_MODULE
(
         MODULE_ID VARCHAR(255),
         MODULE_NAME VARCHAR(255),
         MODULE_VERSION VARCHAR(255),
         MODULE_DESC VARCHAR(500),
         GATEWAY_ID VARCHAR (255),
	       CREATION_TIME TIMESTAMP DEFAULT NOW(),
         UPDATE_TIME TIMESTAMP DEFAULT '0000-00-00 00:00:00' ,
         PRIMARY KEY(MODULE_ID)
);

CREATE TABLE APPLICATION_DEPLOYMENT
(
         DEPLOYMENT_ID VARCHAR(255),
         APP_MODULE_ID VARCHAR(255),
         COMPUTE_HOSTID VARCHAR(255),
         EXECUTABLE_PATH VARCHAR(255),
	       PARALLELISM VARCHAR(255),
         APPLICATION_DESC VARCHAR(255),
         ENV_MODULE_LOAD_CMD VARCHAR(255),
	       CREATION_TIME TIMESTAMP DEFAULT NOW(),
         UPDATE_TIME TIMESTAMP DEFAULT '0000-00-00 00:00:00' ,
         GATEWAY_ID VARCHAR(255),
         DEFAULT_QUEUE_NAME VARCHAR(255),
         DEFAULT_NODE_COUNT INTEGER,
         DEFAULT_CPU_COUNT INTEGER,
         DEFAULT_WALLTIME INTEGER,
         EDITABLE_BY_USER TINYINT(1),
         PRIMARY KEY(DEPLOYMENT_ID),
         FOREIGN KEY (COMPUTE_HOSTID) REFERENCES COMPUTE_RESOURCE(RESOURCE_ID) ON DELETE CASCADE,
         FOREIGN KEY (APP_MODULE_ID) REFERENCES APPLICATION_MODULE(MODULE_ID) ON DELETE CASCADE
);

CREATE TABLE LIBRARY_PREPAND_PATH
(
         DEPLOYMENT_ID VARCHAR(255),
         NAME VARCHAR(255),
         VALUE VARCHAR(255),
         PRIMARY KEY(DEPLOYMENT_ID, NAME),
         FOREIGN KEY (DEPLOYMENT_ID) REFERENCES APPLICATION_DEPLOYMENT(DEPLOYMENT_ID) ON DELETE CASCADE
);

CREATE TABLE LIBRARY_APEND_PATH
(
         DEPLOYMENT_ID VARCHAR(255),
         NAME VARCHAR(255),
         VALUE VARCHAR(255),
         PRIMARY KEY(DEPLOYMENT_ID, NAME),
         FOREIGN KEY (DEPLOYMENT_ID) REFERENCES APPLICATION_DEPLOYMENT(DEPLOYMENT_ID) ON DELETE CASCADE
);

CREATE TABLE APP_ENVIRONMENT
(
         DEPLOYMENT_ID VARCHAR(255),
         NAME VARCHAR(255),
         VALUE VARCHAR(255),
         PRIMARY KEY(DEPLOYMENT_ID, NAME),
         FOREIGN KEY (DEPLOYMENT_ID) REFERENCES APPLICATION_DEPLOYMENT(DEPLOYMENT_ID) ON DELETE CASCADE
);

CREATE TABLE PREJOB_COMMAND
(
         APPDEPLOYMENT_ID VARCHAR(255),
         COMMAND VARCHAR(255),
         PRIMARY KEY(APPDEPLOYMENT_ID, COMMAND),
         FOREIGN KEY (APPDEPLOYMENT_ID) REFERENCES APPLICATION_DEPLOYMENT(DEPLOYMENT_ID) ON DELETE CASCADE
);

CREATE TABLE POSTJOB_COMMAND
(
         APPDEPLOYMENT_ID VARCHAR(255),
         COMMAND VARCHAR(255),
         PRIMARY KEY(APPDEPLOYMENT_ID, COMMAND),
         FOREIGN KEY (APPDEPLOYMENT_ID) REFERENCES APPLICATION_DEPLOYMENT(DEPLOYMENT_ID) ON DELETE CASCADE
);

CREATE TABLE APPLICATION_INTERFACE
(
         INTERFACE_ID VARCHAR(255),
         APPLICATION_NAME VARCHAR(255),
         APPLICATION_DESCRIPTION VARCHAR(500),
         GATEWAY_ID VARCHAR(255),
         ARCHIVE_WORKING_DIRECTORY SMALLINT,
	       CREATION_TIME TIMESTAMP DEFAULT NOW(),
         UPDATE_TIME TIMESTAMP DEFAULT '0000-00-00 00:00:00',
         PRIMARY KEY(INTERFACE_ID)
);

CREATE TABLE APP_MODULE_MAPPING
(
         INTERFACE_ID VARCHAR(255),
         MODULE_ID VARCHAR(255),
         PRIMARY KEY(INTERFACE_ID, MODULE_ID),
         FOREIGN KEY (INTERFACE_ID) REFERENCES APPLICATION_INTERFACE(INTERFACE_ID) ON DELETE CASCADE,
         FOREIGN KEY (MODULE_ID) REFERENCES APPLICATION_MODULE(MODULE_ID) ON DELETE CASCADE
);

CREATE TABLE APPLICATION_INPUT
(
         INTERFACE_ID VARCHAR(255),
         INPUT_KEY VARCHAR(255),
         INPUT_VALUE VARCHAR(255),
         DATA_TYPE VARCHAR(255),
         METADATA VARCHAR(255),
         APP_ARGUMENT VARCHAR(255),
         STANDARD_INPUT SMALLINT,
         USER_FRIENDLY_DESC VARCHAR(255),
         INPUT_ORDER INTEGER,
         IS_REQUIRED SMALLINT,
         REQUIRED_TO_COMMANDLINE SMALLINT,
         DATA_STAGED SMALLINT,
         IS_READ_ONLY SMALLINT,
         PRIMARY KEY(INTERFACE_ID,INPUT_KEY),
         FOREIGN KEY (INTERFACE_ID) REFERENCES APPLICATION_INTERFACE(INTERFACE_ID) ON DELETE CASCADE
);

CREATE TABLE APPLICATION_OUTPUT
(
         INTERFACE_ID VARCHAR(255),
         OUTPUT_KEY VARCHAR(255),
         OUTPUT_VALUE VARCHAR(255),
         DATA_TYPE VARCHAR(255),
         IS_REQUIRED SMALLINT,
         REQUIRED_TO_COMMANDLINE SMALLINT,
         DATA_MOVEMENT SMALLINT,
         DATA_NAME_LOCATION VARCHAR(255),
         SEARCH_QUERY VARCHAR(255),
         APP_ARGUMENT VARCHAR(255),
         OUTPUT_STREAMING SMALLINT,
         PRIMARY KEY(INTERFACE_ID,OUTPUT_KEY),
         FOREIGN KEY (INTERFACE_ID) REFERENCES APPLICATION_INTERFACE(INTERFACE_ID) ON DELETE CASCADE
);

CREATE TABLE GATEWAY_PROFILE
(
         GATEWAY_ID VARCHAR(255),
	       CREATION_TIME TIMESTAMP DEFAULT NOW(),
         UPDATE_TIME TIMESTAMP DEFAULT '0000-00-00 00:00:00' ,
         CS_TOKEN VARCHAR (255),
         IDENTITY_SERVER_TENANT VARCHAR (255),
         IDENTITY_SERVER_PWD_CRED_TOKEN VARCHAR (255),
         PRIMARY KEY(GATEWAY_ID)
);

CREATE TABLE COMPUTE_RESOURCE_PREFERENCE
(
        GATEWAY_ID VARCHAR(255),
        RESOURCE_ID VARCHAR(255),
        OVERRIDE_BY_AIRAVATA SMALLINT,
        PREFERED_JOB_SUB_PROTOCOL VARCHAR(255),
        PREFERED_DATA_MOVE_PROTOCOL VARCHAR(255),
        PREFERED_BATCH_QUEUE VARCHAR(255),
        SCRATCH_LOCATION VARCHAR(255),
        ALLOCATION_PROJECT_NUMBER VARCHAR(255),
        LOGIN_USERNAME VARCHAR(255),
        RESOURCE_CS_TOKEN VARCHAR(255),
        USAGE_REPORTING_GATEWAY_ID VARCHAR(255),
        QUALITY_OF_SERVICE VARCHAR(255),
        RESERVATION VARCHAR (255),
        RESERVATION_START_TIME timestamp,
        RESERVATION_END_TIME timestamp,
        SSH_ACCOUNT_PROVISIONER VARCHAR(255),
        SSH_ACCOUNT_PROVISIONER_ADDITIONAL_INFO VARCHAR(1000),
        PRIMARY KEY(GATEWAY_ID,RESOURCE_ID),
        FOREIGN KEY (RESOURCE_ID) REFERENCES COMPUTE_RESOURCE(RESOURCE_ID) ON DELETE CASCADE,
        FOREIGN KEY (GATEWAY_ID) REFERENCES GATEWAY_PROFILE(GATEWAY_ID) ON DELETE CASCADE
) ENGINE=MyISAM DEFAULT CHARSET=latin1;

CREATE TABLE SSH_ACCOUNT_PROVISIONER_CONFIG
(
        GATEWAY_ID VARCHAR(255),
        RESOURCE_ID VARCHAR(255),
        CONFIG_NAME VARCHAR(255),
        CONFIG_VALUE VARCHAR(255),
        PRIMARY KEY (GATEWAY_ID, RESOURCE_ID, CONFIG_NAME),
        FOREIGN KEY (GATEWAY_ID, RESOURCE_ID) REFERENCES COMPUTE_RESOURCE_PREFERENCE (GATEWAY_ID, RESOURCE_ID) ON DELETE CASCADE
) ENGINE=MyISAM DEFAULT CHARSET=latin1;

CREATE TABLE BATCH_QUEUE
(
        COMPUTE_RESOURCE_ID VARCHAR(255) NOT NULL,
        MAX_RUNTIME INTEGER,
        MAX_JOB_IN_QUEUE INTEGER,
        QUEUE_DESCRIPTION VARCHAR(255),
        QUEUE_NAME VARCHAR(255) NOT NULL,
        MAX_PROCESSORS INTEGER,
        MAX_NODES INTEGER,
        MAX_MEMORY INTEGER,
        CPU_PER_NODE INTEGER,
        DEFAULT_NODE_COUNT INTEGER,
        DEFAULT_CPU_COUNT INTEGER,
        DEFAULT_WALLTIME INTEGER,
        QUEUE_SPECIFIC_MACROS VARCHAR(255),
        IS_DEFAULT_QUEUE TINYINT(1),
        PRIMARY KEY (COMPUTE_RESOURCE_ID,QUEUE_NAME),
        FOREIGN KEY (COMPUTE_RESOURCE_ID) REFERENCES COMPUTE_RESOURCE(RESOURCE_ID) ON DELETE CASCADE
);

CREATE TABLE COMPUTE_RESOURCE_FILE_SYSTEM
(
        COMPUTE_RESOURCE_ID VARCHAR (255) NOT NULL,
        PATH VARCHAR (255),
        FILE_SYSTEM VARCHAR (255) NOT NULL,
        PRIMARY KEY (COMPUTE_RESOURCE_ID,FILE_SYSTEM),
        FOREIGN KEY (COMPUTE_RESOURCE_ID) REFERENCES COMPUTE_RESOURCE(RESOURCE_ID) ON DELETE CASCADE
);

CREATE TABLE JOB_SUBMISSION_INTERFACE
(
        JOB_SUBMISSION_INTERFACE_ID VARCHAR (255) NOT NULL,
        COMPUTE_RESOURCE_ID VARCHAR (255) NOT NULL,
        JOB_SUBMISSION_PROTOCOL VARCHAR (255) NOT NULL,
        PRIORITY_ORDER INTEGER,
        CREATION_TIME TIMESTAMP DEFAULT NOW(),
        UPDATE_TIME TIMESTAMP DEFAULT '0000-00-00 00:00:00',
        PRIMARY KEY (COMPUTE_RESOURCE_ID,JOB_SUBMISSION_INTERFACE_ID),
        FOREIGN KEY (COMPUTE_RESOURCE_ID) REFERENCES COMPUTE_RESOURCE(RESOURCE_ID) ON DELETE CASCADE
);
 
CREATE TABLE DATA_MOVEMENT_INTERFACE
(
        COMPUTE_RESOURCE_ID VARCHAR (255) NOT NULL,
        DATA_MOVEMENT_PROTOCOL VARCHAR (255) NOT NULL,
        DATA_MOVEMENT_INTERFACE_ID VARCHAR (255) NOT NULL,
        PRIORITY_ORDER INTEGER,
        CREATION_TIME TIMESTAMP DEFAULT NOW(),
        UPDATE_TIME TIMESTAMP DEFAULT '0000-00-00 00:00:00',
        PRIMARY KEY (COMPUTE_RESOURCE_ID,DATA_MOVEMENT_INTERFACE_ID),
        FOREIGN KEY (COMPUTE_RESOURCE_ID) REFERENCES COMPUTE_RESOURCE(RESOURCE_ID) ON DELETE CASCADE
);

CREATE TABLE STORAGE_RESOURCE
(
        STORAGE_RESOURCE_ID VARCHAR (255) NOT NULL,
        HOST_NAME VARCHAR (255) NOT NULL,
        DESCRIPTION VARCHAR (255),
        ENABLED SMALLINT,
        CREATION_TIME TIMESTAMP DEFAULT NOW(),
        UPDATE_TIME TIMESTAMP DEFAULT '0000-00-00 00:00:00',
        PRIMARY KEY (STORAGE_RESOURCE_ID)
);

CREATE TABLE STORAGE_INTERFACE
(
        STORAGE_RESOURCE_ID VARCHAR (255) NOT NULL,
        DATA_MOVEMENT_PROTOCOL VARCHAR (255) NOT NULL,
        DATA_MOVEMENT_INTERFACE_ID VARCHAR (255) NOT NULL,
        PRIORITY_ORDER INTEGER,
        CREATION_TIME TIMESTAMP DEFAULT NOW(),
        UPDATE_TIME TIMESTAMP DEFAULT '0000-00-00 00:00:00',
        PRIMARY KEY (STORAGE_RESOURCE_ID,DATA_MOVEMENT_INTERFACE_ID),
        FOREIGN KEY (STORAGE_RESOURCE_ID) REFERENCES STORAGE_RESOURCE(STORAGE_RESOURCE_ID) ON DELETE CASCADE
);

CREATE TABLE JOB_MANAGER_COMMAND
(
        RESOURCE_JOB_MANAGER_ID VARCHAR (255) NOT NULL,
        COMMAND_TYPE VARCHAR (255) NOT NULL,
        COMMAND VARCHAR (255),
        PRIMARY KEY (RESOURCE_JOB_MANAGER_ID,COMMAND_TYPE),
        FOREIGN KEY (RESOURCE_JOB_MANAGER_ID) REFERENCES RESOURCE_JOB_MANAGER(RESOURCE_JOB_MANAGER_ID) ON DELETE CASCADE
);

CREATE TABLE PARALLELISM_COMMAND
(
        RESOURCE_JOB_MANAGER_ID VARCHAR (255) NOT NULL,
        COMMAND_TYPE VARCHAR (255) NOT NULL,
        COMMAND VARCHAR (255),
        PRIMARY KEY (RESOURCE_JOB_MANAGER_ID,COMMAND_TYPE),
        FOREIGN KEY (RESOURCE_JOB_MANAGER_ID) REFERENCES RESOURCE_JOB_MANAGER(RESOURCE_JOB_MANAGER_ID) ON DELETE CASCADE
);

CREATE TABLE LOCAL_SUBMISSION
(
        RESOURCE_JOB_MANAGER_ID VARCHAR (255) NOT NULL,
        JOB_SUBMISSION_INTERFACE_ID VARCHAR (255) NOT NULL,
        SECURITY_PROTOCOL VARCHAR (255) NOT NULL,
        CREATION_TIME TIMESTAMP DEFAULT NOW(),
        UPDATE_TIME TIMESTAMP DEFAULT '0000-00-00 00:00:00',
        PRIMARY KEY (JOB_SUBMISSION_INTERFACE_ID),
        FOREIGN KEY (RESOURCE_JOB_MANAGER_ID) REFERENCES RESOURCE_JOB_MANAGER(RESOURCE_JOB_MANAGER_ID)
);

CREATE TABLE LOCAL_DATA_MOVEMENT
(
        DATA_MOVEMENT_INTERFACE_ID VARCHAR (255) NOT NULL,
        PRIMARY KEY (DATA_MOVEMENT_INTERFACE_ID)
);

CREATE TABLE DATA_STORAGE_PREFERENCE
(
        GATEWAY_ID VARCHAR(255),
        STORAGE_RESOURCE_ID VARCHAR(255),
        LOGIN_USERNAME VARCHAR(255),
        FS_ROOT_LOCATION VARCHAR(255),
        RESOURCE_CS_TOKEN VARCHAR(255),
        PRIMARY KEY(GATEWAY_ID,STORAGE_RESOURCE_ID),
        FOREIGN KEY (GATEWAY_ID) REFERENCES GATEWAY_PROFILE(GATEWAY_ID) ON DELETE CASCADE
);

CREATE TABLE WORKFLOW
(
        WF_TEMPLATE_ID VARCHAR (255) NOT NULL,
        WF_NAME VARCHAR (255) NOT NULL,
        GRAPH LONGTEXT,
        OWNER VARCHAR(255),
        CREATION_TIME TIMESTAMP DEFAULT NOW(),
        UPDATE_TIME TIMESTAMP DEFAULT '0000-00-00 00:00:00',
        IMAGE BLOB,
        PRIMARY KEY (WF_TEMPLATE_ID)
);

CREATE TABLE WORKFLOW_INPUT
(
         WF_TEMPLATE_ID VARCHAR(255),
         INPUT_KEY VARCHAR(255),
         INPUT_VALUE LONGTEXT,
         DATA_TYPE VARCHAR(255),
         METADATA VARCHAR(255),
         APP_ARGUMENT VARCHAR(255),
         STANDARD_INPUT SMALLINT,
         USER_FRIENDLY_DESC VARCHAR(255),
         PRIMARY KEY(WF_TEMPLATE_ID,INPUT_KEY),
         FOREIGN KEY (WF_TEMPLATE_ID) REFERENCES WORKFLOW(WF_TEMPLATE_ID) ON DELETE CASCADE
);

CREATE TABLE WORKFLOW_OUTPUT
(
         WF_TEMPLATE_ID VARCHAR(255),
         OUTPUT_KEY VARCHAR(255),
         OUTPUT_VALUE LONGTEXT,
         DATA_TYPE VARCHAR(255),
         PRIMARY KEY(WF_TEMPLATE_ID,OUTPUT_KEY),
         FOREIGN KEY (WF_TEMPLATE_ID) REFERENCES WORKFLOW(WF_TEMPLATE_ID) ON DELETE CASCADE
);

CREATE TABLE USER_RESOURCE_PROFILE (
  USER_ID varchar(255) NOT NULL,
  CREATION_TIME datetime DEFAULT NULL,
  CS_TOKEN varchar(255) DEFAULT NULL,
  GATEWAY_ID varchar(255) DEFAULT NULL,
  IDENTITY_SERVER_PWD_CRED_TOKEN varchar(255) DEFAULT NULL,
  IDENTITY_SERVER_TENANT varchar(255) DEFAULT NULL,
  UPDATE_TIME datetime DEFAULT NULL,
  PRIMARY KEY (USER_ID,GATEWAY_ID)
) ENGINE=InnoDB DEFAULT CHARSET=latin1;

CREATE TABLE USER_STORAGE_PREFERENCE (
  STORAGE_RESOURCE_ID varchar(255) NOT NULL,
  USER_ID varchar(255) NOT NULL,
  RESOURCE_CS_TOKEN varchar(255) DEFAULT NULL,
  FS_ROOT_LOCATION varchar(255) DEFAULT NULL,
  GATEWAY_ID varchar(255) DEFAULT NULL,
  LOGIN_USERNAME varchar(255) DEFAULT NULL,
  PRIMARY KEY (STORAGE_RESOURCE_ID,USER_ID,GATEWAY_ID)
) ENGINE=InnoDB DEFAULT CHARSET=latin1;

CREATE TABLE USER_COMPUTE_RESOURCE_PREFERENCE (
  RESOURCE_ID varchar(255) NOT NULL,
  USER_ID varchar(255) NOT NULL,
  PREFERED_BATCH_QUEUE varchar(255) DEFAULT NULL,
  RESOURCE_CS_TOKEN varchar(255) DEFAULT NULL,
  GATEWAY_ID varchar(255) DEFAULT NULL,
  LOGIN_USERNAME varchar(255) DEFAULT NULL,
  ALLOCATION_PROJECT_NUMBER varchar(255) DEFAULT NULL,
  QUALITY_OF_SERVICE varchar(255) DEFAULT NULL,
  RESERVATION varchar(255) DEFAULT NULL,
  RESERVATION_END_TIME datetime DEFAULT NULL,
  RESERVATION_START_TIME datetime DEFAULT NULL,
<<<<<<< HEAD
  SCRATCH_LOCATION varchar(255) NOT NULL DEFAULT NULL,
=======
  SCRATCH_LOCATION varchar(255) DEFAULT NULL,
>>>>>>> 32a58cf8
  VALIDATED TINYINT(1) DEFAULT 0,
  PRIMARY KEY (RESOURCE_ID,USER_ID,GATEWAY_ID)
) ENGINE=InnoDB DEFAULT CHARSET=latin1;

CREATE TABLE CONFIGURATION
(
          CONFIG_KEY VARCHAR(255),
          CONFIG_VAL VARCHAR(255),
          PRIMARY KEY(CONFIG_KEY, CONFIG_VAL)
);

INSERT INTO CONFIGURATION (CONFIG_KEY, CONFIG_VAL) VALUES('app_catalog_version', '0.16');
<|MERGE_RESOLUTION|>--- conflicted
+++ resolved
@@ -563,11 +563,7 @@
   RESERVATION varchar(255) DEFAULT NULL,
   RESERVATION_END_TIME datetime DEFAULT NULL,
   RESERVATION_START_TIME datetime DEFAULT NULL,
-<<<<<<< HEAD
-  SCRATCH_LOCATION varchar(255) NOT NULL DEFAULT NULL,
-=======
   SCRATCH_LOCATION varchar(255) DEFAULT NULL,
->>>>>>> 32a58cf8
   VALIDATED TINYINT(1) DEFAULT 0,
   PRIMARY KEY (RESOURCE_ID,USER_ID,GATEWAY_ID)
 ) ENGINE=InnoDB DEFAULT CHARSET=latin1;
