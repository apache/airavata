/*
 *
 * Licensed to the Apache Software Foundation (ASF) under one
 * or more contributor license agreements.  See the NOTICE file
 * distributed with this work for additional information
 * regarding copyright ownership.  The ASF licenses this file
 * to you under the Apache License, Version 2.0 (the
 * "License"); you may not use this file except in compliance
 * with the License.  You may obtain a copy of the License at
 *
 *   http://www.apache.org/licenses/LICENSE-2.0
 *
 * Unless required by applicable law or agreed to in writing,
 * software distributed under the License is distributed on an
 * "AS IS" BASIS, WITHOUT WARRANTIES OR CONDITIONS OF ANY
 * KIND, either express or implied.  See the License for the
 * specific language governing permissions and limitations
 * under the License.
 *
 */

package org.apache.airavata.orchestrator.server;

import org.airavata.appcatalog.cpi.AppCatalog;
import org.airavata.appcatalog.cpi.AppCatalogException;
import org.airavata.appcatalog.cpi.ComputeResource;
import org.apache.aiaravata.application.catalog.data.impl.AppCatalogFactory;
import org.apache.aiaravata.application.catalog.data.resources.AbstractResource;
import org.apache.airavata.common.exception.AiravataException;
import org.apache.airavata.common.exception.ApplicationSettingsException;
import org.apache.airavata.common.logger.AiravataLogger;
import org.apache.airavata.common.logger.AiravataLoggerFactory;
import org.apache.airavata.common.utils.AiravataUtils;
import org.apache.airavata.common.utils.AiravataZKUtils;
import org.apache.airavata.common.utils.Constants;
import org.apache.airavata.common.utils.ServerSettings;
import org.apache.airavata.credential.store.store.CredentialReader;
import org.apache.airavata.gfac.core.scheduler.HostScheduler;
import org.apache.airavata.gfac.core.utils.GFacUtils;
import org.apache.airavata.messaging.core.MessageContext;
import org.apache.airavata.messaging.core.MessageHandler;
import org.apache.airavata.messaging.core.MessagingConstants;
import org.apache.airavata.messaging.core.Publisher;
import org.apache.airavata.messaging.core.PublisherFactory;
import org.apache.airavata.messaging.core.impl.RabbitMQProcessConsumer;
import org.apache.airavata.messaging.core.impl.RabbitMQProcessPublisher;
import org.apache.airavata.model.appcatalog.appdeployment.ApplicationDeploymentDescription;
import org.apache.airavata.model.appcatalog.appinterface.ApplicationInterfaceDescription;
import org.apache.airavata.model.appcatalog.computeresource.ComputeResourceDescription;
import org.apache.airavata.model.error.LaunchValidationException;
import org.apache.airavata.model.messaging.event.ExperimentStatusChangeEvent;
import org.apache.airavata.model.messaging.event.MessageType;
import org.apache.airavata.model.messaging.event.ProcessSubmitEvent;
import org.apache.airavata.model.util.ExecutionType;
import org.apache.airavata.model.workspace.experiment.Experiment;
import org.apache.airavata.model.workspace.experiment.ExperimentState;
import org.apache.airavata.model.workspace.experiment.ExperimentStatus;
import org.apache.airavata.model.workspace.experiment.TaskDetails;
import org.apache.airavata.model.workspace.experiment.TaskState;
import org.apache.airavata.model.workspace.experiment.TaskStatus;
import org.apache.airavata.model.workspace.experiment.WorkflowNodeDetails;
import org.apache.airavata.model.workspace.experiment.WorkflowNodeState;
import org.apache.airavata.model.workspace.experiment.WorkflowNodeStatus;
import org.apache.airavata.orchestrator.core.exception.OrchestratorException;
import org.apache.airavata.orchestrator.cpi.OrchestratorService;
import org.apache.airavata.orchestrator.cpi.impl.SimpleOrchestratorImpl;
import org.apache.airavata.orchestrator.cpi.orchestrator_cpi_serviceConstants;
import org.apache.airavata.orchestrator.util.DataModelUtils;
import org.apache.airavata.orchestrator.util.OrchestratorServerThreadPoolExecutor;
import org.apache.airavata.persistance.registry.jpa.impl.RegistryFactory;
import org.apache.airavata.registry.cpi.Registry;
import org.apache.airavata.registry.cpi.RegistryException;
import org.apache.airavata.registry.cpi.RegistryModelType;
import org.apache.airavata.registry.cpi.utils.Constants.FieldConstants.TaskDetailConstants;
import org.apache.airavata.registry.cpi.utils.Constants.FieldConstants.WorkflowNodeConstants;
import org.apache.airavata.simple.workflow.engine.WorkflowEnactmentService;
import org.apache.thrift.TBase;
import org.apache.thrift.TException;
import org.apache.zookeeper.CreateMode;
import org.apache.zookeeper.KeeperException;
import org.apache.zookeeper.WatchedEvent;
import org.apache.zookeeper.Watcher;
import org.apache.zookeeper.ZooDefs;
import org.apache.zookeeper.ZooKeeper;
import org.apache.zookeeper.data.Stat;

import java.io.File;
import java.io.IOException;
import java.util.Arrays;
import java.util.Calendar;
import java.util.HashMap;
import java.util.List;
import java.util.Map;
import java.util.Random;

public class OrchestratorServerHandler implements OrchestratorService.Iface,
		Watcher {
	private static AiravataLogger log = AiravataLoggerFactory
			.getLogger(OrchestratorServerHandler.class);

	private SimpleOrchestratorImpl orchestrator = null;

	private Registry registry;

	private ZooKeeper zk;

	private static Integer mutex = new Integer(-1);

	private String airavataUserName;
	private String gatewayName;
	private Publisher publisher;

    private RabbitMQProcessConsumer rabbitMQProcessConsumer;
    private RabbitMQProcessPublisher rabbitMQProcessPublisher;

    /**
	 * Query orchestrator server to fetch the CPI version
	 */
	public String getOrchestratorCPIVersion() throws TException {

		return orchestrator_cpi_serviceConstants.ORCHESTRATOR_CPI_VERSION;
	}

	public OrchestratorServerHandler() throws OrchestratorException{
		// registering with zk
		try {
			if (ServerSettings.isRabbitMqPublishEnabled()) {
	                publisher = PublisherFactory.createActivityPublisher();
	        }
			String zkhostPort = AiravataZKUtils.getZKhostPort();
			String airavataServerHostPort = ServerSettings
					.getSetting(Constants.ORCHESTRATOR_SERVER_HOST)
					+ ":"
					+ ServerSettings
							.getSetting(Constants.ORCHESTRATOR_SERVER_PORT);
			
//            setGatewayName(ServerSettings.getDefaultUserGateway());
            setAiravataUserName(ServerSettings.getDefaultUser());
			try {
				zk = new ZooKeeper(zkhostPort, AiravataZKUtils.getZKTimeout(), this); // no watcher is
															// required, this
															// will only use to
															// store some data
				String OrchServer = ServerSettings
						.getSetting(org.apache.airavata.common.utils.Constants.ZOOKEEPER_ORCHESTRATOR_SERVER_NODE);
				synchronized (mutex) {
					mutex.wait(); // waiting for the syncConnected event
				}
                registerOrchestratorService(airavataServerHostPort, OrchServer);
				// creating a watch in orchestrator to monitor the gfac
				// instances
				zk.getChildren(ServerSettings.getSetting(
						Constants.ZOOKEEPER_GFAC_SERVER_NODE, "/gfac-server"),
						this);
				log.info("Finished starting ZK: " + zk);
			} catch (IOException e) {
                log.error(e.getMessage(), e);
                throw new OrchestratorException("Error while initializing orchestrator service", e);
			} catch (InterruptedException e) {
                log.error(e.getMessage(), e);
                throw new OrchestratorException("Error while initializing orchestrator service", e);
			} catch (KeeperException e) {
                log.error(e.getMessage(), e);
                throw new OrchestratorException("Error while initializing orchestrator service", e);
			}
		} catch (ApplicationSettingsException e) {
            log.error(e.getMessage(), e);
            throw new OrchestratorException("Error while initializing orchestrator service", e);
		}catch (AiravataException e) {
            log.error(e.getMessage(), e);
            throw new OrchestratorException("Error while initializing orchestrator service", e);
		}
		// orchestrator init
		try {
			// first constructing the monitorManager and orchestrator, then fill
			// the required properties
			orchestrator = new SimpleOrchestratorImpl();
			registry = RegistryFactory.getDefaultRegistry();
			orchestrator.initialize();
			orchestrator.getOrchestratorContext().setZk(this.zk);
			orchestrator.getOrchestratorContext().setPublisher(this.publisher);
<<<<<<< HEAD
		} catch (OrchestratorException e) {
=======
            startProcessConsumer();
        } catch (OrchestratorException e) {
>>>>>>> 5e5630d3
            log.error(e.getMessage(), e);
            throw new OrchestratorException("Error while initializing orchestrator service", e);
		} catch (RegistryException e) {
            log.error(e.getMessage(), e);
            throw new OrchestratorException("Error while initializing orchestrator service", e);
		}
	}

    private void startProcessConsumer() throws OrchestratorException {
        try {
            rabbitMQProcessConsumer = new RabbitMQProcessConsumer();
            ProcessConsumer processConsumer = new ProcessConsumer();
            Thread thread = new Thread(processConsumer);
            thread.start();

        } catch (AiravataException e) {
            throw new OrchestratorException("Error while starting process consumer", e);
        }

    }

    private void registerOrchestratorService(String airavataServerHostPort, String orchServer) throws KeeperException, InterruptedException {
        Stat zkStat = zk.exists(orchServer, false);
        if (zkStat == null) {
            zk.create(orchServer, new byte[0],
                    ZooDefs.Ids.OPEN_ACL_UNSAFE, CreateMode.PERSISTENT);
        }
        String instantNode = orchServer
                + File.separator
                + String.valueOf(new Random()
                        .nextInt(Integer.MAX_VALUE));
        zkStat = zk.exists(instantNode, false);
        if (zkStat == null) {
            zk.create(instantNode, airavataServerHostPort.getBytes(),
                    ZooDefs.Ids.OPEN_ACL_UNSAFE, CreateMode.EPHEMERAL);
        }
    }

    /**
	 * * After creating the experiment Data user have the * experimentID as the
	 * handler to the experiment, during the launchExperiment * We just have to
	 * give the experimentID * * @param experimentID * @return sucess/failure *
	 * *
	 * 
	 * @param experimentId
	 */
	public boolean launchExperiment(String experimentId, String token) throws TException {
        Experiment experiment = null; // this will inside the bottom catch statement
        try {
            experiment = (Experiment) registry.get(
                    RegistryModelType.EXPERIMENT, experimentId);
            if (experiment == null) {
                log.errorId(experimentId, "Error retrieving the Experiment by the given experimentID: {} ", experimentId);
                return false;
            }
            CredentialReader credentialReader = GFacUtils.getCredentialReader();
            String gatewayId = null;
            if (credentialReader != null) {
                try {
                    gatewayId = credentialReader.getGatewayID(token);
                } catch (Exception e) {
                    log.error(e.getLocalizedMessage());
                }
            }
            if (gatewayId == null) {
                throw new AiravataException("Couldn't identify the gateway Id using the credential token");
            }
            ExecutionType executionType = DataModelUtils.getExecutionType(gatewayId, experiment);
            if (executionType == ExecutionType.SINGLE_APP) {
                //its an single application execution experiment
                log.debugId(experimentId, "Launching single application experiment {}.", experimentId);
                OrchestratorServerThreadPoolExecutor.getFixedThreadPool().execute(new SingleAppExperimentRunner(experimentId, token));
            } else if (executionType == ExecutionType.WORKFLOW) {
                //its a workflow execution experiment
                log.debugId(experimentId, "Launching workflow experiment {}.", experimentId);
                launchWorkflowExperiment(experimentId, token);
            } else {
                log.errorId(experimentId, "Couldn't identify experiment type, experiment {} is neither single application nor workflow.", experimentId);
                throw new TException("Experiment '" + experimentId + "' launch failed. Unable to figureout execution type for application " + experiment.getApplicationId());
            }
        } catch (Exception e) {
            throw new TException("Experiment '" + experimentId + "' launch failed. Unable to figureout execution type for application " + experiment.getApplicationId());
        }
        return true;
	}

	/**
	 * This method will validate the experiment before launching, if is failed
	 * we do not run the launch in airavata thrift service (only if validation
	 * is enabled
	 * 
	 * @param experimentId
	 * @return
	 * @throws TException
	 */
	public boolean validateExperiment(String experimentId) throws TException,
			LaunchValidationException {
		// TODO: Write the Orchestrator implementaion
		try {
			List<TaskDetails> tasks = orchestrator.createTasks(experimentId);
			if (tasks.size() > 1) {
				log.info("There are multiple tasks for this experiment, So Orchestrator will launch multiple Jobs");
			}
			List<String> ids = registry.getIds(
					RegistryModelType.WORKFLOW_NODE_DETAIL,
					WorkflowNodeConstants.EXPERIMENT_ID, experimentId);
			for (String workflowNodeId : ids) {
				WorkflowNodeDetails workflowNodeDetail = (WorkflowNodeDetails) registry
						.get(RegistryModelType.WORKFLOW_NODE_DETAIL,
								workflowNodeId);
				List<Object> taskDetailList = registry.get(
						RegistryModelType.TASK_DETAIL,
						TaskDetailConstants.NODE_ID, workflowNodeId);
				for (Object o : taskDetailList) {
					TaskDetails taskID = (TaskDetails) o;
					// iterate through all the generated tasks and performs the
					// job submisssion+monitoring
					Experiment experiment = (Experiment) registry.get(
							RegistryModelType.EXPERIMENT, experimentId);
					if (experiment == null) {
						log.errorId(experimentId, "Error retrieving the Experiment by the given experimentID: {}.",
                                experimentId);
						return false;
					}
					return orchestrator.validateExperiment(experiment,
							workflowNodeDetail, taskID).isSetValidationState();
				}
			}

		} catch (OrchestratorException e) {
            log.errorId(experimentId, "Error while validating experiment", e);
			throw new TException(e);
		} catch (RegistryException e) {
            log.errorId(experimentId, "Error while validating experiment", e);
			throw new TException(e);
		}
		return false;
	}

	/**
	 * This can be used to cancel a running experiment and store the status to
	 * terminated in registry
	 * 
	 * @param experimentId
	 * @return
	 * @throws TException
	 */
	public boolean terminateExperiment(String experimentId) throws TException {
        log.infoId(experimentId, "Experiment: {} is cancelling  !!!!!", experimentId);
        return validateStatesAndCancel(experimentId);
	}

	/**
	 * This method gracefully handler gfac node failures
	 */
	synchronized public void process(WatchedEvent watchedEvent) {
		log.info(watchedEvent.getPath());
		synchronized (mutex) {
			try {
				Event.KeeperState state = watchedEvent.getState();
				switch (state) {
					case SyncConnected:
						mutex.notify();
						break;
					case Expired:
					case Disconnected:
						try {
							zk = new ZooKeeper(AiravataZKUtils.getZKhostPort(), AiravataZKUtils.getZKTimeout(), this);
							synchronized (mutex) {
								mutex.wait(); // waiting for the syncConnected event
							}
							String airavataServerHostPort = ServerSettings
									.getSetting(Constants.ORCHESTRATOR_SERVER_HOST)
									+ ":"
									+ ServerSettings
									.getSetting(Constants.ORCHESTRATOR_SERVER_PORT);
							String OrchServer = ServerSettings
									.getSetting(org.apache.airavata.common.utils.Constants.ZOOKEEPER_ORCHESTRATOR_SERVER_NODE);
							registerOrchestratorService(airavataServerHostPort, OrchServer);
						} catch (IOException e) {
							e.printStackTrace();
						} catch (ApplicationSettingsException e) {
							e.printStackTrace();
						} catch (InterruptedException e) {
							e.printStackTrace();
						} catch (KeeperException e) {
							e.printStackTrace();
						}
						break;
				}
				if (watchedEvent.getPath() != null
						&& watchedEvent.getPath().startsWith(
						ServerSettings.getSetting(
								Constants.ZOOKEEPER_GFAC_SERVER_NODE,
								"/gfac-server"))) {
					List<String> children = zk.getChildren(ServerSettings
							.getSetting(Constants.ZOOKEEPER_GFAC_SERVER_NODE,
									"/gfac-server"), true);
					for (String gfacNodes : children) {
						zk.exists(
								ServerSettings.getSetting(
										Constants.ZOOKEEPER_GFAC_SERVER_NODE,
										"/gfac-server")
										+ File.separator + gfacNodes, this);
					}
					switch (watchedEvent.getType()) {
						case NodeCreated:
							mutex.notify();
							break;
						case NodeDeleted:
							// here we have to handle gfac node shutdown case
							if (children.size() == 0) {
								log.error("There are not gfac instances to route failed jobs");
								return;
							}
							// we recover one gfac node at a time
							final WatchedEvent event = watchedEvent;
							final OrchestratorServerHandler handler = this;
						/*(new Thread() {  // disabling ft implementation with zk
							public void run() {
								int retry = 0;
								while (retry < 3) {
									try {
										(new OrchestratorRecoveryHandler(
												handler, event.getPath()))
												.recover();
										break;
									} catch (Exception e) {
										e.printStackTrace();
										log.error("error recovering the jobs for gfac-node: "
												+ event.getPath());
										log.error("Retrying again to recover jobs and retry attempt: "
												+ ++retry);
									}
								}

							}
						}).start();*/
							break;
					}


				}
			} catch (KeeperException e) {
				e.printStackTrace();
			} catch (InterruptedException e) {
				e.printStackTrace();
			}
		}
	}

	private String getAiravataUserName() {
		return airavataUserName;
	}

	private String getGatewayName() {
		return gatewayName;
	}

	public void setAiravataUserName(String airavataUserName) {
		this.airavataUserName = airavataUserName;
	}

	public void setGatewayName(String gatewayName) {
		this.gatewayName = gatewayName;
	}

	@Override
	public boolean launchTask(String taskId, String airavataCredStoreToken) throws TException {
		try {
			TaskDetails taskData = (TaskDetails) registry.get(
					RegistryModelType.TASK_DETAIL, taskId);
			String applicationId = taskData.getApplicationId();
			if (applicationId == null) {
                log.errorId(taskId, "Application id shouldn't be null.");
				throw new OrchestratorException("Error executing the job, application id shouldn't be null.");
			}
			ApplicationDeploymentDescription applicationDeploymentDescription = getAppDeployment(taskData, applicationId);
            taskData.setApplicationDeploymentId(applicationDeploymentDescription.getAppDeploymentId());
			registry.update(RegistryModelType.TASK_DETAIL, taskData,taskData.getTaskID());
			List<Object> workflowNodeDetailList = registry.get(RegistryModelType.WORKFLOW_NODE_DETAIL,
							org.apache.airavata.registry.cpi.utils.Constants.FieldConstants.WorkflowNodeConstants.TASK_LIST, taskData);
			if (workflowNodeDetailList != null
					&& workflowNodeDetailList.size() > 0) {
				List<Object> experimentList = registry.get(RegistryModelType.EXPERIMENT,
								org.apache.airavata.registry.cpi.utils.Constants.FieldConstants.ExperimentConstants.WORKFLOW_NODE_LIST,
								(WorkflowNodeDetails) workflowNodeDetailList.get(0));
				if (experimentList != null && experimentList.size() > 0) {
					return orchestrator
							.launchExperiment(
									(Experiment) experimentList.get(0),
									(WorkflowNodeDetails) workflowNodeDetailList
											.get(0), taskData,airavataCredStoreToken);
				}
			}
		} catch (Exception e) {
            log.errorId(taskId, "Error while launching task ", e);
            throw new TException(e);
        }
        log.infoId(taskId, "No experiment found associated in task {}", taskId);
        return false;
	}

	private ApplicationDeploymentDescription getAppDeployment(
			TaskDetails taskData, String applicationId)
			throws AppCatalogException, OrchestratorException,
			ClassNotFoundException, ApplicationSettingsException,
			InstantiationException, IllegalAccessException {
		AppCatalog appCatalog = AppCatalogFactory.getAppCatalog();
		String selectedModuleId = getModuleId(appCatalog, applicationId);
		ApplicationDeploymentDescription applicationDeploymentDescription = getAppDeployment(
				appCatalog, taskData, selectedModuleId);
		return applicationDeploymentDescription;
	}

	private ApplicationDeploymentDescription getAppDeployment(
			AppCatalog appCatalog, TaskDetails taskData, String selectedModuleId)
			throws AppCatalogException, ClassNotFoundException,
			ApplicationSettingsException, InstantiationException,
			IllegalAccessException {
		Map<String, String> moduleIdFilter = new HashMap<String, String>();
		moduleIdFilter.put(AbstractResource.ApplicationDeploymentConstants.APP_MODULE_ID, selectedModuleId);
		if (taskData.getTaskScheduling()!=null && taskData.getTaskScheduling().getResourceHostId() != null) {
		    moduleIdFilter.put(AbstractResource.ApplicationDeploymentConstants.COMPUTE_HOST_ID, taskData.getTaskScheduling().getResourceHostId());
		}
		List<ApplicationDeploymentDescription> applicationDeployements = appCatalog.getApplicationDeployment().getApplicationDeployements(moduleIdFilter);
		Map<ComputeResourceDescription, ApplicationDeploymentDescription> deploymentMap = new HashMap<ComputeResourceDescription, ApplicationDeploymentDescription>();
		ComputeResource computeResource = appCatalog.getComputeResource();
		for (ApplicationDeploymentDescription deploymentDescription : applicationDeployements) {
			deploymentMap.put(computeResource.getComputeResource(deploymentDescription.getComputeHostId()),deploymentDescription);
		}
		List<ComputeResourceDescription> computeHostList = Arrays.asList(deploymentMap.keySet().toArray(new ComputeResourceDescription[]{}));	
		Class<? extends HostScheduler> aClass = Class.forName(
				ServerSettings.getHostScheduler()).asSubclass(
				HostScheduler.class);
		HostScheduler hostScheduler = aClass.newInstance();
		ComputeResourceDescription ComputeResourceDescription = hostScheduler.schedule(computeHostList);
		ApplicationDeploymentDescription applicationDeploymentDescription = deploymentMap.get(ComputeResourceDescription);
		return applicationDeploymentDescription;
	}

	private String getModuleId(AppCatalog appCatalog, String applicationId)
			throws AppCatalogException, OrchestratorException {
		ApplicationInterfaceDescription applicationInterface = appCatalog.getApplicationInterface().getApplicationInterface(applicationId);
		List<String> applicationModules = applicationInterface.getApplicationModules();
		if (applicationModules.size()==0){
			throw new OrchestratorException(
					"No modules defined for application "
							+ applicationId);
		}
//			AiravataAPI airavataAPI = getAiravataAPI();
		String selectedModuleId=applicationModules.get(0);
		return selectedModuleId;
	}

    private boolean validateStatesAndCancel(String experimentId)throws TException{
        try {
            Experiment experiment = (Experiment) registry.get(
                    RegistryModelType.EXPERIMENT, experimentId);
            if (experiment == null) {
                log.errorId(experimentId, "Error retrieving the Experiment by the given experimentID: {}.", experimentId);
                throw new OrchestratorException("Error retrieving the Experiment by the given experimentID: " + experimentId);
            }
            ExperimentState experimentState = experiment.getExperimentStatus().getExperimentState();
            if (experimentState.getValue()> 5 && experimentState.getValue()<10) {
                log.errorId(experimentId, "Unable to mark experiment as Cancelled, current state {} doesn't allow to cancel the experiment {}.",
                        experiment.getExperimentStatus().getExperimentState().toString(), experimentId);
                throw new OrchestratorException("Unable to mark experiment as Cancelled, because current state is: "
                        + experiment.getExperimentStatus().getExperimentState().toString());
            }else if(experimentState.getValue()<3){
                // when experiment status is < 3 no jobDetails object is created,
                // so we don't have to worry, we simply have to change the status and stop the execution
                ExperimentStatus status = new ExperimentStatus();
                status.setExperimentState(ExperimentState.CANCELED);
                status.setTimeOfStateChange(Calendar.getInstance()
                        .getTimeInMillis());
                experiment.setExperimentStatus(status);
                registry.update(RegistryModelType.EXPERIMENT, experiment,
                        experimentId);
                List<String> ids = registry.getIds(
                        RegistryModelType.WORKFLOW_NODE_DETAIL,
                        WorkflowNodeConstants.EXPERIMENT_ID, experimentId);
                for (String workflowNodeId : ids) {
                    WorkflowNodeDetails workflowNodeDetail = (WorkflowNodeDetails) registry
                            .get(RegistryModelType.WORKFLOW_NODE_DETAIL,
                                    workflowNodeId);
                    WorkflowNodeStatus workflowNodeStatus = new WorkflowNodeStatus();
                    workflowNodeStatus.setWorkflowNodeState(WorkflowNodeState.CANCELED);
                    workflowNodeStatus.setTimeOfStateChange(Calendar.getInstance()
                            .getTimeInMillis());
                    workflowNodeDetail.setWorkflowNodeStatus(workflowNodeStatus);
                    registry.update(RegistryModelType.WORKFLOW_NODE_DETAIL, workflowNodeDetail,
                            workflowNodeId);
                    List<Object> taskDetailList = registry.get(
                            RegistryModelType.TASK_DETAIL,
                            TaskDetailConstants.NODE_ID, workflowNodeId);
                    for (Object o : taskDetailList) {
                        TaskDetails taskDetails = (TaskDetails) o;
                        TaskStatus taskStatus = ((TaskDetails) o).getTaskStatus();
                        taskStatus.setExecutionState(TaskState.CANCELED);
                        taskStatus.setTimeOfStateChange(Calendar.getInstance()
                                .getTimeInMillis());
                        taskDetails.setTaskStatus(taskStatus);
                        registry.update(RegistryModelType.TASK_DETAIL, o,
                                taskDetails);
                        GFacUtils.setExperimentCancel(experimentId, taskDetails.getTaskID(), zk);
                    }
                }
            }else {

                ExperimentStatus status = new ExperimentStatus();
                status.setExperimentState(ExperimentState.CANCELING);
                status.setTimeOfStateChange(Calendar.getInstance()
                        .getTimeInMillis());
                experiment.setExperimentStatus(status);
                registry.update(RegistryModelType.EXPERIMENT, experiment,
                        experimentId);

                List<String> ids = registry.getIds(
                        RegistryModelType.WORKFLOW_NODE_DETAIL,
                        WorkflowNodeConstants.EXPERIMENT_ID, experimentId);
                for (String workflowNodeId : ids) {
                    WorkflowNodeDetails workflowNodeDetail = (WorkflowNodeDetails) registry
                            .get(RegistryModelType.WORKFLOW_NODE_DETAIL,
                                    workflowNodeId);
                    int value = workflowNodeDetail.getWorkflowNodeStatus().getWorkflowNodeState().getValue();
                    if ( value> 1 && value < 7) { // we skip the unknown state
                        log.error(workflowNodeDetail.getNodeName() + " Workflow Node status cannot mark as cancelled, because " +
                                "current status is " + workflowNodeDetail.getWorkflowNodeStatus().getWorkflowNodeState().toString());
                        continue; // this continue is very useful not to process deeper loops if the upper layers have non-cancel states
                    } else {
                        WorkflowNodeStatus workflowNodeStatus = new WorkflowNodeStatus();
                        workflowNodeStatus.setWorkflowNodeState(WorkflowNodeState.CANCELING);
                        workflowNodeStatus.setTimeOfStateChange(Calendar.getInstance()
                                .getTimeInMillis());
                        workflowNodeDetail.setWorkflowNodeStatus(workflowNodeStatus);
                        registry.update(RegistryModelType.WORKFLOW_NODE_DETAIL, workflowNodeDetail,
                                workflowNodeId);
                    }
                    List<Object> taskDetailList = registry.get(
                            RegistryModelType.TASK_DETAIL,
                            TaskDetailConstants.NODE_ID, workflowNodeId);
                    for (Object o : taskDetailList) {
                        TaskDetails taskDetails = (TaskDetails) o;
                        TaskStatus taskStatus = ((TaskDetails) o).getTaskStatus();
                        if (taskStatus.getExecutionState().getValue() > 7 && taskStatus.getExecutionState().getValue()<12) {
                            log.error(((TaskDetails) o).getTaskID() + " Task status cannot mark as cancelled, because " +
                                    "current task state is " + ((TaskDetails) o).getTaskStatus().getExecutionState().toString());
                            continue;// this continue is very useful not to process deeper loops if the upper layers have non-cancel states
                        } else {
                            taskStatus.setExecutionState(TaskState.CANCELING);
                            taskStatus.setTimeOfStateChange(Calendar.getInstance()
                                    .getTimeInMillis());
                            taskDetails.setTaskStatus(taskStatus);
                            registry.update(RegistryModelType.TASK_DETAIL, o,
                                    taskDetails.getTaskID());
                            GFacUtils.setExperimentCancel(experimentId, taskDetails.getTaskID(), zk);
                        }
                        // iterate through all the generated tasks and performs the
                        // job submisssion+monitoring
                        // launching the experiment
                        orchestrator.cancelExperiment(experiment,
                                workflowNodeDetail, taskDetails, null);

                        // after performing gfac level cancel operation
                        // mark task cancelled
                        taskStatus.setExecutionState(TaskState.CANCELED);
                        taskStatus.setTimeOfStateChange(Calendar.getInstance()
                                .getTimeInMillis());
                        taskDetails.setTaskStatus(taskStatus);
                        registry.update(RegistryModelType.TASK_DETAIL, o,
                                taskDetails.getTaskID());
                    }
                    // mark workflownode cancelled
                    WorkflowNodeStatus workflowNodeStatus = new WorkflowNodeStatus();
                    workflowNodeStatus.setWorkflowNodeState(WorkflowNodeState.CANCELED);
                    workflowNodeStatus.setTimeOfStateChange(Calendar.getInstance()
                            .getTimeInMillis());
                    workflowNodeDetail.setWorkflowNodeStatus(workflowNodeStatus);
                    registry.update(RegistryModelType.WORKFLOW_NODE_DETAIL, workflowNodeDetail,
                            workflowNodeId);
                }
                // mark experiment cancelled
                status = new ExperimentStatus();
                status.setExperimentState(ExperimentState.CANCELED);
                status.setTimeOfStateChange(Calendar.getInstance()
                        .getTimeInMillis());
                experiment.setExperimentStatus(status);
                registry.update(RegistryModelType.EXPERIMENT, experiment,
                        experimentId);
            }
            log.info("Experiment: " + experimentId + " is cancelled !!!!!");

        } catch (Exception e) {
            throw new TException(e);
        }
        return true;
    }

    private void launchWorkflowExperiment(String experimentId, String airavataCredStoreToken) throws TException {
        try {
            WorkflowEnactmentService.getInstance().
                    submitWorkflow(experimentId, airavataCredStoreToken, getGatewayName(), getRabbitMQProcessPublisher());
        } catch (Exception e) {
            log.error("Error while launching workflow", e);
        }
    }

    public synchronized RabbitMQProcessPublisher getRabbitMQProcessPublisher() throws Exception {
        if (rabbitMQProcessPublisher == null) {
            rabbitMQProcessPublisher = new RabbitMQProcessPublisher();
        }
        return rabbitMQProcessPublisher;
    }


    private class SingleAppExperimentRunner implements Runnable {

        String experimentId;
        String airavataCredStoreToken;
        public SingleAppExperimentRunner(String experimentId,String airavataCredStoreToken){
            this.experimentId = experimentId;
            this.airavataCredStoreToken = airavataCredStoreToken;
        }
        @Override
        public void run() {
            try {
                launchSingleAppExperiment();
            } catch (TException e) {
                e.printStackTrace();
            }
        }

        private boolean launchSingleAppExperiment() throws TException {
            Experiment experiment = null;
            try {
                List<String> ids = registry.getIds(RegistryModelType.WORKFLOW_NODE_DETAIL, WorkflowNodeConstants.EXPERIMENT_ID, experimentId);
                for (String workflowNodeId : ids) {
//                WorkflowNodeDetails workflowNodeDetail = (WorkflowNodeDetails) registry.get(RegistryModelType.WORKFLOW_NODE_DETAIL, workflowNodeId);
                    List<Object> taskDetailList = registry.get(RegistryModelType.TASK_DETAIL, TaskDetailConstants.NODE_ID, workflowNodeId);
                    for (Object o : taskDetailList) {
                        TaskDetails taskData = (TaskDetails) o;
                        //iterate through all the generated tasks and performs the job submisssion+monitoring
                        experiment = (Experiment) registry.get(RegistryModelType.EXPERIMENT, experimentId);
                        if (experiment == null) {
                            log.errorId(experimentId, "Error retrieving the Experiment by the given experimentID: {}", experimentId);
                            return false;
                        }
                        ExperimentStatus status = new ExperimentStatus();
                        status.setExperimentState(ExperimentState.LAUNCHED);
                        status.setTimeOfStateChange(Calendar.getInstance().getTimeInMillis());
                        experiment.setExperimentStatus(status);
                        registry.update(RegistryModelType.EXPERIMENT_STATUS, status, experimentId);
                        if (ServerSettings.isRabbitMqPublishEnabled()) {
                        	 String gatewayId = null;
                        	 CredentialReader credentialReader = GFacUtils.getCredentialReader();
                             if (credentialReader != null) {
                                 try {
                                	 gatewayId = credentialReader.getGatewayID(airavataCredStoreToken);
                                 } catch (Exception e) {
                                     log.error(e.getLocalizedMessage());
                                 }
                             }
                            if(gatewayId == null || gatewayId.isEmpty()){
                             gatewayId = ServerSettings.getDefaultUserGateway();
                            }
                            ExperimentStatusChangeEvent event = new ExperimentStatusChangeEvent(ExperimentState.LAUNCHED,
                                    experimentId,
                                    gatewayId);
                            String messageId = AiravataUtils.getId("EXPERIMENT");
                            MessageContext messageContext = new MessageContext(event, MessageType.EXPERIMENT, messageId, gatewayId);
                            messageContext.setUpdatedTime(AiravataUtils.getCurrentTimestamp());
                            publisher.publish(messageContext);
                        }
                        registry.update(RegistryModelType.TASK_DETAIL, taskData, taskData.getTaskID());
                        //launching the experiment
                        launchTask(taskData.getTaskID(), airavataCredStoreToken);
                    }
                }

            } catch (Exception e) {
                // Here we really do not have to do much because only potential failure can happen
                // is in gfac, if there are errors in gfac, it will handle the experiment/task/job statuses
                // We might get failures in registry access before submitting the jobs to gfac, in that case we
                // leave the status of these as created.
                ExperimentStatus status = new ExperimentStatus();
                status.setExperimentState(ExperimentState.FAILED);
                status.setTimeOfStateChange(Calendar.getInstance().getTimeInMillis());
                experiment.setExperimentStatus(status);
                try {
                    registry.update(RegistryModelType.EXPERIMENT_STATUS, status, experimentId);
                } catch (RegistryException e1) {
                    log.errorId(experimentId, "Error while updating experiment status to " + status.toString(), e);
                    throw new TException(e);
                }
                log.errorId(experimentId, "Error while updating task status, hence updated experiment status to " + status.toString(), e);
                throw new TException(e);
            }
            return true;
        }
    }

    private class ProcessConsumer implements Runnable, MessageHandler{


        @Override
        public void run() {
            try {
                rabbitMQProcessConsumer.listen(this);
            } catch (AiravataException e) {
                log.error("Error while listen to the RabbitMQProcessConsumer");
            }
        }

        @Override
        public Map<String, Object> getProperties() {
            Map<String, Object> props = new HashMap<String, Object>();
            props.put(MessagingConstants.RABBIT_QUEUE, RabbitMQProcessPublisher.PROCESS);
            props.put(MessagingConstants.RABBIT_ROUTING_KEY, RabbitMQProcessPublisher.PROCESS);
            return props;
        }

        @Override
        public void onMessage(MessageContext msgCtx) {
            TBase event = msgCtx.getEvent();
            if (event instanceof ProcessSubmitEvent) {
                ProcessSubmitEvent processSubmitEvent = (ProcessSubmitEvent) event;
                try {
                    launchTask(processSubmitEvent.getTaskId(), processSubmitEvent.getCredentialToken());
                } catch (TException e) {
                    log.error("Error while launching task : " + processSubmitEvent.getTaskId());
                }
            }
        }
    }

}<|MERGE_RESOLUTION|>--- conflicted
+++ resolved
@@ -179,12 +179,8 @@
 			orchestrator.initialize();
 			orchestrator.getOrchestratorContext().setZk(this.zk);
 			orchestrator.getOrchestratorContext().setPublisher(this.publisher);
-<<<<<<< HEAD
-		} catch (OrchestratorException e) {
-=======
             startProcessConsumer();
         } catch (OrchestratorException e) {
->>>>>>> 5e5630d3
             log.error(e.getMessage(), e);
             throw new OrchestratorException("Error while initializing orchestrator service", e);
 		} catch (RegistryException e) {
