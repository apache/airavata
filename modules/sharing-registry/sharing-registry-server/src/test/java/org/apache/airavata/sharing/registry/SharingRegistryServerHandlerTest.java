/**
 *
 * Licensed to the Apache Software Foundation (ASF) under one
 * or more contributor license agreements.  See the NOTICE file
 * distributed with this work for additional information
 * regarding copyright ownership.  The ASF licenses this file
 * to you under the Apache License, Version 2.0 (the
 * "License"); you may not use this file except in compliance
 * with the License.  You may obtain a copy of the License at
 *
 *   http://www.apache.org/licenses/LICENSE-2.0
 *
 * Unless required by applicable law or agreed to in writing,
 * software distributed under the License is distributed on an
 * "AS IS" BASIS, WITHOUT WARRANTIES OR CONDITIONS OF ANY
 * KIND, either express or implied.  See the License for the
 * specific language governing permissions and limitations
 * under the License.
 */
package org.apache.airavata.sharing.registry;

import org.junit.Assert;
import org.apache.airavata.common.exception.ApplicationSettingsException;
import org.apache.airavata.sharing.registry.db.utils.SharingRegistryDBInitConfig;
import org.apache.airavata.sharing.registry.models.*;
import org.apache.airavata.sharing.registry.server.SharingRegistryServerHandler;
import org.apache.thrift.TException;
import org.junit.Test;
import org.slf4j.Logger;
import org.slf4j.LoggerFactory;

import java.util.ArrayList;
import java.util.Arrays;
import java.util.List;

public class SharingRegistryServerHandlerTest {
    private final static Logger logger = LoggerFactory.getLogger(SharingRegistryServerHandlerTest.class);

    @Test
    public void test() throws TException, ApplicationSettingsException {
        SharingRegistryDBInitConfig sharingRegistryDBInitConfig = new SharingRegistryDBInitConfig();
        sharingRegistryDBInitConfig.setDBInitScriptPrefix("sharing-registry");
        SharingRegistryServerHandler sharingRegistryServerHandler = new SharingRegistryServerHandler(sharingRegistryDBInitConfig);

        //Creating domain
        Domain domain = new Domain();
        String domainId = "test-domain."+System.currentTimeMillis();
        domain.setDomainId(domainId);
        domain.setName(domainId);
        domain.setDescription("test domain description");
        domain.setCreatedTime(System.currentTimeMillis());
        domain.setUpdatedTime(System.currentTimeMillis());

        Assert.assertNotNull(sharingRegistryServerHandler.createDomain(domain));
        Assert.assertTrue(sharingRegistryServerHandler.getDomains(0, 10).size() > 0);

        //Creating users
        User user1 = new User();
        String userName1 = "test-user-1." + System.currentTimeMillis();
        String userId1 = domainId + ":" + userName1;
        user1.setUserId(userId1);
        user1.setUserName(userName1);
        user1.setDomainId(domainId);
        user1.setCreatedTime(System.currentTimeMillis());
        user1.setUpdatedTime(System.currentTimeMillis());

        Assert.assertNotNull(sharingRegistryServerHandler.createUser(user1));

        User user2 = new User();
        String userName2 = "test-user-2." + System.currentTimeMillis();
        String userId2 = domainId + ":" + userName2;
        user2.setUserId(userId2);
        user2.setUserName(userName2);
        user2.setDomainId(domainId);
        user2.setCreatedTime(System.currentTimeMillis());
        user2.setUpdatedTime(System.currentTimeMillis());

        Assert.assertNotNull(sharingRegistryServerHandler.createUser(user2));

        User user3 = new User();
        String userName3 = "test-user-3." + System.currentTimeMillis();
        String userId3 = domainId + ":" + userName3;
        user3.setUserId(userId3);
        user3.setUserName(userName3);
        user3.setDomainId(domainId);
        user3.setCreatedTime(System.currentTimeMillis());
        user3.setUpdatedTime(System.currentTimeMillis());

        Assert.assertNotNull(sharingRegistryServerHandler.createUser(user3));

        User user7 = new User();
        String userName7 = "test-user-7." + System.currentTimeMillis();
        String userId7 = domainId + ":" + userName7;
        user7.setUserId(userId7);
        user7.setUserName(userName7);
        user7.setDomainId(domainId);
        user7.setCreatedTime(System.currentTimeMillis());
        user7.setUpdatedTime(System.currentTimeMillis());

        Assert.assertNotNull(sharingRegistryServerHandler.createUser(user7));

        Assert.assertTrue(sharingRegistryServerHandler.getUsers(domainId, 0, 10).size() > 0);

        // Creating user groups
        UserGroup userGroup1 = new UserGroup();
        String groupName1 = "test-group-1." + System.currentTimeMillis();
        String groupId1 = domainId + ":" + groupName1;
        userGroup1.setGroupId(groupId1);
        userGroup1.setDomainId(domainId);
        userGroup1.setName(groupName1);
        userGroup1.setDescription("test group description");
        userGroup1.setOwnerId(userId1);
        userGroup1.setGroupType(GroupType.USER_LEVEL_GROUP);
        userGroup1.setGroupCardinality(GroupCardinality.MULTI_USER);
        userGroup1.setCreatedTime(System.currentTimeMillis());
        userGroup1.setUpdatedTime(System.currentTimeMillis());

        Assert.assertNotNull(sharingRegistryServerHandler.createGroup(userGroup1));
        Assert.assertEquals(1, sharingRegistryServerHandler.getAllMemberGroupsForUser(domainId, userId1).size());

        UserGroup userGroup2 = new UserGroup();
        String groupName2 = "test-group-2." + System.currentTimeMillis();
        String groupId2 = domainId + ":" + groupName2;
        userGroup2.setGroupId(groupId2);
        userGroup2.setDomainId(domainId);
        userGroup2.setName(groupName2);
        userGroup2.setDescription("test group description");
        userGroup2.setOwnerId(userId2);
        userGroup2.setGroupType(GroupType.USER_LEVEL_GROUP);
        userGroup2.setGroupCardinality(GroupCardinality.MULTI_USER);
        userGroup2.setCreatedTime(System.currentTimeMillis());
        userGroup2.setUpdatedTime(System.currentTimeMillis());

        Assert.assertNotNull(sharingRegistryServerHandler.createGroup(userGroup2));

        sharingRegistryServerHandler.addUsersToGroup(domainId, Arrays.asList(userId1), groupId1);
        sharingRegistryServerHandler.addUsersToGroup(domainId, Arrays.asList(userId7), groupId1);

        sharingRegistryServerHandler.addUsersToGroup(domainId, Arrays.asList(userId2, userId3), groupId2);
        Assert.assertEquals(1, sharingRegistryServerHandler.getAllMemberGroupsForUser(domainId, userId3).size());

        sharingRegistryServerHandler.addChildGroupsToParentGroup(domainId, Arrays.asList(groupId2), groupId1);

        Assert.assertTrue(sharingRegistryServerHandler.getGroupMembersOfTypeGroup(domainId, groupId1, 0, 10).size() == 1);
        Assert.assertTrue(sharingRegistryServerHandler.getGroupMembersOfTypeUser(domainId, groupId2, 0, 10).size() == 2);

        // Group roles tests

        // user has owner access
        Assert.assertTrue(sharingRegistryServerHandler.hasOwnerAccess(domainId, groupId1, userId1));

        // user has admin access
        Assert.assertTrue(sharingRegistryServerHandler.addGroupAdmins(domainId, groupId1, Arrays.asList(userId7)));
        Assert.assertTrue(sharingRegistryServerHandler.hasAdminAccess(domainId, groupId1, userId7));
        Assert.assertTrue(sharingRegistryServerHandler.removeGroupAdmins(domainId, groupId1, Arrays.asList(userId7)));
        Assert.assertFalse(sharingRegistryServerHandler.hasAdminAccess(domainId, groupId1, userId7));

        // transfer group ownership
        sharingRegistryServerHandler.addUsersToGroup(domainId, Arrays.asList(userId2), groupId1);
        Assert.assertTrue(sharingRegistryServerHandler.transferGroupOwnership(domainId, groupId1, userId2));
        Assert.assertTrue(sharingRegistryServerHandler.hasOwnerAccess(domainId, groupId1, userId2));
        Assert.assertTrue(sharingRegistryServerHandler.transferGroupOwnership(domainId, groupId1, userId1));
        Assert.assertFalse(sharingRegistryServerHandler.hasOwnerAccess(domainId, groupId1, userId2));

        //Creating permission types
        PermissionType permissionType1 = new PermissionType();
        String permissionName1 = "READ";
        permissionType1.setPermissionTypeId(domainId+":"+permissionName1);
        permissionType1.setDomainId(domainId);
        permissionType1.setName(permissionName1);
        permissionType1.setDescription("READ description");
        permissionType1.setCreatedTime(System.currentTimeMillis());
        permissionType1.setUpdatedTime(System.currentTimeMillis());
        String permissionTypeId1 = sharingRegistryServerHandler.createPermissionType(permissionType1);
        Assert.assertNotNull(permissionTypeId1);

        PermissionType permissionType2 = new PermissionType();
        String permissionName2 = "WRITE";
        permissionType2.setPermissionTypeId(domainId+":"+permissionName2);
        permissionType2.setDomainId(domainId);
        permissionType2.setName(permissionName2);
        permissionType2.setDescription("WRITE description");
        permissionType2.setCreatedTime(System.currentTimeMillis());
        permissionType2.setUpdatedTime(System.currentTimeMillis());
        String permissionTypeId2 = sharingRegistryServerHandler.createPermissionType(permissionType2);
        Assert.assertNotNull(permissionTypeId2);

        //Creating entity types
        EntityType entityType1 = new EntityType();
        String entityType1Name = "Project";
        entityType1.setEntityTypeId(domainId+":"+entityType1Name);
        entityType1.setDomainId(domainId);
        entityType1.setName(entityType1Name);
        entityType1.setDescription("test entity type");
        entityType1.setCreatedTime(System.currentTimeMillis());
        entityType1.setUpdatedTime(System.currentTimeMillis());
        String entityTypeId1 = sharingRegistryServerHandler.createEntityType(entityType1);
        Assert.assertNotNull(entityTypeId1);

        EntityType entityType2 = new EntityType();
        String entityType2Name = "Experiment";
        entityType2.setEntityTypeId(domainId+":"+entityType2Name);
        entityType2.setDomainId(domainId);
        entityType2.setName(entityType2Name);
        entityType2.setDescription("test entity type");
        entityType2.setCreatedTime(System.currentTimeMillis());
        entityType2.setUpdatedTime(System.currentTimeMillis());
        String entityTypeId2 = sharingRegistryServerHandler.createEntityType(entityType2);
        Assert.assertNotNull(entityTypeId2);

        EntityType entityType3 = new EntityType();
        String entityType3Name = "FileInput";
        entityType3.setEntityTypeId(domainId+":"+entityType3Name);
        entityType3.setDomainId(domainId);
        entityType3.setName(entityType3Name);
        entityType3.setDescription("file input type");
        entityType3.setCreatedTime(System.currentTimeMillis());
        entityType3.setUpdatedTime(System.currentTimeMillis());
        String entityTypeId3 = sharingRegistryServerHandler.createEntityType(entityType3);
        Assert.assertNotNull(entityTypeId3);

        EntityType entityType4 = new EntityType();
        String entityType4Name = "Application-Deployment";
        entityType4.setEntityTypeId(domainId+":"+entityType4Name);
        entityType4.setDomainId(domainId);
        entityType4.setName(entityType4Name);
        entityType4.setDescription("test entity type");
        entityType4.setCreatedTime(System.currentTimeMillis());
        entityType4.setUpdatedTime(System.currentTimeMillis());
        String entityTypeId4 = sharingRegistryServerHandler.createEntityType(entityType4);
        Assert.assertNotNull(entityTypeId4);

        //Creating Entities
        Entity entity1 = new Entity();
        entity1.setEntityId(domainId+":Entity1");
        entity1.setDomainId(domainId);
        entity1.setEntityTypeId(entityTypeId1);
        entity1.setOwnerId(userId1);
        entity1.setName("Project name 1");
        entity1.setDescription("Project description");
        entity1.setFullText("Project name project description");
        entity1.setCreatedTime(System.currentTimeMillis());
        entity1.setUpdatedTime(System.currentTimeMillis());

        String entityId1 = sharingRegistryServerHandler.createEntity(entity1);
        Assert.assertNotNull(entityId1);

        Entity entity2 = new Entity();
        entity2.setEntityId(domainId+":Entity2");
        entity2.setDomainId(domainId);
        entity2.setEntityTypeId(entityTypeId2);
        entity2.setOwnerId(userId1);
        entity2.setName("Experiment name");
        entity2.setDescription("Experiment description");
        entity2.setParentEntityId(entityId1);
        entity2.setFullText("Project name project description");
        entity2.setCreatedTime(System.currentTimeMillis());
        entity2.setUpdatedTime(System.currentTimeMillis());

        String entityId2 = sharingRegistryServerHandler.createEntity(entity2);
        Assert.assertNotNull(entityId2);

        Entity entity3 = new Entity();
        entity3.setEntityId(domainId+":Entity3");
        entity3.setDomainId(domainId);
        entity3.setEntityTypeId(entityTypeId2);
        entity3.setOwnerId(userId1);
        entity3.setName("Experiment name");
        entity3.setDescription("Experiment description");
        entity3.setParentEntityId(entityId1);
        entity3.setFullText("Project name project description");
        entity3.setCreatedTime(System.currentTimeMillis());
        entity3.setUpdatedTime(System.currentTimeMillis());

        String entityId3 = sharingRegistryServerHandler.createEntity(entity3);
        Assert.assertNotNull(entityId3);

        sharingRegistryServerHandler.shareEntityWithUsers(domainId, entityId1, Arrays.asList(userId2), permissionTypeId1, true);
        sharingRegistryServerHandler.shareEntityWithGroups(domainId, entityId3, Arrays.asList(groupId2), permissionTypeId1, true);

        Entity entity4 = new Entity();
        entity4.setEntityId(domainId+":Entity4");
        entity4.setDomainId(domainId);
        entity4.setEntityTypeId(entityTypeId3);
        entity4.setOwnerId(userId3);
        entity4.setName("Input name");
        entity4.setDescription("Input file description");
        entity4.setParentEntityId(entityId3);
        entity4.setFullText("Input File");
        entity4.setCreatedTime(System.currentTimeMillis());
        entity4.setUpdatedTime(System.currentTimeMillis());

        String entityId4 = sharingRegistryServerHandler.createEntity(entity4);
        Assert.assertNotNull(entityId4);

        Assert.assertTrue(sharingRegistryServerHandler.userHasAccess(domainId, userId3, entityId4, permissionTypeId1));
        Assert.assertTrue(sharingRegistryServerHandler.userHasAccess(domainId, userId2, entityId4, permissionTypeId1));
        Assert.assertTrue(sharingRegistryServerHandler.userHasAccess(domainId, userId1, entityId4, permissionTypeId1));
        Assert.assertFalse(sharingRegistryServerHandler.userHasAccess(domainId, userId3, entityId1, permissionTypeId1));

        Entity entity5 = new Entity();
        entity5.setEntityId(domainId+":Entity5");
        entity5.setDomainId(domainId);
        entity5.setEntityTypeId(entityTypeId4);
        entity5.setOwnerId(userId1);
        entity5.setName("App deployment name");
        entity5.setDescription("App deployment description");
        entity5.setFullText("App Deployment name app deployment description");
        entity5.setCreatedTime(System.currentTimeMillis());
        entity5.setUpdatedTime(System.currentTimeMillis());

        String entityId5 = sharingRegistryServerHandler.createEntity(entity5);
        Assert.assertNotNull(entityId5);

        sharingRegistryServerHandler.shareEntityWithUsers(domainId, entityId5, Arrays.asList(userId2), permissionTypeId1, true);
        sharingRegistryServerHandler.shareEntityWithGroups(domainId, entityId5, Arrays.asList(groupId2), permissionTypeId2, true);

        Assert.assertTrue(sharingRegistryServerHandler.userHasAccess(domainId, userId3, entityId5, permissionTypeId2));
        Assert.assertTrue(sharingRegistryServerHandler.userHasAccess(domainId, userId2, entityId5, permissionTypeId1));
        Assert.assertFalse(sharingRegistryServerHandler.userHasAccess(domainId, userId3, entityId5, permissionTypeId1));

        ArrayList<SearchCriteria> filters = new ArrayList<>();
        SearchCriteria searchCriteria = new SearchCriteria();
        searchCriteria.setSearchCondition(SearchCondition.LIKE);
        searchCriteria.setValue("Input");
        searchCriteria.setSearchField(EntitySearchField.NAME);
        filters.add(searchCriteria);

        searchCriteria = new SearchCriteria();
        searchCriteria.setSearchCondition(SearchCondition.EQUAL);
        searchCriteria.setValue(entityTypeId3);
        searchCriteria.setSearchField(EntitySearchField.ENTITY_TYPE_ID);
        filters.add(searchCriteria);

        Assert.assertTrue(sharingRegistryServerHandler.searchEntities(domainId, userId1, filters, 0, -1).size() > 0);

        Assert.assertNotNull(sharingRegistryServerHandler.getListOfSharedUsers(domainId, entityId1, permissionTypeId1));
        Assert.assertNotNull(sharingRegistryServerHandler.getListOfSharedGroups(domainId, entityId1, permissionTypeId1));

        Assert.assertTrue(sharingRegistryServerHandler.getListOfSharedUsers(domainId, entityId1, domainId + ":OWNER").size()==1);

        // test changing parent - old INDIRECT_CASCADING permissions removed, new is added
        // entityId2's parent is entityId1. entityId1 is shared with userId2
        Assert.assertTrue(sharingRegistryServerHandler.userHasAccess(domainId, userId2, entityId1, permissionTypeId1));
        Assert.assertTrue(sharingRegistryServerHandler.userHasAccess(domainId, userId2, entityId2, permissionTypeId1));
        Assert.assertFalse(sharingRegistryServerHandler.userHasAccess(domainId, userId3, entityId2, permissionTypeId1));
        // create a different parent entity
        Entity entity6 = new Entity();
        entity6.setEntityId(domainId+":Entity6");
        entity6.setDomainId(domainId);
        entity6.setEntityTypeId(entityTypeId1);
        entity6.setOwnerId(userId1);
        entity6.setName("Project name 2");
        entity6.setDescription("Project description");
        entity6.setFullText("Project name project description");
        entity6.setCreatedTime(System.currentTimeMillis());
        entity6.setUpdatedTime(System.currentTimeMillis());
        String entityId6 = sharingRegistryServerHandler.createEntity(entity6);
        Assert.assertNotNull(entityId6);

        sharingRegistryServerHandler.shareEntityWithUsers(domainId, entityId6, Arrays.asList(userId3), permissionTypeId1, true);
        Assert.assertTrue(sharingRegistryServerHandler.userHasAccess(domainId, userId3, entityId6, permissionTypeId1));
        // Make sure entityId2 isn't shared with userId7 and then share it directly
        Assert.assertFalse(sharingRegistryServerHandler.userHasAccess(domainId, userId7, entityId2, permissionTypeId1));
        sharingRegistryServerHandler.shareEntityWithUsers(domainId, entityId2, Arrays.asList(userId7), permissionTypeId1, true);
        Assert.assertTrue(sharingRegistryServerHandler.userHasAccess(domainId, userId7, entityId2, permissionTypeId1));
        entity2.setParentEntityId(entityId6);
        logger.debug("Updating entity2");
        Assert.assertTrue(sharingRegistryServerHandler.updateEntity(entity2));
        Entity entity2Updated = sharingRegistryServerHandler.getEntity(domainId, entityId2);
        Assert.assertEquals(entityId6, entity2Updated.getParentEntityId());
        // parent changed so entityId2 should now be shared with entityId6's shared users (userId3)
        Assert.assertFalse(sharingRegistryServerHandler.userHasAccess(domainId, userId2, entityId2, permissionTypeId1));
        Assert.assertTrue(sharingRegistryServerHandler.userHasAccess(domainId, userId3, entityId2, permissionTypeId1));
        // entityId2 should still be shared with userId7 since that was directly shared
        Assert.assertTrue(sharingRegistryServerHandler.userHasAccess(domainId, userId7, entityId2, permissionTypeId1));

        Assert.assertEquals(Arrays.asList(user3), sharingRegistryServerHandler.getListOfDirectlySharedUsers(domainId, entityId6, permissionTypeId1));
        Assert.assertEquals(Arrays.asList(user7), sharingRegistryServerHandler.getListOfDirectlySharedUsers(domainId, entityId2, permissionTypeId1));
        List<User> entityId2SharedUsers = sharingRegistryServerHandler.getListOfSharedUsers(domainId, entityId2, permissionTypeId1);
        Assert.assertEquals(2, entityId2SharedUsers.size());
        Assert.assertTrue("user3 and user7 in shared users", entityId2SharedUsers.contains(user3) && entityId2SharedUsers.contains(user7));
        Assert.assertEquals(1, sharingRegistryServerHandler.getListOfDirectlySharedGroups(domainId, entityId3, permissionTypeId1).size());
        Assert.assertEquals(groupId2, sharingRegistryServerHandler.getListOfDirectlySharedGroups(domainId, entityId3, permissionTypeId1).get(0).getGroupId());
<<<<<<< HEAD
=======

        // Test that new users are added to initialUserGroupId
        UserGroup initialUserGroup = new UserGroup();
        String initialUserGroupName = "initial user group";
        String initialUserGroupId = domainId + ":" + initialUserGroupName;
        initialUserGroup.setGroupId(initialUserGroupId);
        initialUserGroup.setDomainId(domainId);
        initialUserGroup.setName(initialUserGroupName);
        initialUserGroup.setDescription("initial user group desc");
        initialUserGroup.setOwnerId(userId1);
        initialUserGroup.setGroupType(GroupType.USER_LEVEL_GROUP);
        initialUserGroup.setGroupCardinality(GroupCardinality.MULTI_USER);
        initialUserGroup.setCreatedTime(System.currentTimeMillis());
        initialUserGroup.setUpdatedTime(System.currentTimeMillis());

        Assert.assertNotNull(sharingRegistryServerHandler.createGroup(initialUserGroup));

        domain.setInitialUserGroupId(initialUserGroupId);
        Assert.assertTrue(sharingRegistryServerHandler.updateDomain(domain));
        Assert.assertEquals(initialUserGroupId, sharingRegistryServerHandler.getDomain(domain.getDomainId()).getInitialUserGroupId());

        User user8 = new User();
        String userName8 = "test-user-8." + System.currentTimeMillis();
        String userId8 = domainId + ":" + userName8;
        user8.setUserId(userId8);
        user8.setUserName(userName8);
        user8.setDomainId(domainId);
        user8.setCreatedTime(System.currentTimeMillis());
        user8.setUpdatedTime(System.currentTimeMillis());

        Assert.assertNotNull(sharingRegistryServerHandler.createUser(user8));
        List<UserGroup> user8Groups = sharingRegistryServerHandler.getAllMemberGroupsForUser(domain.getDomainId(), userId8);
        Assert.assertFalse(user8Groups.isEmpty());
        Assert.assertEquals(1, user8Groups.size());
        Assert.assertEquals(initialUserGroupId, user8Groups.get(0).getGroupId());
>>>>>>> 45672dbf
    }
}<|MERGE_RESOLUTION|>--- conflicted
+++ resolved
@@ -382,8 +382,6 @@
         Assert.assertTrue("user3 and user7 in shared users", entityId2SharedUsers.contains(user3) && entityId2SharedUsers.contains(user7));
         Assert.assertEquals(1, sharingRegistryServerHandler.getListOfDirectlySharedGroups(domainId, entityId3, permissionTypeId1).size());
         Assert.assertEquals(groupId2, sharingRegistryServerHandler.getListOfDirectlySharedGroups(domainId, entityId3, permissionTypeId1).get(0).getGroupId());
-<<<<<<< HEAD
-=======
 
         // Test that new users are added to initialUserGroupId
         UserGroup initialUserGroup = new UserGroup();
@@ -419,6 +417,5 @@
         Assert.assertFalse(user8Groups.isEmpty());
         Assert.assertEquals(1, user8Groups.size());
         Assert.assertEquals(initialUserGroupId, user8Groups.get(0).getGroupId());
->>>>>>> 45672dbf
     }
 }