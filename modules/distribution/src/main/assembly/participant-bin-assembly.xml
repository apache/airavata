--- conflicted
+++ resolved
@@ -211,7 +211,12 @@
                 <include>org.apache.commons:commons-pool2:jar</include>
                 <include>org.json:json:jar</include>
 
-<<<<<<< HEAD
+                <include>org.apache.airavata:platform-monitoring:jar</include>
+                <include>io.prometheus:simpleclient:jar</include>
+                <include>io.prometheus:simpleclient_httpserver:jar</include>
+                <include>io.prometheus:simpleclient_common:jar</include>
+                <include>org.apache.commons:commons-lang3</include>
+
                 <!-- MFT dependencies -->
 
                 <include>org.apache.airavata:mft-api-client</include>
@@ -229,13 +234,6 @@
                 <include>io.grpc:grpc-context</include>
                 <include>io.perfmark:perfmark-api</include>
                 <include>com.google.api.grpc:proto-google-common-protos</include>
-=======
-                <include>org.apache.airavata:platform-monitoring:jar</include>
-                <include>io.prometheus:simpleclient:jar</include>
-                <include>io.prometheus:simpleclient_httpserver:jar</include>
-                <include>io.prometheus:simpleclient_common:jar</include>
-                <include>org.apache.commons:commons-lang3</include>
->>>>>>> d7b9f2b5
             </includes>
             <excludes>
                 <exclude>mysql:mysql-connector-java:jar</exclude>
