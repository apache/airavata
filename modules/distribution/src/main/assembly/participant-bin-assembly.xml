<!--

    Licensed to the Apache Software Foundation (ASF) under one
    or more contributor license agreements.  See the NOTICE file
    distributed with this work for additional information
    regarding copyright ownership.  The ASF licenses this file
    to you under the Apache License, Version 2.0 (the
    "License"); you may not use this file except in compliance
    with the License.  You may obtain a copy of the License at

      http://www.apache.org/licenses/LICENSE-2.0

    Unless required by applicable law or agreed to in writing,
    software distributed under the License is distributed on an
    "AS IS" BASIS, WITHOUT WARRANTIES OR CONDITIONS OF ANY
    KIND, either express or implied.  See the License for the
    specific language governing permissions and limitations
    under the License.

-->
<!DOCTYPE assembly [
        <!ELEMENT assembly (id|includeBaseDirectory|baseDirectory|formats|fileSets|dependencySets)*>
        <!ELEMENT id (#PCDATA)>
        <!ELEMENT includeBaseDirectory (#PCDATA)>
        <!ELEMENT baseDirectory (#PCDATA)>
        <!ELEMENT formats (format)*>
        <!ELEMENT format (#PCDATA)>
        <!ELEMENT fileSets (fileSet)*>
        <!ELEMENT fileSet (directory|outputDirectory|fileMode|includes)*>
        <!ELEMENT directory (#PCDATA)>
        <!ELEMENT outputDirectory (#PCDATA)>
        <!ELEMENT includes (include)*>
        <!ELEMENT include (#PCDATA)>
        <!ELEMENT dependencySets (dependencySet)*>
        <!ELEMENT dependencySet (outputDirectory|outputFileNameMapping|includes)*>
        ]>
<assembly>
    <id>bin</id>
    <includeBaseDirectory>true</includeBaseDirectory>
    <baseDirectory>${participant.dist.name}</baseDirectory>
    <formats>
        <format>tar.gz</format>
        <format>zip</format>
    </formats>

    <fileSets>
        <fileSet>
            <directory>src/main/resources/participant/bin</directory>
            <outputDirectory>bin</outputDirectory>
            <fileMode>777</fileMode>
            <includes>
                <include>*.sh</include>
            </includes>
        </fileSet>
        <fileSet>
            <directory>src/main/resources/participant/conf</directory>
            <outputDirectory>conf</outputDirectory>
            <includes>
                <include>airavata-server.properties</include>
                <include>logback.xml</include>
                <include>cred_store.jks</include>
            </includes>
        </fileSet>
        <fileSet>
            <directory>./</directory>
            <outputDirectory>logs</outputDirectory>
            <excludes>
                <exclude>*/**</exclude>
            </excludes>
        </fileSet>
    </fileSets>

    <dependencySets>
        <dependencySet>
            <useProjectArtifact>false</useProjectArtifact>
            <outputDirectory>lib</outputDirectory>
            <includes>
                <include>javax.activation:activation:jar</include>
                <include>org.apache.airavata:airavata-base-api:jar</include>
                <include>org.apache.airavata:agent-api:jar</include>
                <include>org.apache.airavata:airavata-commons:jar</include>
                <include>org.apache.airavata:airavata-credential-store-stubs:jar</include>
                <include>org.apache.airavata:airavata-data-models:jar</include>
                <include>org.apache.airavata:airavata-messaging-core:jar</include>
                <include>org.apache.airavata:airavata-registry-core:jar</include>
                <include>org.apache.airavata:airavata-registry-cpi:jar</include>
                <include>org.apache.airavata:airavata-server-configuration:jar</include>
                <include>org.apache.airavata:profile-service-stubs:jar</include>
                <include>com.rabbitmq:amqp-client:jar</include>
                <include>asm:asm:jar</include>
                <include>org.bouncycastle:bcpkix-jdk15on:jar</include>
                <include>org.bouncycastle:bcprov-jdk15on:jar</include>
                <include>commons-cli:commons-cli:jar</include>
                <include>commons-codec:commons-codec:jar</include>
                <include>commons-collections:commons-collections:jar</include>
                <include>commons-dbcp:commons-dbcp:jar</include>
                <include>commons-io:commons-io:jar</include>
                <include>commons-lang:commons-lang:jar</include>
                <include>commons-logging:commons-logging:jar</include>
                <include>org.apache.commons:commons-math:jar</include>
                <include>commons-pool:commons-pool:jar</include>
                <include>org.apache.curator:curator-client:jar</include>
                <include>org.apache.curator:curator-framework:jar</include>
                <include>org.apache.derby:derby:jar</include>
                <include>org.apache.derby:derbyclient:jar</include>
                <include>org.apache.derby:derbynet:jar</include>
                <include>org.apache.derby:derbytools:jar</include>
                <include>net.i2p.crypto:eddsa:jar</include>
                <include>org.apache.geronimo.specs:geronimo-jms_1.1_spec:jar</include>
                <include>org.apache.geronimo.specs:geronimo-jpa_2.0_spec:jar</include>
                <include>org.apache.geronimo.specs:geronimo-jta_1.1_spec:jar</include>
                <include>org.codehaus.groovy:groovy:jar</include>
                <include>org.codehaus.groovy:groovy-templates:jar</include>
                <include>org.codehaus.groovy:groovy-xml:jar</include>
                <include>com.google.code.gson:gson:jar</include>
                <include>com.google.guava:guava:jar</include>
                <include>org.hamcrest:hamcrest-core:jar</include>
                <include>org.apache.helix:helix-core:jar</include>
                <include>org.apache.airavata:helix-spectator:jar</include>
                <include>org.apache.httpcomponents:httpclient:jar</include>
                <include>org.apache.httpcomponents:httpcore:jar</include>
                <include>com.fasterxml.jackson.core:jackson-annotations:jar</include>
                <include>com.fasterxml.jackson.core:jackson-core:jar</include>
                <include>org.codehaus.jackson:jackson-core-asl:jar</include>
                <include>com.fasterxml.jackson.core:jackson-databind:jar</include>
                <include>org.codehaus.jackson:jackson-mapper-asl:jar</include>
                <include>jakarta-regexp:jakarta-regexp:jar</include>
                <include>jline:jline:jar</include>
                <include>org.apache.airavata:job-monitor-api:jar</include>
                <include>junit:junit:jar</include>
                <include>com.jcraft:jzlib:jar</include>
                <include>org.apache.kafka:kafka-clients:jar</include>
                <include>org.apache.thrift:libthrift:jar</include>
                <include>org.slf4j:log4j-over-slf4j:jar</include>
                <include>ch.qos.logback:logback-classic:jar</include>
                <include>ch.qos.logback:logback-core:jar</include>
                <include>com.github.danielwegener:logback-kafka-appender:jar</include>
                <include>net.logstash.logback:logstash-logback-encoder:jar</include>
                <include>org.lz4:lz4-java:jar</include>
                <include>javax.mail:mail:jar</include>
                <include>io.dropwizard.metrics:metrics-core:jar</include>
                <include>org.jboss.netty:netty:jar</include>
                <include>org.apache.openjpa:openjpa:jar</include>
                <include>org.apache.airavata:platform-monitor:jar</include>
                <include>org.apache.airavata:registry-api-service:jar</include>
                <include>org.apache.airavata:registry-api-stubs:jar</include>
                <include>net.sourceforge.serp:serp:jar</include>
                <include>org.slf4j:slf4j-api:jar</include>
                <include>org.yaml:snakeyaml:jar</include>
                <include>org.xerial.snappy:snappy-java:jar</include>
                <include>org.apache.airavata:ssh-agent:jar</include>
                <include>com.hierynomus:sshj:jar</include>
                <include>org.apache.airavata:sshj-agent:jar</include>
                <include>org.apache.airavata:task-api:jar</include>
                <include>org.apache.airavata:task-core:jar</include>
                <include>org.apache.tomcat.embed:tomcat-embed-core:jar</include>
                <include>org.apache.airavata:workflow-impl:jar</include>
                <include>org.ogce:xpp3:jar</include>
                <include>org.ogce:xpp5:jar</include>
                <include>com.101tec:zkclient:jar</include>
                <include>org.apache.zookeeper:zookeeper:jar</include>
<<<<<<< HEAD
=======
                <include>org.apache.airavata:profile-service-stubs:jar</include>
                <include>org.apache.airavata:services-security:jar</include>
                <include>org.apache.airavata:airavata-sharing-registry-stubs:jar</include>
                <include>org.apache.airavata:airavata-security:jar</include>
>>>>>>> 45672dbf

                <!-- Docker Java dependencies -->

                <include>com.github.docker-java:docker-java:jar</include>
                <include>com.fasterxml.jackson.jaxrs:jackson-jaxrs-json-provider:jar</include>
                <include>com.fasterxml.jackson.jaxrs:jackson-jaxrs-base:jar</include>
                <include>com.fasterxml.jackson.module:jackson-module-jaxb-annotations:jar</include>
                <include>org.glassfish.jersey.connectors:jersey-apache-connector:jar</include>
                <include>org.glassfish.jersey.core:jersey-common:jar</include>
                <include>javax.annotation:javax.annotation-api:jar</include>
                <include>org.glassfish.jersey.bundles.repackaged:jersey-guava:jar</include>
                <include>org.glassfish.hk2:osgi-resource-locator:jar</include>
                <include>javax.ws.rs:javax.ws.rs-api:jar</include>
                <include>org.apache.httpcomponents:httpcore:jar</include>
                <include>org.glassfish.jersey.core:jersey-client:jar</include>
                <include>org.glassfish.hk2:hk2-api:jar</include>
                <include>org.glassfish.hk2:hk2-utils:jar</include>
                <include>org.glassfish.hk2.external:aopalliance-repackaged:jar</include>
                <include>org.glassfish.hk2.external:javax.inject:jar</include>
                <include>org.glassfish.hk2:hk2-locator:jar</include>
                <include>org.javassist:javassist:jar</include>
                <include>com.kohlschutter.junixsocket:junixsocket-common:jar</include>
                <include>com.kohlschutter.junixsocket:junixsocket-native-common:jar</include>
                <include>org.scijava:native-lib-loader:jar</include>
                <include>org.apache.commons:commons-compress:jar</include>
                <include>commons-lang:commons-lang:jar</include>
                <include>commons-io:commons-io:jar</include>
                <include>org.slf4j:jcl-over-slf4j:jar</include>
                <include>com.google.guava:guava:jar</include>
                <include>org.bouncycastle:bcpkix-jdk15on:jar</include>
                <include>org.bouncycastle:bcprov-jdk15on:jar</include>
                <include>io.netty:netty-codec-http:jar</include>
                <include>io.netty:netty-codec:jar</include>
                <include>io.netty:netty-handler:jar</include>
                <include>io.netty:netty-buffer:jar</include>
                <include>io.netty:netty-transport:jar</include>
                <include>io.netty:netty-resolver:jar</include>
                <include>io.netty:netty-handler-proxy:jar</include>
                <include>io.netty:netty-codec-socks:jar</include>
                <include>io.netty:netty-transport-native-epoll:jar</include>
                <include>io.netty:netty-common:jar</include>
                <include>io.netty:netty-transport-native-unix-common:jar</include>
                <include>io.netty:netty-transport-native-kqueue:jar</include>

            </includes>
            <excludes>
                <exclude>mysql:mysql-connector-java:jar</exclude>
                <exclude>log4j:log4j:jar</exclude>
            </excludes>
        </dependencySet>
    </dependencySets>

</assembly><|MERGE_RESOLUTION|>--- conflicted
+++ resolved
@@ -159,13 +159,10 @@
                 <include>org.ogce:xpp5:jar</include>
                 <include>com.101tec:zkclient:jar</include>
                 <include>org.apache.zookeeper:zookeeper:jar</include>
-<<<<<<< HEAD
-=======
                 <include>org.apache.airavata:profile-service-stubs:jar</include>
                 <include>org.apache.airavata:services-security:jar</include>
                 <include>org.apache.airavata:airavata-sharing-registry-stubs:jar</include>
                 <include>org.apache.airavata:airavata-security:jar</include>
->>>>>>> 45672dbf
 
                 <!-- Docker Java dependencies -->
 
