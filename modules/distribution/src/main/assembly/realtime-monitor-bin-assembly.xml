--- conflicted
+++ resolved
@@ -113,12 +113,8 @@
                 <include>org.slf4j:log4j-over-slf4j:jar</include>
                 <include>org.apache.logging.log4j:log4j-api</include>
                 <include>org.apache.logging.log4j:log4j-core</include>
-<<<<<<< HEAD
-=======
                 <include>org.apache.logging.log4j:log4j-slf4j2-impl</include>
->>>>>>> 8bd6cce4
                 <include>org.apache.logging.log4j:log4j-1.2-api</include>
-                <include>org.apache.logging.log4j:log4j-slf4j2-impl:jar</include>
 
                 <include>org.apache.commons:commons-pool2:jar</include>
                 <include>org.json:json:jar</include>
