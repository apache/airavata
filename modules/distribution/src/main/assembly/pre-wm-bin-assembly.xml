<!--

    Licensed to the Apache Software Foundation (ASF) under one
    or more contributor license agreements.  See the NOTICE file
    distributed with this work for additional information
    regarding copyright ownership.  The ASF licenses this file
    to you under the Apache License, Version 2.0 (the
    "License"); you may not use this file except in compliance
    with the License.  You may obtain a copy of the License at

      http://www.apache.org/licenses/LICENSE-2.0

    Unless required by applicable law or agreed to in writing,
    software distributed under the License is distributed on an
    "AS IS" BASIS, WITHOUT WARRANTIES OR CONDITIONS OF ANY
    KIND, either express or implied.  See the License for the
    specific language governing permissions and limitations
    under the License.

-->
<!DOCTYPE assembly [
        <!ELEMENT assembly (id|includeBaseDirectory|baseDirectory|formats|fileSets|dependencySets)*>
        <!ELEMENT id (#PCDATA)>
        <!ELEMENT includeBaseDirectory (#PCDATA)>
        <!ELEMENT baseDirectory (#PCDATA)>
        <!ELEMENT formats (format)*>
        <!ELEMENT format (#PCDATA)>
        <!ELEMENT fileSets (fileSet)*>
        <!ELEMENT fileSet (directory|outputDirectory|fileMode|includes)*>
        <!ELEMENT directory (#PCDATA)>
        <!ELEMENT outputDirectory (#PCDATA)>
        <!ELEMENT includes (include)*>
        <!ELEMENT include (#PCDATA)>
        <!ELEMENT dependencySets (dependencySet)*>
        <!ELEMENT dependencySet (outputDirectory|outputFileNameMapping|includes)*>
        ]>
<assembly>
    <id>bin</id>
    <includeBaseDirectory>true</includeBaseDirectory>
    <baseDirectory>${pre.wm.dist.name}</baseDirectory>
    <formats>
        <format>tar.gz</format>
        <format>zip</format>
    </formats>

    <fileSets>
        <fileSet>
            <directory>src/main/resources/pre-wm/bin</directory>
            <outputDirectory>bin</outputDirectory>
            <fileMode>777</fileMode>
            <includes>
                <include>*.sh</include>
            </includes>
        </fileSet>
        <fileSet>
            <directory>src/main/resources/pre-wm/conf</directory>
            <outputDirectory>conf</outputDirectory>
            <includes>
                <include>airavata-server.properties</include>
                <include>logback.xml</include>
            </includes>
        </fileSet>
        <fileSet>
            <directory>./</directory>
            <outputDirectory>logs</outputDirectory>
            <excludes>
                <exclude>*/**</exclude>
            </excludes>
        </fileSet>
    </fileSets>

    <dependencySets>
        <dependencySet>
            <useProjectArtifact>false</useProjectArtifact>
            <outputDirectory>lib</outputDirectory>
            <includes>
                <include>javax.activation:activation:jar</include>
                <include>org.apache.airavata:airavata-base-api:jar</include>
                <include>org.apache.airavata:agent-api:jar</include>
                <include>org.apache.airavata:airavata-commons:jar</include>
                <include>org.apache.airavata:airavata-credential-store-stubs:jar</include>
                <include>org.apache.airavata:airavata-data-models:jar</include>
                <include>org.apache.airavata:airavata-messaging-core:jar</include>
                <include>org.apache.airavata:airavata-registry-core:jar</include>
                <include>org.apache.airavata:airavata-registry-cpi:jar</include>
                <include>org.apache.airavata:airavata-server-configuration:jar</include>
                <include>com.rabbitmq:amqp-client:jar</include>
                <include>asm:asm:jar</include>
                <include>org.bouncycastle:bcpkix-jdk15on:jar</include>
                <include>org.bouncycastle:bcprov-jdk15on:jar</include>
                <include>commons-cli:commons-cli:jar</include>
                <include>commons-codec:commons-codec:jar</include>
                <include>commons-collections:commons-collections:jar</include>
                <include>commons-dbcp:commons-dbcp:jar</include>
                <include>commons-io:commons-io:jar</include>
                <include>commons-lang:commons-lang:jar</include>
                <include>commons-logging:commons-logging:jar</include>
                <include>org.apache.commons:commons-math:jar</include>
                <include>commons-pool:commons-pool:jar</include>
                <include>org.apache.curator:curator-client:jar</include>
                <include>org.apache.curator:curator-framework:jar</include>
                <include>org.apache.derby:derby:jar</include>
                <include>org.apache.derby:derbyclient:jar</include>
                <include>org.apache.derby:derbynet:jar</include>
                <include>org.apache.derby:derbytools:jar</include>
                <include>net.i2p.crypto:eddsa:jar</include>
                <include>org.apache.geronimo.specs:geronimo-jms_1.1_spec:jar</include>
                <include>org.apache.geronimo.specs:geronimo-jpa_2.0_spec:jar</include>
                <include>org.apache.geronimo.specs:geronimo-jta_1.1_spec:jar</include>
                <include>org.codehaus.groovy:groovy:jar</include>
                <include>org.codehaus.groovy:groovy-templates:jar</include>
                <include>org.codehaus.groovy:groovy-xml:jar</include>
                <include>com.google.code.gson:gson:jar</include>
                <include>com.google.guava:guava:jar</include>
                <include>org.hamcrest:hamcrest-core:jar</include>
                <include>org.apache.helix:helix-core:jar</include>
                <include>org.apache.airavata:helix-spectator:jar</include>
                <include>org.apache.httpcomponents:httpclient:jar</include>
                <include>org.apache.httpcomponents:httpcore:jar</include>
                <include>com.fasterxml.jackson.core:jackson-annotations:jar</include>
                <include>com.fasterxml.jackson.core:jackson-core:jar</include>
                <include>org.codehaus.jackson:jackson-core-asl:jar</include>
                <include>com.fasterxml.jackson.core:jackson-databind:jar</include>
                <include>org.codehaus.jackson:jackson-mapper-asl:jar</include>
                <include>jakarta-regexp:jakarta-regexp:jar</include>
                <include>jline:jline:jar</include>
                <include>org.apache.airavata:job-monitor-api:jar</include>
                <include>junit:junit:jar</include>
                <include>com.jcraft:jzlib:jar</include>
                <include>org.apache.kafka:kafka-clients:jar</include>
                <include>org.apache.thrift:libthrift:jar</include>
                <include>org.slf4j:log4j-over-slf4j:jar</include>
                <include>ch.qos.logback:logback-classic:jar</include>
                <include>ch.qos.logback:logback-core:jar</include>
                <include>com.github.danielwegener:logback-kafka-appender:jar</include>
                <include>net.logstash.logback:logstash-logback-encoder:jar</include>
                <include>org.lz4:lz4-java:jar</include>
                <include>javax.mail:mail:jar</include>
                <include>io.dropwizard.metrics:metrics-core:jar</include>
                <include>org.jboss.netty:netty:jar</include>
                <include>org.apache.openjpa:openjpa:jar</include>
                <include>org.apache.airavata:platform-monitor:jar</include>
                <include>org.apache.airavata:registry-api-service:jar</include>
                <include>org.apache.airavata:registry-api-stubs:jar</include>
                <include>net.sourceforge.serp:serp:jar</include>
                <include>org.slf4j:slf4j-api:jar</include>
                <include>org.yaml:snakeyaml:jar</include>
                <include>org.xerial.snappy:snappy-java:jar</include>
                <include>org.apache.airavata:ssh-agent:jar</include>
                <include>com.hierynomus:sshj:jar</include>
                <include>org.apache.airavata:sshj-agent:jar</include>
                <include>org.apache.airavata:task-api:jar</include>
                <include>org.apache.airavata:task-core:jar</include>
                <include>org.apache.airavata:profile-service-stubs:jar</include>
                <include>org.apache.tomcat.embed:tomcat-embed-core:jar</include>
                <include>org.apache.airavata:workflow-impl:jar</include>
                <include>org.ogce:xpp3:jar</include>
                <include>org.ogce:xpp5:jar</include>
                <include>com.101tec:zkclient:jar</include>
                <include>org.apache.zookeeper:zookeeper:jar</include>
                <include>org.apache.airavata:profile-service-stubs:jar</include>
                <include>org.apache.airavata:services-security:jar</include>
                <include>org.apache.airavata:airavata-sharing-registry-stubs:jar</include>
                <include>org.apache.airavata:airavata-security:jar</include>
                <include>org.apache.commons:commons-pool2:jar</include>
                <include>org.json:json:jar</include>
<<<<<<< HEAD

                <include>io.grpc:grpc-api</include>
=======
                <include>org.apache.airavata:platform-monitoring:jar</include>
                <include>io.prometheus:simpleclient:jar</include>
                <include>io.prometheus:simpleclient_httpserver:jar</include>
                <include>io.prometheus:simpleclient_common:jar</include>
                <include>org.apache.commons:commons-lang3</include>
>>>>>>> d7b9f2b5
            </includes>
            <excludes>
                <exclude>mysql:mysql-connector-java:jar</exclude>
                <exclude>log4j:log4j:jar</exclude>
            </excludes>
        </dependencySet>
    </dependencySets>

</assembly><|MERGE_RESOLUTION|>--- conflicted
+++ resolved
@@ -164,16 +164,12 @@
                 <include>org.apache.airavata:airavata-security:jar</include>
                 <include>org.apache.commons:commons-pool2:jar</include>
                 <include>org.json:json:jar</include>
-<<<<<<< HEAD
-
-                <include>io.grpc:grpc-api</include>
-=======
                 <include>org.apache.airavata:platform-monitoring:jar</include>
                 <include>io.prometheus:simpleclient:jar</include>
                 <include>io.prometheus:simpleclient_httpserver:jar</include>
                 <include>io.prometheus:simpleclient_common:jar</include>
                 <include>org.apache.commons:commons-lang3</include>
->>>>>>> d7b9f2b5
+                <include>io.grpc:grpc-api</include>
             </includes>
             <excludes>
                 <exclude>mysql:mysql-connector-java:jar</exclude>
