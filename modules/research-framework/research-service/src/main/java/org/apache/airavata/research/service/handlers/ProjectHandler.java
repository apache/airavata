--- conflicted
+++ resolved
@@ -27,75 +27,4 @@
 
     private static final Logger LOGGER = LoggerFactory.getLogger(ProjectHandler.class);
 
-<<<<<<< HEAD
-    @Autowired
-    private UserRepository userRepository;
-
-    @Autowired
-    private TagRepository tagRepository;
-
-    @Autowired
-    ResourceRepository resourceRepository;
-
-    public void initializeResource(Resource resource) {
-        Set<User> userSet = new HashSet<>();
-        for (User u: resource.getAuthors()) {
-            Optional<User> fetchedUser = userRepository.findById(u.getId());
-            if (fetchedUser.isEmpty()) {
-                throw new RuntimeException("User not found: " + u.getId());
-            }
-            userSet.add(fetchedUser.get());
-        }
-
-        HashSet<Tag> tags = new HashSet<>();
-        for (Tag t: resource.getTags()) {
-            String tagValue = t.getValue();
-            Tag fetchedTag = tagRepository.findByValue(tagValue);
-            if (fetchedTag == null) {
-                fetchedTag = tagRepository.save(t);
-            }
-            tags.add(fetchedTag);
-        }
-        resource.setAuthors(userSet);
-        resource.setTags(tags);
-    }
-
-    public ResourceResponse createResource(Resource resource, ResourceTypeEnum type) {
-        ResourceResponse response = new ResourceResponse();
-
-        initializeResource(resource);
-        response.setResource(resourceRepository.save(resource));
-        response.setType(type);
-
-        return response;
-    }
-
-    public ResourceResponse getResourceById(String id)
-    {
-        // Your logic to fetch the resource by ID
-        Optional<Resource> opResource = resourceRepository.findById(id);
-
-        if (opResource.isEmpty()) {
-            throw new RuntimeException("Resource not found: " + id);
-        }
-
-        Resource resource = opResource.get();
-        return resourceToResponse(resource);
-    }
-
-    public Page<ResourceResponse> getAllResources(int pageNumber, int pageSize, List<Class<? extends Resource>> typeList) {
-        Pageable pageable = PageRequest.of(pageNumber, pageSize);
-        Page<Resource> resources = resourceRepository.findAllByTypes(typeList, pageable);
-        return resources.map(this::resourceToResponse);
-    }
-
-    // Helper Functions
-    public ResourceResponse resourceToResponse(Resource resource) {
-        ResourceResponse response = new ResourceResponse();
-        response.setResource(resource);
-        response.setType(resource.getType());
-        return response;
-    }
-=======
->>>>>>> 226d9629
 }