/*
 *
 * Licensed to the Apache Software Foundation (ASF) under one
 * or more contributor license agreements.  See the NOTICE file
 * distributed with this work for additional information
 * regarding copyright ownership.  The ASF licenses this file
 * to you under the Apache License, Version 2.0 (the
 * "License"); you may not use this file except in compliance
 * with the License.  You may obtain a copy of the License at
 *
 *   http://www.apache.org/licenses/LICENSE-2.0
 *
 * Unless required by applicable law or agreed to in writing,
 * software distributed under the License is distributed on an
 * "AS IS" BASIS, WITHOUT WARRANTIES OR CONDITIONS OF ANY
 * KIND, either express or implied.  See the License for the
 * specific language governing permissions and limitations
 * under the License.
 *
*/
package org.apache.airavata.gfac.monitor.util;

import org.apache.airavata.common.exception.ApplicationSettingsException;
import org.apache.airavata.common.logger.AiravataLogger;
import org.apache.airavata.common.logger.AiravataLoggerFactory;
import org.apache.airavata.common.utils.AiravataZKUtils;
import org.apache.airavata.common.utils.Constants;
import org.apache.airavata.commons.gfac.type.HostDescription;
import org.apache.airavata.gfac.GFacException;
import org.apache.airavata.gfac.core.context.JobExecutionContext;
import org.apache.airavata.gfac.core.handler.GFacHandler;
import org.apache.airavata.gfac.core.handler.GFacHandlerConfig;
import org.apache.airavata.gfac.core.monitor.MonitorID;
import org.apache.airavata.gfac.monitor.HostMonitorData;
import org.apache.airavata.gfac.monitor.UserMonitorData;
import org.apache.airavata.gfac.monitor.exception.AiravataMonitorException;
import org.apache.airavata.model.appcatalog.computeresource.ComputeResourceDescription;
import org.apache.airavata.schemas.gfac.GsisshHostType;
import org.apache.zookeeper.CreateMode;
import org.apache.zookeeper.KeeperException;
import org.apache.zookeeper.WatchedEvent;
import org.apache.zookeeper.Watcher;
import org.apache.zookeeper.ZooDefs;
import org.apache.zookeeper.ZooKeeper;

import java.io.IOException;
import java.util.HashMap;
import java.util.Iterator;
import java.util.List;
import java.util.Map;
import java.util.concurrent.BlockingQueue;
import java.util.concurrent.CountDownLatch;

public class CommonUtils {
    private final static AiravataLogger logger = AiravataLoggerFactory.getLogger(CommonUtils.class);

    public static boolean isPBSHost(HostDescription host){
        if("pbs".equals(((GsisshHostType)host.getType()).getJobManager()) ||
                "".equals(((GsisshHostType)host.getType()).getJobManager())){
         return true;
        }else{
            // default is pbs so we return true
            return false;
        }
    }
    public static boolean isSlurm(HostDescription host){
        if("slurm".equals(((GsisshHostType)host.getType()).getJobManager())){
         return true;
        }else{
            // default is pbs so we return true
            return false;
        }
    }
    public static boolean isSGE(HostDescription host){
        if("sge".equals(((GsisshHostType)host.getType()).getJobManager())){
         return true;
        }else{
            // default is pbs so we return true
            return false;
        }
    }
    public static String getChannelID(MonitorID monitorID) {
        return monitorID.getUserName() + "-" + monitorID.getComputeResourceDescription().getHostName();
    }

    public static String getRoutingKey(MonitorID monitorID) {
        return "*." + monitorID.getUserName() + "." + monitorID.getComputeResourceDescription().getIpAddresses().get(0);
    }

    public static String getChannelID(String userName,String hostAddress) {
        return userName + "-" + hostAddress;
    }

    public static String getRoutingKey(String userName,String hostAddress) {
        return "*." + userName + "." + hostAddress;
    }

    public static void addMonitortoQueue(BlockingQueue<UserMonitorData> queue, MonitorID monitorID, JobExecutionContext jobExecutionContext) throws AiravataMonitorException {
        synchronized (queue) {
            Iterator<UserMonitorData> iterator = queue.iterator();
            while (iterator.hasNext()) {
                UserMonitorData next = iterator.next();
                if (next.getUserName().equals(monitorID.getUserName())) {
                    // then this is the right place to update
                    List<HostMonitorData> monitorIDs = next.getHostMonitorData();
                    for (HostMonitorData host : monitorIDs) {
                        if (isEqual(host.getComputeResourceDescription(), monitorID.getComputeResourceDescription())) {
                            // ok we found right place to add this monitorID
                            host.addMonitorIDForHost(monitorID);
                            logger.debugId(monitorID.getJobID(), "Added new job to the monitoring queue, experiment {}," +
                                    " task {}", monitorID.getExperimentID(), monitorID.getTaskID());
                            return;
                        }
                    }
                    // there is a userMonitor object for this user name but no Hosts for this host
                    // so we have to create new Hosts
                    HostMonitorData hostMonitorData = new HostMonitorData(jobExecutionContext);
                    hostMonitorData.addMonitorIDForHost(monitorID);
                    next.addHostMonitorData(hostMonitorData);
                    logger.debugId(monitorID.getJobID(), "Added new job to the monitoring queue, experiment {}," +
                            " task {}", monitorID.getExperimentID(), monitorID.getTaskID());
                    return;
                }
            }
            HostMonitorData hostMonitorData = new HostMonitorData(jobExecutionContext);
            hostMonitorData.addMonitorIDForHost(monitorID);

            UserMonitorData userMonitorData = new UserMonitorData(monitorID.getUserName());
            userMonitorData.addHostMonitorData(hostMonitorData);
            try {
                queue.put(userMonitorData);
                logger.debugId(monitorID.getJobID(), "Added new job to the monitoring queue, experiment {}," +
                        " task {}", monitorID.getExperimentID(), monitorID.getTaskID());
            } catch (InterruptedException e) {
                throw new AiravataMonitorException(e);
            }
        }
    }

    private static boolean isEqual(ComputeResourceDescription comRes_1, ComputeResourceDescription comRes_2) {
        return comRes_1.getComputeResourceId().equals(comRes_2.getComputeResourceId()) &&
                comRes_1.getHostName().equals(comRes_2.getHostName());
    }

    public static boolean isTheLastJobInQueue(BlockingQueue<MonitorID> queue,MonitorID monitorID){
        Iterator<MonitorID> iterator = queue.iterator();
        while(iterator.hasNext()){
            MonitorID next = iterator.next();
            if (monitorID.getUserName().equals(next.getUserName()) &&
                    CommonUtils.isEqual(monitorID.getComputeResourceDescription(), next.getComputeResourceDescription())) {
                return false;
            }
        }
        return true;
    }

    /**
     * This method doesn't have to be synchronized because it will be invoked by HPCPullMonitor which already synchronized
     * @param queue
     * @param monitorID
     * @throws AiravataMonitorException
     */
    public static void removeMonitorFromQueue(UserMonitorData userMonitorData, MonitorID monitorID) throws AiravataMonitorException {
                if (userMonitorData.getUserName().equals(monitorID.getUserName())) {
                    // then this is the right place to update
                    List<HostMonitorData> hostMonitorData = userMonitorData.getHostMonitorData();
                    Iterator<HostMonitorData> iterator1 = hostMonitorData.iterator();
                    while (iterator1.hasNext()) {
                        HostMonitorData iHostMonitorID = iterator1.next();
                        if (isEqual(iHostMonitorID.getComputeResourceDescription(), monitorID.getComputeResourceDescription())) {
                            Iterator<MonitorID> iterator2 = iHostMonitorID.getMonitorIDs().iterator();
                            while (iterator2.hasNext()) {
                                MonitorID iMonitorID = iterator2.next();
                                if (iMonitorID.getJobID().equals(monitorID.getJobID())
                                        || iMonitorID.getJobName().equals(monitorID.getJobName())) {
                                    // OK we found the object, we cannot do list.remove(object) states of two objects
                                    // could be different, thats why we check the jobID
                                    iterator2.remove();
                                    logger.infoId(monitorID.getJobID(), "Removed the jobId: {} JobName: {} from monitoring last " +
                                            "status:{}", monitorID.getJobID(), monitorID.getJobName(), monitorID.getStatus().toString());
                                    if (iHostMonitorID.getMonitorIDs().size() == 0) {
                                        iterator1.remove();
<<<<<<< HEAD
                                        logger.debug("Removed host {} from monitoring queue", iHostMonitorID.getHost()
                                                .getType().getHostAddress());
=======
                                        logger.debug("Removed host {} from monitoring queue", iHostMonitorID.getComputeResourceDescription().getHostName());
                                        if (hostMonitorData.size() == 0) {
                                            // no useful data so we have to remove the element from the queue
                                            queue.remove(next);
                                            logger.debug("Removed user {} from monitoring.", next.getUserName());
                                        }
>>>>>>> 0b867da4
                                    }
                                    return;
                                }
                            }
                        }
                    }
                }
        logger.info("Cannot find the given MonitorID in the queue with userName " +
                monitorID.getUserName() + "  and jobID " + monitorID.getJobID());
        logger.info("This might not be an error because someone else removed this job from the queue");
    }

    public static boolean isEqual(HostDescription host1,HostDescription host2) {
        if ((host1.getType() instanceof GsisshHostType) && (host2.getType() instanceof GsisshHostType)) {
            GsisshHostType hostType1 = (GsisshHostType)host1.getType();
            GsisshHostType hostType2 = (GsisshHostType)host2.getType();
            if(hostType1.getHostAddress().equals(hostType2.getHostAddress())
                    && hostType1.getJobManager().equals(hostType2.getJobManager())
                    && (hostType1.getPort() == hostType2.getPort())
                    && hostType1.getMonitorMode().equals(hostType2.getMonitorMode())){
                return true;
            }
        } else {
            logger.error("This method is only impmlemented to handle Gsissh host types");
        }
        return false;
    }

    public static void invokeOutFlowHandlers(JobExecutionContext jobExecutionContext) throws GFacException {
        List<GFacHandlerConfig> handlers = jobExecutionContext.getGFacConfiguration().getOutHandlers();

        for (GFacHandlerConfig handlerClassName : handlers) {
            Class<? extends GFacHandler> handlerClass;
            GFacHandler handler;
            try {
                handlerClass = Class.forName(handlerClassName.getClassName().trim()).asSubclass(GFacHandler.class);
                handler = handlerClass.newInstance();
                handler.initProperties(handlerClassName.getProperties());
            } catch (ClassNotFoundException e) {
                logger.error(e.getMessage());
                throw new GFacException("Cannot load handler class " + handlerClassName, e);
            } catch (InstantiationException e) {
                logger.error(e.getMessage());
                throw new GFacException("Cannot instantiate handler class " + handlerClassName, e);
            } catch (IllegalAccessException e) {
                logger.error(e.getMessage());
                throw new GFacException("Cannot instantiate handler class " + handlerClassName, e);
            }
            try {
                handler.invoke(jobExecutionContext);
            } catch (Exception e) {
                // TODO: Better error reporting.
                throw new GFacException("Error Executing a OutFlow Handler", e);
            }
        }
    }

        /**
         *  Update job count for a given set of paths.
         * @param zk - zookeeper instance
         * @param changeCountMap - map of change job count with relevant path
         * @param isAdd - Should add or reduce existing job count by the given job count.
         */
    public static void updateZkWithJobCount(ZooKeeper zk, final Map<String, Integer> changeCountMap, boolean isAdd) {
        StringBuilder changeZNodePaths = new StringBuilder();
        try {
            if (zk == null || !zk.getState().isConnected()) {
                try {
                    final CountDownLatch countDownLatch = new CountDownLatch(1);
                    zk = new ZooKeeper(AiravataZKUtils.getZKhostPort(), 6000, new Watcher() {
                        @Override
                        public void process(WatchedEvent event) {
                            countDownLatch.countDown();
                        }
                    });
                    countDownLatch.await();
                } catch (ApplicationSettingsException e) {
                    logger.error("Error while reading zookeeper hostport string");
                } catch (IOException e) {
                    logger.error("Error while reconnect attempt to zookeeper where zookeeper connection loss state");
                }
            }

            for (String path : changeCountMap.keySet()) {
                if (isAdd) {
                    CommonUtils.checkAndCreateZNode(zk, path);
                }
                byte[] byteData = zk.getData(path, null, null);
                String nodeData;
                if (byteData == null) {
                    if (isAdd) {
                        zk.setData(path, String.valueOf(changeCountMap.get(path)).getBytes(), -1);
                    } else {
                        // This is not possible, but we handle in case there any data zookeeper communication failure
                        logger.warn("Couldn't reduce job count in " + path + " as it returns null data. Hence reset the job count to 0");
                        zk.setData(path, "0".getBytes(), -1);
                    }
                } else {
                    nodeData = new String(byteData);
                    if (isAdd) {
                        zk.setData(path, String.valueOf(changeCountMap.get(path) + Integer.parseInt(nodeData)).getBytes(), -1);
                    } else {
                        int previousCount = Integer.parseInt(nodeData);
                        int removeCount = changeCountMap.get(path);
                        if (previousCount >= removeCount) {
                            zk.setData(path, String.valueOf(previousCount - removeCount).getBytes(), -1);
                        } else {
                            // This is not possible, do we need to reset the job count to 0 ?
                            logger.error("Requested remove job count is " + removeCount +
                                    " which is higher than the existing job count " + previousCount
                                    + " in  " + path + " path.");
                        }
                    }
                }
                changeZNodePaths.append(path).append(":");
            }

            // update stat node to trigger orchestrator watchers
            if (changeCountMap.size() > 0) {
                changeZNodePaths.deleteCharAt(changeZNodePaths.length() - 1);
                zk.setData("/" + Constants.STAT, changeZNodePaths.toString().getBytes(), -1);
            }
        } catch (KeeperException e) {
            logger.error("Error while writing job count to zookeeper", e);
        } catch (InterruptedException e) {
            logger.error("Error while writing job count to zookeeper", e);
        }

    }

    /**
     * Increase job count by one and update the zookeeper
     * @param monitorID - Job monitorId
     */
    public static void increaseZkJobCount(MonitorID monitorID) {
        Map<String, Integer> addMap = new HashMap<String, Integer>();
        addMap.put(CommonUtils.getJobCountUpdatePath(monitorID), 1);
        updateZkWithJobCount(monitorID.getJobExecutionContext().getZk(), addMap, true);
    }

    /**
     * Construct and return the path for a given MonitorID , eg: /stat/{username}/{resourceName}/job
     * @param monitorID - Job monitorId
     * @return
     */
    public static String getJobCountUpdatePath(MonitorID monitorID){
        return new StringBuilder("/").append(Constants.STAT).append("/").append(monitorID.getUserName())
                .append("/").append(monitorID.getComputeResourceDescription().getHostName()).append("/").append(Constants.JOB).toString();
    }

    /**
     * Check whether znode is exist in given path if not create a new znode
     * @param zk - zookeeper instance
     * @param path - path to check znode
     * @throws KeeperException
     * @throws InterruptedException
     */
    private static void checkAndCreateZNode(ZooKeeper zk , String path) throws KeeperException, InterruptedException {
        if (zk.exists(path, null) == null) { // if znode doesn't exist
            if (path.lastIndexOf("/") > 1) {  // recursively traverse to parent znode and check parent exist
                checkAndCreateZNode(zk, (path.substring(0, path.lastIndexOf("/"))));
            }
            zk.create(path, null, ZooDefs.Ids.OPEN_ACL_UNSAFE, CreateMode.PERSISTENT);// create a znode
        }
    }
}<|MERGE_RESOLUTION|>--- conflicted
+++ resolved
@@ -156,7 +156,6 @@
 
     /**
      * This method doesn't have to be synchronized because it will be invoked by HPCPullMonitor which already synchronized
-     * @param queue
      * @param monitorID
      * @throws AiravataMonitorException
      */
@@ -180,17 +179,7 @@
                                             "status:{}", monitorID.getJobID(), monitorID.getJobName(), monitorID.getStatus().toString());
                                     if (iHostMonitorID.getMonitorIDs().size() == 0) {
                                         iterator1.remove();
-<<<<<<< HEAD
-                                        logger.debug("Removed host {} from monitoring queue", iHostMonitorID.getHost()
-                                                .getType().getHostAddress());
-=======
                                         logger.debug("Removed host {} from monitoring queue", iHostMonitorID.getComputeResourceDescription().getHostName());
-                                        if (hostMonitorData.size() == 0) {
-                                            // no useful data so we have to remove the element from the queue
-                                            queue.remove(next);
-                                            logger.debug("Removed user {} from monitoring.", next.getUserName());
-                                        }
->>>>>>> 0b867da4
                                     }
                                     return;
                                 }
