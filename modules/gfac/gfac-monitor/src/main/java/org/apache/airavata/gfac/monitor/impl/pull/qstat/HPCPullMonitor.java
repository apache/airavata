--- conflicted
+++ resolved
@@ -41,6 +41,9 @@
 import org.apache.airavata.model.messaging.event.JobIdentifier;
 import org.apache.airavata.model.messaging.event.JobStatusChangeRequestEvent;
 import org.apache.airavata.model.workspace.experiment.JobState;
+import org.apache.airavata.schemas.gfac.GsisshHostType;
+import org.apache.airavata.schemas.gfac.SSHHostType;
+import org.apache.zookeeper.ZooKeeper;
 
 import java.sql.Timestamp;
 import java.util.*;
@@ -175,16 +178,10 @@
                     // before we get the statuses, we check the cancel job list and remove them permanently
                     List<MonitorID> monitorID = iHostMonitorData.getMonitorIDs();
                     Iterator<String> iterator1 = cancelJobList.iterator();
-<<<<<<< HEAD
                     ListIterator<MonitorID> monitorIDListIterator = monitorID.listIterator();
                     while (monitorIDListIterator.hasNext()){
                         MonitorID iMonitorID = monitorIDListIterator.next();
                         while(iterator1.hasNext()) {
-=======
-
-                    for (MonitorID iMonitorID : monitorID) {
-                        while (iterator1.hasNext()) {
->>>>>>> 00b790ad
                             String cancelMId = iterator1.next();
                             if (cancelMId.equals(iMonitorID.getExperimentID() + "+" + iMonitorID.getTaskID())) {
                                 iMonitorID.setStatus(JobState.CANCELED);
@@ -237,15 +234,10 @@
                     while (iterator.hasNext()) {
                         MonitorID iMonitorID = iterator.next();
                         currentMonitorID = iMonitorID;
-                        if (!JobState.CANCELED.equals(iMonitorID.getStatus()) &&
+                        if (!JobState.CANCELED.equals(iMonitorID.getStatus())&&
                                 !JobState.COMPLETE.equals(iMonitorID.getStatus())) {
                             iMonitorID.setStatus(jobStatuses.get(iMonitorID.getJobID() + "," + iMonitorID.getJobName()));    //IMPORTANT this is NOT a simple setter we have a logic
-<<<<<<< HEAD
                         }else if(JobState.COMPLETE.equals(iMonitorID.getStatus())){
-=======
-                        } else if (JobState.COMPLETE.equals(iMonitorID.getStatus())) {
-                            completedJobs.put(iMonitorID.getJobName(), iMonitorID);
->>>>>>> 00b790ad
                             logger.debugId(iMonitorID.getJobID(), "Moved job {} to completed jobs map, experiment {}, " +
                                     "task {}", iMonitorID.getJobID(), iMonitorID.getExperimentID(), iMonitorID.getTaskID());
                             iterator.remove();
@@ -253,7 +245,6 @@
                                     iMonitorID.getExperimentID(),iMonitorID.getTaskID(),iMonitorID.getJobName());
                             GFacThreadPoolExecutor.getFixedThreadPool().submit(new OutHandlerWorker(gfac, iMonitorID, publisher));
                         }
-<<<<<<< HEAD
                         iMonitorID.setStatus(jobStatuses.get(iMonitorID.getJobID()+","+iMonitorID.getJobName()));    //IMPORTANT this is not a simple setter we have a logic
                         iMonitorID.setLastMonitored(new Timestamp((new Date()).getTime()));
                         sendNotification(iMonitorID);
@@ -266,11 +257,6 @@
                     iterator = monitorID.listIterator();
                     while(iterator.hasNext()){
                         MonitorID iMonitorID = iterator.next();
-=======
-                        jobStatus = new JobStatusChangeRequestEvent();
-                        iMonitorID.setStatus(jobStatuses.get(iMonitorID.getJobID() + "," + iMonitorID.getJobName()));    //IMPORTANT this is not a simple setter we have a logic
-
->>>>>>> 00b790ad
                         if (iMonitorID.getFailedCount() > FAILED_COUNT) {
                             iMonitorID.setLastMonitored(new Timestamp((new Date()).getTime()));
                             String outputDir = iMonitorID.getJobExecutionContext().getOutputDir();
