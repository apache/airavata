/*
 *
 * Licensed to the Apache Software Foundation (ASF) under one
 * or more contributor license agreements.  See the NOTICE file
 * distributed with this work for additional information
 * regarding copyright ownership.  The ASF licenses this file
 * to you under the Apache License, Version 2.0 (the
 * "License"); you may not use this file except in compliance
 * with the License.  You may obtain a copy of the License at
 *
 *   http://www.apache.org/licenses/LICENSE-2.0
 *
 * Unless required by applicable law or agreed to in writing,
 * software distributed under the License is distributed on an
 * "AS IS" BASIS, WITHOUT WARRANTIES OR CONDITIONS OF ANY
 * KIND, either express or implied.  See the License for the
 * specific language governing permissions and limitations
 * under the License.
 *
*/
package org.apache.airavata.gfac.monitor.impl.pull.qstat;

import com.google.common.eventbus.EventBus;
<<<<<<< HEAD
import org.apache.airavata.common.logger.AiravataLogger;
import org.apache.airavata.common.logger.AiravataLoggerFactory;
=======
>>>>>>> 255dd9e3
import org.apache.airavata.common.utils.MonitorPublisher;
import org.apache.airavata.common.utils.ServerSettings;
import org.apache.airavata.commons.gfac.type.HostDescription;
import org.apache.airavata.gfac.core.cpi.GFac;
import org.apache.airavata.gfac.core.monitor.MonitorID;
<<<<<<< HEAD
import org.apache.airavata.gfac.core.monitor.state.JobStatusChangeRequest;
=======
>>>>>>> 255dd9e3
import org.apache.airavata.gfac.monitor.HostMonitorData;
import org.apache.airavata.gfac.monitor.UserMonitorData;
import org.apache.airavata.gfac.monitor.core.PullMonitor;
import org.apache.airavata.gfac.monitor.exception.AiravataMonitorException;
import org.apache.airavata.gfac.monitor.impl.push.amqp.SimpleJobFinishConsumer;
import org.apache.airavata.gfac.monitor.util.CommonUtils;
import org.apache.airavata.gsi.ssh.api.SSHApiException;
import org.apache.airavata.gsi.ssh.api.authentication.AuthenticationInfo;
<<<<<<< HEAD
import org.apache.airavata.gsi.ssh.api.job.JobDescriptor;
=======
import org.apache.airavata.model.messaging.event.JobIdentifier;
import org.apache.airavata.model.messaging.event.JobStatusChangeRequestEvent;
import org.apache.airavata.model.messaging.event.TaskIdentifier;
import org.apache.airavata.model.messaging.event.TaskStatusChangeEvent;
>>>>>>> 255dd9e3
import org.apache.airavata.model.workspace.experiment.JobState;
import org.apache.airavata.schemas.gfac.GsisshHostType;
import org.apache.airavata.schemas.gfac.SSHHostType;
import org.apache.zookeeper.ZooKeeper;

import java.sql.Timestamp;
import java.util.*;
import java.util.concurrent.BlockingQueue;
import java.util.concurrent.LinkedBlockingDeque;
<<<<<<< HEAD
import java.util.concurrent.LinkedBlockingQueue;
=======
>>>>>>> 255dd9e3

/**
 * This monitor is based on qstat command which can be run
 * in grid resources and retrieve the job status.
 */
public class HPCPullMonitor extends PullMonitor {

    private final static AiravataLogger logger = AiravataLoggerFactory.getLogger(HPCPullMonitor.class);
    public static final int FAILED_COUNT = 1;

    // I think this should use DelayedBlocking Queue to do the monitoring*/
    private BlockingQueue<UserMonitorData> queue;

    private boolean startPulling = false;

    private Map<String, ResourceConnection> connections;

    private MonitorPublisher publisher;

    private LinkedBlockingQueue<String> cancelJobList;

    private List<String> completedJobsFromPush;

    private GFac gfac;

    private AuthenticationInfo authenticationInfo;

    public HPCPullMonitor() {
        connections = new HashMap<String, ResourceConnection>();
        queue = new LinkedBlockingDeque<UserMonitorData>();
        publisher = new MonitorPublisher(new EventBus());
        cancelJobList = new LinkedBlockingQueue<String>();
        completedJobsFromPush = new ArrayList<String>();
        (new SimpleJobFinishConsumer(this.completedJobsFromPush)).listen();
    }

    public HPCPullMonitor(MonitorPublisher monitorPublisher, AuthenticationInfo authInfo) {
        connections = new HashMap<String, ResourceConnection>();
        queue = new LinkedBlockingDeque<UserMonitorData>();
        publisher = monitorPublisher;
        authenticationInfo = authInfo;
        cancelJobList = new LinkedBlockingQueue<String>();
        this.completedJobsFromPush = new ArrayList<String>();
        (new SimpleJobFinishConsumer(this.completedJobsFromPush)).listen();
    }

    public HPCPullMonitor(BlockingQueue<UserMonitorData> queue, MonitorPublisher publisher) {
        this.queue = queue;
        this.publisher = publisher;
        connections = new HashMap<String, ResourceConnection>();
        cancelJobList = new LinkedBlockingQueue<String>();
        this.completedJobsFromPush = new ArrayList<String>();
        (new SimpleJobFinishConsumer(this.completedJobsFromPush)).listen();
    }


    public void run() {
        /* implement a logic to pick each monitorID object from the queue and do the
        monitoring
         */
        this.startPulling = true;
        while (this.startPulling && !ServerSettings.isStopAllThreads()) {
            try {
                if (this.queue.size() > 0) {
                    synchronized (this.queue) {
                        startPulling();
                    }
                }
                // After finishing one iteration of the full queue this thread sleeps 1 second
                Thread.sleep(10000);
            } catch (Exception e) {
                // we catch all the exceptions here because no matter what happens we do not stop running this
                // thread, but ideally we should report proper error messages, but this is handled in startPulling
                // method, incase something happen in Thread.sleep we handle it with this catch block.
                logger.error(e.getMessage(),e);
            }
        }
        // thread is going to return so we close all the connections
        Iterator<String> iterator = connections.keySet().iterator();
        while (iterator.hasNext()) {
            String next = iterator.next();
            ResourceConnection resourceConnection = connections.get(next);
            try {
                resourceConnection.getCluster().disconnect();
            } catch (SSHApiException e) {
                e.printStackTrace();  //To change body of catch statement use File | Settings | File Templates.
            }
        }
    }

    /**
     * This method will can invoke when PullMonitor needs to start
     * and it has to invoke in the frequency specified below,
     *
     * @return if the start process is successful return true else false
     */
     public boolean startPulling() throws AiravataMonitorException {
        // take the top element in the queue and pull the data and put that element
        // at the tail of the queue
        //todo this polling will not work with multiple usernames but with single user
        // and multiple hosts, currently monitoring will work
        UserMonitorData take = null;
        JobStatusChangeRequestEvent jobStatus = new JobStatusChangeRequestEvent();
        MonitorID currentMonitorID = null;
        HostDescription currentHostDescription = null;
        try {
            take = this.queue.take();
            Map<String,MonitorID> completedJobs = new HashMap<String,MonitorID>();
            List<HostMonitorData> hostMonitorData = take.getHostMonitorData();
            for (HostMonitorData iHostMonitorData : hostMonitorData) {
                if (iHostMonitorData.getHost().getType() instanceof GsisshHostType
                        || iHostMonitorData.getHost().getType() instanceof SSHHostType) {
                    currentHostDescription = iHostMonitorData.getHost();
                    String hostName =  iHostMonitorData.getHost().getType().getHostAddress();
                    ResourceConnection connection = null;
                    if (connections.containsKey(hostName)) {
                        if(!connections.get(hostName).isConnected()){
                            connection = new ResourceConnection(iHostMonitorData,getAuthenticationInfo());
                            connections.put(hostName, connection);
                        }else{
                            logger.debug("We already have this connection so not going to create one");
                            connection = connections.get(hostName);
                        }
                    } else {
                        connection = new ResourceConnection(iHostMonitorData,getAuthenticationInfo());
                        connections.put(hostName, connection);
                    }

                    // before we get the statuses, we check the cancel job list and remove them permanently
                    List<MonitorID> monitorID = iHostMonitorData.getMonitorIDs();
                    Iterator<String> iterator1 = cancelJobList.iterator();

                    for(MonitorID iMonitorID:monitorID){
                        while(iterator1.hasNext()) {
                            String cancelMId = iterator1.next();
                            if (cancelMId.equals(iMonitorID.getExperimentID() + "+" + iMonitorID.getTaskID())) {
                                iMonitorID.setStatus(JobState.CANCELED);
                                completedJobs.put(iMonitorID.getJobName(), iMonitorID);
                                iterator1.remove();
                                logger.debugId(cancelMId, "Found a match in cancel monitor queue, hence moved to the " +
                                                "completed job queue, experiment {}, task {} , job {}",
                                        iMonitorID.getExperimentID(), iMonitorID.getTaskID(), iMonitorID.getJobID());
                                break;
                            }
                        }
                        iterator1 = cancelJobList.iterator();
                    }
                    synchronized (completedJobsFromPush) {
                        ListIterator<String> iterator = completedJobsFromPush.listIterator();
                        for (MonitorID iMonitorID : monitorID) {
                            String completeId = null;
                            while (iterator.hasNext()) {
                                 completeId = iterator.next();
                                if (completeId.equals(iMonitorID.getUserName() + "," + iMonitorID.getJobName())) {
                                    logger.info("This job is finished because push notification came with <username,jobName> " + completeId);
                                    completedJobs.put(iMonitorID.getJobName(), iMonitorID);
                                    iMonitorID.setStatus(JobState.COMPLETE);
                                    iterator.remove();//we have to make this empty everytime we iterate, otherwise this list will accumulate and will lead to a memory leak
                                    logger.debugId(completeId, "Push notification updated job {} status to {}. " +
                                                    "experiment {} , task {}.", iMonitorID.getJobID(), JobState.COMPLETE.toString(),
                                            iMonitorID.getExperimentID(), iMonitorID.getTaskID());
                                    break;
                                }
                            }
                            iterator = completedJobsFromPush.listIterator();
                        }
                    }
                    Map<String, JobState> jobStatuses = connection.getJobStatuses(monitorID);
                    Iterator<MonitorID> iterator = monitorID.iterator();
                    while (iterator.hasNext()) {
                        MonitorID iMonitorID = iterator.next();
                        currentMonitorID = iMonitorID;
<<<<<<< HEAD
                        if (!JobState.CANCELED.equals(iMonitorID.getStatus())&&
                                !JobState.COMPLETE.equals(iMonitorID.getStatus())) {
                            iMonitorID.setStatus(jobStatuses.get(iMonitorID.getJobID() + "," + iMonitorID.getJobName()));    //IMPORTANT this is NOT a simple setter we have a logic
                        }else if(JobState.COMPLETE.equals(iMonitorID.getStatus())){
                            completedJobs.put(iMonitorID.getJobName(), iMonitorID);
                            logger.debugId(iMonitorID.getJobID(), "Moved job {} to completed jobs map, experiment {}, " +
                                    "task {}", iMonitorID.getJobID(), iMonitorID.getExperimentID(), iMonitorID.getTaskID());
                        }
                        jobStatus = new JobStatusChangeRequest(iMonitorID);
=======
                        iMonitorID.setStatus(jobStatuses.get(iMonitorID.getJobID()+","+iMonitorID.getJobName()));    //IMPORTANT this is not a simple setter we have a logic
                        jobStatus.setJobIdentity(new JobIdentifier(iMonitorID.getJobID(), iMonitorID.getTaskID(), iMonitorID.getWorkflowNodeID(), iMonitorID.getExperimentID()));
                        jobStatus.setState(iMonitorID.getStatus());
>>>>>>> 255dd9e3
                        // we have this JobStatus class to handle amqp monitoring

                        publisher.publish(jobStatus);
                        logger.debugId(jobStatus.getIdentity().getJobId(), "Published job status change request, " +
                                        "experiment {} , task {}", jobStatus.getIdentity().getExperimentID(),
                                jobStatus.getIdentity().getTaskId());
                        // if the job is completed we do not have to put the job to the queue again
                        iMonitorID.setLastMonitored(new Timestamp((new Date()).getTime()));

<<<<<<< HEAD
                        if (iMonitorID.getFailedCount() > FAILED_COUNT) {
                            iMonitorID.setLastMonitored(new Timestamp((new Date()).getTime()));
                            String outputDir = iMonitorID.getJobExecutionContext().getApplicationContext()
                                    .getApplicationDeploymentDescription().getType().getOutputDataDirectory();
                            List<String> stdOut = connection.getCluster().listDirectory(outputDir); // check the outputs directory
                            if (stdOut.size() > 0) { // have to be careful with this
                                for(int i=0;i<stdOut.size();i++) {
                                    logger.info("--------------------------------------------------------------------------------------------");
                                    logger.info("--------------------------------------------------------------------------------------------");
                                    logger.info("--------------------------------------------------------------------------------------------");
                                    logger.info("--------------------------------------------------------------------------------------------");
                                    logger.info("--------------------------------------------------------------------------------------------");
                                    logger.info("--------------------------------------------------------------------------------------------");
                                    logger.info("--------------------------------------------------------------------------------------------");
                                    logger.info(stdOut.get(i));
                                }
                                completedJobs.put(iMonitorID.getJobName(), iMonitorID);
                                logger.errorId(iMonitorID.getJobID(), "Job monitoring failed {} times, removed job {} from " +
                                                "monitor queue. Experiment {} , task {}", iMonitorID.getFailedCount(),
                                        iMonitorID.getExperimentID(), iMonitorID.getTaskID());
                            } else {
                                iMonitorID.setFailedCount(0);
=======
                        // After successful monitoring perform follow   ing actions to cleanup the queue, if necessary
                        if (jobStatus.getState().equals(JobState.COMPLETE)) {
                            completedJobs.add(iMonitorID);
                            try {
                                gfac.invokeOutFlowHandlers(iMonitorID.getJobExecutionContext());
                            } catch (GFacException e) {
                                TaskIdentifier taskIdentity = new TaskIdentifier(iMonitorID.getTaskID(), iMonitorID.getWorkflowNodeID(),
                                        iMonitorID.getExperimentID());
                            	publisher.publish(new TaskStatusChangeEvent(TaskState.FAILED, taskIdentity));
                            	//FIXME this is a case where the output retrieving fails even if the job execution was a success. Thus updating the task status 
                            	//should be done understanding whole workflow of job submission and data transfer
//                            	publisher.publish(new ExperimentStatusChangedEvent(new ExperimentIdentity(iMonitorID.getExperimentID()),
//										ExperimentState.FAILED));
                                logger.info(e.getLocalizedMessage(), e);
                            }
                        } else if (iMonitorID.getFailedCount() > 2) {
                            logger.error("Tried to monitor the job with ID " + iMonitorID.getJobID() + " But failed 3 times, so skip this Job from Monitor");
                            iMonitorID.setLastMonitored(new Timestamp((new Date()).getTime()));
                            completedJobs.add(iMonitorID);
                            try {
                                logger.error("Launching outflow handlers to check output are genereated or not");
                                gfac.invokeOutFlowHandlers(iMonitorID.getJobExecutionContext());
                            } catch (GFacException e) {
                                TaskIdentifier taskIdentity = new TaskIdentifier(iMonitorID.getTaskID(), iMonitorID.getWorkflowNodeID(),
                                        iMonitorID.getExperimentID());
                                publisher.publish(new TaskStatusChangeEvent(TaskState.FAILED, taskIdentity));
                                logger.info(e.getLocalizedMessage(), e);
>>>>>>> 255dd9e3
                            }
                        } else {
                            // Evey
                            iMonitorID.setLastMonitored(new Timestamp((new Date()).getTime()));
                            // if the job is complete we remove it from the Map, if any of these maps
                            // get empty this userMonitorData will get delete from the queue
                        }
                    }
                } else {
                    logger.debug("Qstat Monitor doesn't handle non-gsissh hosts , host {}", iHostMonitorData.getHost()
                            .getType().getHostAddress());
                }
            }
            // We have finished all the HostMonitorData object in userMonitorData, now we need to put it back
            // now the userMonitorData goes back to the tail of the queue
            queue.put(take);
            // cleaning up the completed jobs, this method will remove some of the userMonitorData from the queue if
            // they become empty
            Map<String, Integer> jobRemoveCountMap = new HashMap<String, Integer>();
            ZooKeeper zk = null;
            Set<String> keys = completedJobs.keySet();
            for (String jobName: keys) {
                MonitorID completedJob = completedJobs.get(jobName);
                CommonUtils.removeMonitorFromQueue(queue, completedJob);
                gfac.invokeOutFlowHandlers(completedJob.getJobExecutionContext());
//                GFacThreadPoolExecutor.getCachedThreadPool().submit(new OutHandlerWorker(gfac, completedJob, publisher));
                if (zk == null) {
                    zk = completedJob.getJobExecutionContext().getZk();
                }
                String key = CommonUtils.getJobCountUpdatePath(completedJob);
                int i = 0;
                if (jobRemoveCountMap.containsKey(key)) {
                    i = Integer.valueOf(jobRemoveCountMap.get(key));
                }
                jobRemoveCountMap.put(key, ++i);
            }
            if (completedJobs.size() > 0) {
                // reduce completed job count from zookeeper
                CommonUtils.updateZkWithJobCount(zk, jobRemoveCountMap, false);
            }
        } catch (InterruptedException e) {
            if (!this.queue.contains(take)) {
                try {
                    this.queue.put(take);
                } catch (InterruptedException e1) {
                    e1.printStackTrace();  //To change body of catch statement use File | Settings | File Templates.
                }
            }
            logger.error("Error handling the job with Job ID:" + currentMonitorID.getJobID());
            throw new AiravataMonitorException(e);
        } catch (SSHApiException e) {
            logger.error(e.getMessage());
            if (e.getMessage().contains("Unknown Job Id Error")) {
                // in this case job is finished or may be the given job ID is wrong
                jobStatus.setState(JobState.UNKNOWN);
                publisher.publish(jobStatus);
            } else if (e.getMessage().contains("illegally formed job identifier")) {
                logger.error("Wrong job ID is given so dropping the job from monitoring system");
            } else if (!this.queue.contains(take)) {
                try {
                    queue.put(take);
                } catch (InterruptedException e1) {
                    e1.printStackTrace();
                }
            }
            throw new AiravataMonitorException("Error retrieving the job status", e);
        } catch (Exception e) {
            try {
                queue.put(take);
            } catch (InterruptedException e1) {
                e1.printStackTrace();
            }
            throw new AiravataMonitorException("Error retrieving the job status", e);
        }
        return true;
    }

    /**
     * This is the method to stop the polling process
     *
     * @return if the stopping process is successful return true else false
     */
    public boolean stopPulling() {
        this.startPulling = false;
        return true;
    }

    public MonitorPublisher getPublisher() {
        return publisher;
    }

    public void setPublisher(MonitorPublisher publisher) {
        this.publisher = publisher;
    }

    public BlockingQueue<UserMonitorData> getQueue() {
        return queue;
    }

    public void setQueue(BlockingQueue<UserMonitorData> queue) {
        this.queue = queue;
    }

    public boolean authenticate() {
        return false;  //To change body of implemented methods use File | Settings | File Templates.
    }

    public Map<String, ResourceConnection> getConnections() {
        return connections;
    }

    public boolean isStartPulling() {
        return startPulling;
    }

    public void setConnections(Map<String, ResourceConnection> connections) {
        this.connections = connections;
    }

    public void setStartPulling(boolean startPulling) {
        this.startPulling = startPulling;
    }

    public GFac getGfac() {
        return gfac;
    }

    public void setGfac(GFac gfac) {
        this.gfac = gfac;
    }

    public AuthenticationInfo getAuthenticationInfo() {
        return authenticationInfo;
    }

    public void setAuthenticationInfo(AuthenticationInfo authenticationInfo) {
        this.authenticationInfo = authenticationInfo;
    }

    public LinkedBlockingQueue<String> getCancelJobList() {
        return cancelJobList;
    }

    public void setCancelJobList(LinkedBlockingQueue<String> cancelJobList) {
        this.cancelJobList = cancelJobList;
    }
}<|MERGE_RESOLUTION|>--- conflicted
+++ resolved
@@ -21,20 +21,13 @@
 package org.apache.airavata.gfac.monitor.impl.pull.qstat;
 
 import com.google.common.eventbus.EventBus;
-<<<<<<< HEAD
 import org.apache.airavata.common.logger.AiravataLogger;
 import org.apache.airavata.common.logger.AiravataLoggerFactory;
-=======
->>>>>>> 255dd9e3
 import org.apache.airavata.common.utils.MonitorPublisher;
 import org.apache.airavata.common.utils.ServerSettings;
 import org.apache.airavata.commons.gfac.type.HostDescription;
 import org.apache.airavata.gfac.core.cpi.GFac;
 import org.apache.airavata.gfac.core.monitor.MonitorID;
-<<<<<<< HEAD
-import org.apache.airavata.gfac.core.monitor.state.JobStatusChangeRequest;
-=======
->>>>>>> 255dd9e3
 import org.apache.airavata.gfac.monitor.HostMonitorData;
 import org.apache.airavata.gfac.monitor.UserMonitorData;
 import org.apache.airavata.gfac.monitor.core.PullMonitor;
@@ -43,14 +36,8 @@
 import org.apache.airavata.gfac.monitor.util.CommonUtils;
 import org.apache.airavata.gsi.ssh.api.SSHApiException;
 import org.apache.airavata.gsi.ssh.api.authentication.AuthenticationInfo;
-<<<<<<< HEAD
-import org.apache.airavata.gsi.ssh.api.job.JobDescriptor;
-=======
 import org.apache.airavata.model.messaging.event.JobIdentifier;
 import org.apache.airavata.model.messaging.event.JobStatusChangeRequestEvent;
-import org.apache.airavata.model.messaging.event.TaskIdentifier;
-import org.apache.airavata.model.messaging.event.TaskStatusChangeEvent;
->>>>>>> 255dd9e3
 import org.apache.airavata.model.workspace.experiment.JobState;
 import org.apache.airavata.schemas.gfac.GsisshHostType;
 import org.apache.airavata.schemas.gfac.SSHHostType;
@@ -60,10 +47,7 @@
 import java.util.*;
 import java.util.concurrent.BlockingQueue;
 import java.util.concurrent.LinkedBlockingDeque;
-<<<<<<< HEAD
 import java.util.concurrent.LinkedBlockingQueue;
-=======
->>>>>>> 255dd9e3
 
 /**
  * This monitor is based on qstat command which can be run
@@ -236,7 +220,6 @@
                     while (iterator.hasNext()) {
                         MonitorID iMonitorID = iterator.next();
                         currentMonitorID = iMonitorID;
-<<<<<<< HEAD
                         if (!JobState.CANCELED.equals(iMonitorID.getStatus())&&
                                 !JobState.COMPLETE.equals(iMonitorID.getStatus())) {
                             iMonitorID.setStatus(jobStatuses.get(iMonitorID.getJobID() + "," + iMonitorID.getJobName()));    //IMPORTANT this is NOT a simple setter we have a logic
@@ -245,22 +228,20 @@
                             logger.debugId(iMonitorID.getJobID(), "Moved job {} to completed jobs map, experiment {}, " +
                                     "task {}", iMonitorID.getJobID(), iMonitorID.getExperimentID(), iMonitorID.getTaskID());
                         }
-                        jobStatus = new JobStatusChangeRequest(iMonitorID);
-=======
+                        jobStatus = new JobStatusChangeRequestEvent();
                         iMonitorID.setStatus(jobStatuses.get(iMonitorID.getJobID()+","+iMonitorID.getJobName()));    //IMPORTANT this is not a simple setter we have a logic
-                        jobStatus.setJobIdentity(new JobIdentifier(iMonitorID.getJobID(), iMonitorID.getTaskID(), iMonitorID.getWorkflowNodeID(), iMonitorID.getExperimentID()));
+                        JobIdentifier jobIdentity = new JobIdentifier(iMonitorID.getJobID(), iMonitorID.getTaskID(), iMonitorID.getWorkflowNodeID(), iMonitorID.getExperimentID());
+                        jobStatus.setJobIdentity(jobIdentity);
                         jobStatus.setState(iMonitorID.getStatus());
->>>>>>> 255dd9e3
                         // we have this JobStatus class to handle amqp monitoring
 
                         publisher.publish(jobStatus);
-                        logger.debugId(jobStatus.getIdentity().getJobId(), "Published job status change request, " +
-                                        "experiment {} , task {}", jobStatus.getIdentity().getExperimentID(),
-                                jobStatus.getIdentity().getTaskId());
+                        logger.debugId(jobStatus.getJobIdentity().getJobId(), "Published job status change request, " +
+                                        "experiment {} , task {}", jobStatus.getJobIdentity().getExperimentId(),
+                                jobStatus.getJobIdentity().getTaskId());
                         // if the job is completed we do not have to put the job to the queue again
                         iMonitorID.setLastMonitored(new Timestamp((new Date()).getTime()));
 
-<<<<<<< HEAD
                         if (iMonitorID.getFailedCount() > FAILED_COUNT) {
                             iMonitorID.setLastMonitored(new Timestamp((new Date()).getTime()));
                             String outputDir = iMonitorID.getJobExecutionContext().getApplicationContext()
@@ -283,35 +264,6 @@
                                         iMonitorID.getExperimentID(), iMonitorID.getTaskID());
                             } else {
                                 iMonitorID.setFailedCount(0);
-=======
-                        // After successful monitoring perform follow   ing actions to cleanup the queue, if necessary
-                        if (jobStatus.getState().equals(JobState.COMPLETE)) {
-                            completedJobs.add(iMonitorID);
-                            try {
-                                gfac.invokeOutFlowHandlers(iMonitorID.getJobExecutionContext());
-                            } catch (GFacException e) {
-                                TaskIdentifier taskIdentity = new TaskIdentifier(iMonitorID.getTaskID(), iMonitorID.getWorkflowNodeID(),
-                                        iMonitorID.getExperimentID());
-                            	publisher.publish(new TaskStatusChangeEvent(TaskState.FAILED, taskIdentity));
-                            	//FIXME this is a case where the output retrieving fails even if the job execution was a success. Thus updating the task status 
-                            	//should be done understanding whole workflow of job submission and data transfer
-//                            	publisher.publish(new ExperimentStatusChangedEvent(new ExperimentIdentity(iMonitorID.getExperimentID()),
-//										ExperimentState.FAILED));
-                                logger.info(e.getLocalizedMessage(), e);
-                            }
-                        } else if (iMonitorID.getFailedCount() > 2) {
-                            logger.error("Tried to monitor the job with ID " + iMonitorID.getJobID() + " But failed 3 times, so skip this Job from Monitor");
-                            iMonitorID.setLastMonitored(new Timestamp((new Date()).getTime()));
-                            completedJobs.add(iMonitorID);
-                            try {
-                                logger.error("Launching outflow handlers to check output are genereated or not");
-                                gfac.invokeOutFlowHandlers(iMonitorID.getJobExecutionContext());
-                            } catch (GFacException e) {
-                                TaskIdentifier taskIdentity = new TaskIdentifier(iMonitorID.getTaskID(), iMonitorID.getWorkflowNodeID(),
-                                        iMonitorID.getExperimentID());
-                                publisher.publish(new TaskStatusChangeEvent(TaskState.FAILED, taskIdentity));
-                                logger.info(e.getLocalizedMessage(), e);
->>>>>>> 255dd9e3
                             }
                         } else {
                             // Evey
@@ -367,6 +319,14 @@
             if (e.getMessage().contains("Unknown Job Id Error")) {
                 // in this case job is finished or may be the given job ID is wrong
                 jobStatus.setState(JobState.UNKNOWN);
+                JobIdentifier jobIdentifier = new JobIdentifier("UNKNOWN", "UNKNOWN", "UNKNOWN", "UNKNOWN");
+                if (currentMonitorID != null){
+                    jobIdentifier.setExperimentId(currentMonitorID.getExperimentID());
+                    jobIdentifier.setTaskId(currentMonitorID.getTaskID());
+                    jobIdentifier.setWorkflowNodeId(currentMonitorID.getWorkflowNodeID());
+                    jobIdentifier.setJobId(currentMonitorID.getJobID());
+                }
+                jobStatus.setJobIdentity(jobIdentifier);
                 publisher.publish(jobStatus);
             } else if (e.getMessage().contains("illegally formed job identifier")) {
                 logger.error("Wrong job ID is given so dropping the job from monitoring system");
