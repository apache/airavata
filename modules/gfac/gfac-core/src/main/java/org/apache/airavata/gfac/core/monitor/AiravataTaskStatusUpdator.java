/*
 *
 * Licensed to the Apache Software Foundation (ASF) under one
 * or more contributor license agreements.  See the NOTICE file
 * distributed with this work for additional information
 * regarding copyright ownership.  The ASF licenses this file
 * to you under the Apache License, Version 2.0 (the
 * "License"); you may not use this file except in compliance
 * with the License.  You may obtain a copy of the License at
 *
 *   http://www.apache.org/licenses/LICENSE-2.0
 *
 * Unless required by applicable law or agreed to in writing,
 * software distributed under the License is distributed on an
 * "AS IS" BASIS, WITHOUT WARRANTIES OR CONDITIONS OF ANY
 * KIND, either express or implied.  See the License for the
 * specific language governing permissions and limitations
 * under the License.
 *
*/
package org.apache.airavata.gfac.core.monitor;

import com.google.common.eventbus.Subscribe;
import org.apache.airavata.common.utils.AiravataUtils;
import org.apache.airavata.common.utils.MonitorPublisher;
import org.apache.airavata.common.utils.ServerSettings;
import org.apache.airavata.common.utils.listener.AbstractActivityListener;
import org.apache.airavata.messaging.core.MessageContext;
import org.apache.airavata.messaging.core.Publisher;
import org.apache.airavata.model.messaging.event.*;
import org.apache.airavata.model.workspace.experiment.TaskDetails;
import org.apache.airavata.model.workspace.experiment.TaskState;
import org.apache.airavata.registry.cpi.Registry;
import org.apache.airavata.registry.cpi.RegistryModelType;
import org.slf4j.Logger;
import org.slf4j.LoggerFactory;

import java.util.Calendar;

public class AiravataTaskStatusUpdator implements AbstractActivityListener {
    private final static Logger logger = LoggerFactory.getLogger(AiravataTaskStatusUpdator.class);
    private Registry airavataRegistry;
    private MonitorPublisher monitorPublisher;
    private Publisher publisher;
    
    public Registry getAiravataRegistry() {
        return airavataRegistry;
    }

    public void setAiravataRegistry(Registry airavataRegistry) {
        this.airavataRegistry = airavataRegistry;
    }

    @Subscribe
    public void setupTaskStatus(TaskStatusChangeRequestEvent taskStatus) throws Exception{
    	try {
			updateTaskStatus(taskStatus.getTaskIdentity().getTaskId(), taskStatus.getState());
			logger.debug("Publishing task status for "+taskStatus.getTaskIdentity().getTaskId()+":"+taskStatus.getState().toString());
            TaskStatusChangeEvent event = new TaskStatusChangeEvent(taskStatus.getState(), taskStatus.getTaskIdentity());
            monitorPublisher.publish(event);
            String messageId = AiravataUtils.getId("TASK");
            MessageContext msgCntxt = new MessageContext(event, MessageType.TASK, messageId);
            msgCntxt.setUpdatedTime(AiravataUtils.getCurrentTimestamp());
            if ( ServerSettings.isRabbitMqPublishEnabled()){
                publisher.publish(msgCntxt);
            }
		} catch (Exception e) {
            String msg = "Error persisting data task status to database...";
            logger.error(msg + e.getLocalizedMessage(), e);
            throw new Exception(msg, e);
		}
    }

    @Subscribe
    public void setupTaskStatus(JobStatusChangeEvent jobStatus) throws Exception{
    	TaskState state=TaskState.UNKNOWN;
    	switch(jobStatus.getState()){
    	case ACTIVE:
    		state=TaskState.EXECUTING; break;
    	case CANCELED:
    		state=TaskState.CANCELED; break;
    	case COMPLETE:
    		state=TaskState.POST_PROCESSING; break;
    	case FAILED:
    		state=TaskState.FAILED; break;
    	case HELD: case SUSPENDED: case QUEUED:
    		state=TaskState.WAITING; break;
    	case SETUP:
    		state=TaskState.PRE_PROCESSING; break;
    	case SUBMITTED:
    		state=TaskState.STARTED; break;
    	case UN_SUBMITTED:
    		state=TaskState.CANCELED; break;
    	case CANCELING:
    		state=TaskState.CANCELING; break;
		default:
			return;
    	}
    	try {
<<<<<<< HEAD
			state = updateTaskStatus(jobStatus.getIdentity().getTaskId(), state);
			logger.debug("Publishing task status for "+jobStatus.getIdentity().getTaskId()+":"+state.toString());
			monitorPublisher.publish(new TaskStatusChangedEvent(jobStatus.getIdentity(),state));
		} catch (Exception e) {
=======
			updateTaskStatus(jobStatus.getJobIdentity().getTaskId(), state);
			logger.debug("Publishing task status for "+jobStatus.getJobIdentity().getTaskId()+":"+state.toString());
            TaskIdentifier taskIdentity = new TaskIdentifier(jobStatus.getJobIdentity().getTaskId(),
                                                         jobStatus.getJobIdentity().getWorkflowNodeId(),
                                                         jobStatus.getJobIdentity().getExperimentId());
            TaskStatusChangeEvent event = new TaskStatusChangeEvent(state, taskIdentity);
            monitorPublisher.publish(event);
            String messageId = AiravataUtils.getId("TASK");
            MessageContext msgCntxt = new MessageContext(event, MessageType.TASK, messageId);
            msgCntxt.setUpdatedTime(AiravataUtils.getCurrentTimestamp());
            if ( ServerSettings.isRabbitMqPublishEnabled()){
                publisher.publish(msgCntxt);
            }

        } catch (Exception e) {
>>>>>>> f28f66a4
            logger.error("Error persisting data" + e.getLocalizedMessage(), e);
            throw new Exception("Error persisting task status..", e);
		}
    }
    
<<<<<<< HEAD
    public  TaskState updateTaskStatus(String taskId, TaskState state) throws Exception {
=======
    public  void updateTaskStatus(String taskId, TaskState state) throws Exception {
		logger.info("Updating task status for " + taskId + ":" + state.toString());
>>>>>>> f28f66a4
    	TaskDetails details = (TaskDetails)airavataRegistry.get(RegistryModelType.TASK_DETAIL, taskId);
        if(details == null) {
            logger.error("Task details cannot be null at this point");
            throw new Exception("Task details cannot be null at this point");
        }
        org.apache.airavata.model.workspace.experiment.TaskStatus status = new org.apache.airavata.model.workspace.experiment.TaskStatus();
        if(!TaskState.CANCELED.equals(details.getTaskStatus().getExecutionState())
                && !TaskState.CANCELING.equals(details.getTaskStatus().getExecutionState())){
            status.setExecutionState(state);
        }else{
            status.setExecutionState(details.getTaskStatus().getExecutionState());
        }
        status.setTimeOfStateChange(Calendar.getInstance().getTimeInMillis());
        details.setTaskStatus(status);
        logger.debug("Updating task status for "+taskId+":"+details.getTaskStatus().toString());

        airavataRegistry.update(RegistryModelType.TASK_STATUS, status, taskId);
        return status.getExecutionState();
    }

	public void setup(Object... configurations) {
		for (Object configuration : configurations) {
			if (configuration instanceof Registry){
				this.airavataRegistry=(Registry)configuration;
			} else if (configuration instanceof MonitorPublisher){
				this.monitorPublisher=(MonitorPublisher) configuration;
			} else if (configuration instanceof Publisher){
                this.publisher=(Publisher) configuration;
            }
        }
	}
}<|MERGE_RESOLUTION|>--- conflicted
+++ resolved
@@ -97,12 +97,6 @@
 			return;
     	}
     	try {
-<<<<<<< HEAD
-			state = updateTaskStatus(jobStatus.getIdentity().getTaskId(), state);
-			logger.debug("Publishing task status for "+jobStatus.getIdentity().getTaskId()+":"+state.toString());
-			monitorPublisher.publish(new TaskStatusChangedEvent(jobStatus.getIdentity(),state));
-		} catch (Exception e) {
-=======
 			updateTaskStatus(jobStatus.getJobIdentity().getTaskId(), state);
 			logger.debug("Publishing task status for "+jobStatus.getJobIdentity().getTaskId()+":"+state.toString());
             TaskIdentifier taskIdentity = new TaskIdentifier(jobStatus.getJobIdentity().getTaskId(),
@@ -117,19 +111,13 @@
                 publisher.publish(msgCntxt);
             }
 
-        } catch (Exception e) {
->>>>>>> f28f66a4
+        }  catch (Exception e) {
             logger.error("Error persisting data" + e.getLocalizedMessage(), e);
             throw new Exception("Error persisting task status..", e);
 		}
     }
     
-<<<<<<< HEAD
     public  TaskState updateTaskStatus(String taskId, TaskState state) throws Exception {
-=======
-    public  void updateTaskStatus(String taskId, TaskState state) throws Exception {
-		logger.info("Updating task status for " + taskId + ":" + state.toString());
->>>>>>> f28f66a4
     	TaskDetails details = (TaskDetails)airavataRegistry.get(RegistryModelType.TASK_DETAIL, taskId);
         if(details == null) {
             logger.error("Task details cannot be null at this point");
