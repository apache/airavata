/*
 *
 * Licensed to the Apache Software Foundation (ASF) under one
 * or more contributor license agreements.  See the NOTICE file
 * distributed with this work for additional information
 * regarding copyright ownership.  The ASF licenses this file
 * to you under the Apache License, Version 2.0 (the
 * "License"); you may not use this file except in compliance
 * with the License.  You may obtain a copy of the License at
 *
 *   http://www.apache.org/licenses/LICENSE-2.0
 *
 * Unless required by applicable law or agreed to in writing,
 * software distributed under the License is distributed on an
 * "AS IS" BASIS, WITHOUT WARRANTIES OR CONDITIONS OF ANY
 * KIND, either express or implied.  See the License for the
 * specific language governing permissions and limitations
 * under the License.
 *
*/
package org.apache.airavata.gfac.core.monitor;

import com.google.common.eventbus.Subscribe;
import org.apache.airavata.common.logger.AiravataLogger;
import org.apache.airavata.common.logger.AiravataLoggerFactory;
import org.apache.airavata.common.utils.AiravataUtils;
import org.apache.airavata.common.utils.MonitorPublisher;
import org.apache.airavata.common.utils.ServerSettings;
import org.apache.airavata.common.utils.listener.AbstractActivityListener;
import org.apache.airavata.messaging.core.MessageContext;
import org.apache.airavata.messaging.core.Publisher;
import org.apache.airavata.model.messaging.event.JobStatusChangeEvent;
import org.apache.airavata.model.messaging.event.JobStatusChangeRequestEvent;
import org.apache.airavata.model.messaging.event.MessageType;
import org.apache.airavata.model.workspace.experiment.JobDetails;
import org.apache.airavata.model.workspace.experiment.JobState;
import org.apache.airavata.registry.cpi.CompositeIdentifier;
import org.apache.airavata.registry.cpi.Registry;
import org.apache.airavata.registry.cpi.RegistryModelType;
import org.slf4j.Logger;
import org.slf4j.LoggerFactory;

import java.util.Calendar;

public class AiravataJobStatusUpdator implements AbstractActivityListener {
    private final static Logger logger = LoggerFactory.getLogger(AiravataJobStatusUpdator.class);
    private Registry airavataRegistry;

    private MonitorPublisher monitorPublisher;
    private Publisher publisher;


    public Registry getAiravataRegistry() {
        return airavataRegistry;
    }

    public void setAiravataRegistry(Registry airavataRegistry) {
        this.airavataRegistry = airavataRegistry;
    }


    @Subscribe
    public void updateRegistry(JobStatusChangeRequestEvent jobStatus) throws Exception{
        /* Here we need to parse the jobStatus message and update
                the registry accordingly, for now we are just printing to standard Out
                 */
        JobState state = jobStatus.getState();
        if (state != null) {
            try {
                String taskID = jobStatus.getJobIdentity().getTaskId();
                String jobID = jobStatus.getJobIdentity().getJobId();
                String expId = jobStatus.getJobIdentity().getExperimentId();
                updateJobStatus(expId,taskID, jobID, state);
    			logger.debug("expId - {}: Publishing job status for " + jobStatus.getJobIdentity().getJobId() + ":"
                        + state.toString(),jobStatus.getJobIdentity().getExperimentId());
                JobStatusChangeEvent event = new JobStatusChangeEvent(jobStatus.getState(), jobStatus.getJobIdentity());
                monitorPublisher.publish(event);
                String messageId = AiravataUtils.getId("JOB");
                MessageContext msgCntxt = new MessageContext(event, MessageType.JOB, messageId, jobStatus.getJobIdentity().getGatewayId());
                msgCntxt.setUpdatedTime(AiravataUtils.getCurrentTimestamp());
                publisher.publish(msgCntxt);
            } catch (Exception e) {
                logger.error("expId - " + jobStatus.getJobIdentity().getExperimentId() + ": Error persisting data"
                        + e.getLocalizedMessage(), e);
                throw new Exception("Error persisting job status..", e);
            }
        }
    }

    public  void updateJobStatus(String expId, String taskId, String jobID, JobState state) throws Exception {
        logger.info("expId - {}: Updating job status for " + jobID + ":" + state.toString(), expId);
        CompositeIdentifier ids = new CompositeIdentifier(taskId, jobID);
        JobDetails details = (JobDetails) airavataRegistry.get(RegistryModelType.JOB_DETAIL, ids);
        if (details == null) {
            details = new JobDetails();
        }
        org.apache.airavata.model.workspace.experiment.JobStatus status = new org.apache.airavata.model.workspace.experiment.JobStatus();
        if (JobState.CANCELED.equals(details.getJobStatus().getJobState()) ||
                JobState.CANCELING.equals(details.getJobStatus().getJobState())) {
            status.setJobState(details.getJobStatus().getJobState());
        } else {
            status.setJobState(state);
        }
        status.setTimeOfStateChange(Calendar.getInstance().getTimeInMillis());
        details.setJobStatus(status);
<<<<<<< HEAD
        details.setJobId(jobID);
        logger.debug("Updating job status for "+jobID+":"+details.getJobStatus().toString());
=======
        details.setJobID(jobID);
        logger.debug("expId - {}: Updated job status for " + jobID + ":" + details.getJobStatus().toString(), expId);
>>>>>>> 9f3d55bd
        airavataRegistry.update(RegistryModelType.JOB_STATUS, status, ids);
    }

	@SuppressWarnings("unchecked")
	public void setup(Object... configurations) {
		for (Object configuration : configurations) {
			if (configuration instanceof Registry){
				this.airavataRegistry=(Registry)configuration;
			} else if (configuration instanceof MonitorPublisher){
				this.monitorPublisher=(MonitorPublisher) configuration;
			} else if (configuration instanceof Publisher){
                this.publisher=(Publisher) configuration;
            }
		}
	}
}<|MERGE_RESOLUTION|>--- conflicted
+++ resolved
@@ -103,13 +103,8 @@
         }
         status.setTimeOfStateChange(Calendar.getInstance().getTimeInMillis());
         details.setJobStatus(status);
-<<<<<<< HEAD
         details.setJobId(jobID);
         logger.debug("Updating job status for "+jobID+":"+details.getJobStatus().toString());
-=======
-        details.setJobID(jobID);
-        logger.debug("expId - {}: Updated job status for " + jobID + ":" + details.getJobStatus().toString(), expId);
->>>>>>> 9f3d55bd
         airavataRegistry.update(RegistryModelType.JOB_STATUS, status, ids);
     }
 
