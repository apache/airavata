/*
 *
 * Licensed to the Apache Software Foundation (ASF) under one
 * or more contributor license agreements.  See the NOTICE file
 * distributed with this work for additional information
 * regarding copyright ownership.  The ASF licenses this file
 * to you under the Apache License, Version 2.0 (the
 * "License"); you may not use this file except in compliance
 * with the License.  You may obtain a copy of the License at
 *
 *   http://www.apache.org/licenses/LICENSE-2.0
 *
 * Unless required by applicable law or agreed to in writing,
 * software distributed under the License is distributed on an
 * "AS IS" BASIS, WITHOUT WARRANTIES OR CONDITIONS OF ANY
 * KIND, either express or implied.  See the License for the
 * specific language governing permissions and limitations
 * under the License.
 *
*/
package org.apache.airavata.gfac.core.monitor;

import com.google.common.eventbus.Subscribe;
import org.apache.airavata.common.utils.AiravataUtils;
import org.apache.airavata.common.utils.MonitorPublisher;
import org.apache.airavata.common.utils.ServerSettings;
import org.apache.airavata.common.utils.listener.AbstractActivityListener;
import org.apache.airavata.messaging.core.MessageContext;
import org.apache.airavata.messaging.core.Publisher;
import org.apache.airavata.messaging.core.impl.RabbitMQPublisher;
import org.apache.airavata.model.messaging.event.JobStatusChangeEvent;
import org.apache.airavata.model.messaging.event.JobStatusChangeRequestEvent;
import org.apache.airavata.model.messaging.event.MessageType;
import org.apache.airavata.model.workspace.experiment.JobDetails;
import org.apache.airavata.model.workspace.experiment.JobState;
import org.apache.airavata.registry.cpi.CompositeIdentifier;
import org.apache.airavata.registry.cpi.Registry;
import org.apache.airavata.registry.cpi.RegistryModelType;
import org.slf4j.Logger;
import org.slf4j.LoggerFactory;

import java.util.Calendar;

public class AiravataJobStatusUpdator implements AbstractActivityListener {
    private final static Logger logger = LoggerFactory.getLogger(AiravataJobStatusUpdator.class);
    private Registry airavataRegistry;

    private MonitorPublisher monitorPublisher;
    private Publisher publisher;


    public Registry getAiravataRegistry() {
        return airavataRegistry;
    }

    public void setAiravataRegistry(Registry airavataRegistry) {
        this.airavataRegistry = airavataRegistry;
    }


    @Subscribe
    public void updateRegistry(JobStatusChangeRequestEvent jobStatus) throws Exception{
        /* Here we need to parse the jobStatus message and update
                the registry accordingly, for now we are just printing to standard Out
                 */
        JobState state = jobStatus.getState();
        if (state != null) {
            try {
                String taskID = jobStatus.getJobIdentity().getTaskId();
                String jobID = jobStatus.getJobIdentity().getJobId();
                updateJobStatus(taskID, jobID, state);
    			logger.debug("Publishing job status for "+jobStatus.getJobIdentity().getJobId()+":"+state.toString());
                JobStatusChangeEvent event = new JobStatusChangeEvent(jobStatus.getState(), jobStatus.getJobIdentity());
                monitorPublisher.publish(event);
                String messageId = AiravataUtils.getId("JOB");
                MessageContext msgCntxt = new MessageContext(event, MessageType.JOB, messageId);
                msgCntxt.setUpdatedTime(AiravataUtils.getCurrentTimestamp());
                if ( ServerSettings.isRabbitMqPublishEnabled()){
                    publisher.publish(msgCntxt);
                }
            } catch (Exception e) {
                logger.error("Error persisting data" + e.getLocalizedMessage(), e);
                throw new Exception("Error persisting job status..", e);
            }
        }
    }

    public  void updateJobStatus(String taskId, String jobID, JobState state) throws Exception {
<<<<<<< HEAD
=======
		logger.info("Updating job status for " + jobID + ":" + state.toString());
>>>>>>> 255dd9e3
        CompositeIdentifier ids = new CompositeIdentifier(taskId, jobID);
        JobDetails details = (JobDetails)airavataRegistry.get(RegistryModelType.JOB_DETAIL, ids);
        if(details == null) {
            details = new JobDetails();
        }
        org.apache.airavata.model.workspace.experiment.JobStatus status = new org.apache.airavata.model.workspace.experiment.JobStatus();
        if(!JobState.CANCELED.equals(details.getJobStatus().getJobState())&&
                !JobState.CANCELING.equals(details.getJobStatus().getJobState())) {
            status.setJobState(state);
        }
        status.setTimeOfStateChange(Calendar.getInstance().getTimeInMillis());
        details.setJobStatus(status);
        details.setJobID(jobID);
        logger.debug("Updating job status for "+jobID+":"+details.getJobStatus().toString());
        airavataRegistry.update(RegistryModelType.JOB_STATUS, status, ids);
    }

	@SuppressWarnings("unchecked")
	public void setup(Object... configurations) {
		for (Object configuration : configurations) {
			if (configuration instanceof Registry){
				this.airavataRegistry=(Registry)configuration;
			} else if (configuration instanceof MonitorPublisher){
				this.monitorPublisher=(MonitorPublisher) configuration;
			} else if (configuration instanceof Publisher){
                this.publisher=(Publisher) configuration;
            }
		}
	}
}<|MERGE_RESOLUTION|>--- conflicted
+++ resolved
@@ -86,10 +86,7 @@
     }
 
     public  void updateJobStatus(String taskId, String jobID, JobState state) throws Exception {
-<<<<<<< HEAD
-=======
 		logger.info("Updating job status for " + jobID + ":" + state.toString());
->>>>>>> 255dd9e3
         CompositeIdentifier ids = new CompositeIdentifier(taskId, jobID);
         JobDetails details = (JobDetails)airavataRegistry.get(RegistryModelType.JOB_DETAIL, ids);
         if(details == null) {
