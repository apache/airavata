--- conflicted
+++ resolved
@@ -20,21 +20,6 @@
 */
 package org.apache.airavata.gfac.core.cpi;
 
-<<<<<<< HEAD
-import java.io.File;
-import java.io.IOException;
-import java.net.URL;
-import java.util.ArrayList;
-import java.util.List;
-import java.util.Properties;
-import java.util.concurrent.ExecutorService;
-import java.util.concurrent.Executors;
-
-import javax.xml.parsers.ParserConfigurationException;
-import javax.xml.xpath.XPathExpressionException;
-
-=======
->>>>>>> 255dd9e3
 import org.airavata.appcatalog.cpi.AppCatalog;
 import org.apache.aiaravata.application.catalog.data.impl.AppCatalogFactory;
 import org.apache.airavata.common.exception.ApplicationSettingsException;
@@ -52,16 +37,7 @@
 import org.apache.airavata.gfac.core.context.ApplicationContext;
 import org.apache.airavata.gfac.core.context.JobExecutionContext;
 import org.apache.airavata.gfac.core.context.MessageContext;
-<<<<<<< HEAD
-import org.apache.airavata.gfac.core.handler.GFacHandler;
-import org.apache.airavata.gfac.core.handler.GFacHandlerConfig;
-import org.apache.airavata.gfac.core.handler.GFacHandlerException;
-import org.apache.airavata.gfac.core.handler.GFacRecoverableHandler;
-import org.apache.airavata.gfac.core.handler.ThreadedHandler;
-import org.apache.airavata.gfac.core.monitor.JobIdentity;
-=======
 import org.apache.airavata.gfac.core.handler.*;
->>>>>>> 255dd9e3
 import org.apache.airavata.gfac.core.monitor.MonitorID;
 import org.apache.airavata.gfac.core.monitor.state.GfacExperimentStateChangeRequest;
 import org.apache.airavata.gfac.core.notification.events.ExecutionFailEvent;
@@ -80,39 +56,14 @@
 import org.apache.airavata.model.appcatalog.appinterface.OutputDataObjectType;
 import org.apache.airavata.model.appcatalog.computeresource.*;
 import org.apache.airavata.model.appcatalog.gatewayprofile.ComputeResourcePreference;
-<<<<<<< HEAD
+import org.apache.airavata.model.messaging.event.*;
 import org.apache.airavata.model.workspace.experiment.*;
-=======
-import org.apache.airavata.model.messaging.event.JobIdentifier;
-import org.apache.airavata.model.messaging.event.JobStatusChangeEvent;
-import org.apache.airavata.model.messaging.event.TaskIdentifier;
-import org.apache.airavata.model.messaging.event.TaskStatusChangeEvent;
-import org.apache.airavata.model.workspace.experiment.*;
-import org.apache.airavata.registry.api.AiravataRegistry2;
->>>>>>> 255dd9e3
 import org.apache.airavata.registry.cpi.Registry;
 import org.apache.airavata.registry.cpi.RegistryModelType;
 import org.apache.airavata.schemas.gfac.*;
 import org.apache.airavata.schemas.gfac.DataType;
-<<<<<<< HEAD
-import org.apache.airavata.schemas.gfac.GsisshHostType;
-import org.apache.airavata.schemas.gfac.HostDescriptionType;
-import org.apache.airavata.schemas.gfac.HpcApplicationDeploymentType;
-import org.apache.airavata.schemas.gfac.InputParameterType;
-import org.apache.airavata.schemas.gfac.JobTypeType;
-import org.apache.airavata.schemas.gfac.OutputParameterType;
-import org.apache.airavata.schemas.gfac.ParameterType;
-import org.apache.airavata.schemas.gfac.ProjectAccountType;
-import org.apache.airavata.schemas.gfac.QueueType;
-import org.apache.airavata.schemas.gfac.SSHHostType;
-import org.apache.airavata.schemas.gfac.ServiceDescriptionType;
 import org.apache.zookeeper.*;
 import org.apache.zookeeper.data.Stat;
-=======
-import org.apache.zookeeper.KeeperException;
-import org.apache.zookeeper.ZKUtil;
-import org.apache.zookeeper.ZooKeeper;
->>>>>>> 255dd9e3
 import org.slf4j.Logger;
 import org.slf4j.LoggerFactory;
 import org.xml.sax.SAXException;
@@ -618,16 +569,23 @@
                         // jobExecutionContext.getTaskData().getTaskID()),
                         // TaskState.FAILED
                         // ));
-                        monitorPublisher.publish(new JobStatusChangeRequest(new MonitorID(jobExecutionContext), new JobIdentity(jobExecutionContext.getExperimentID(),
-                                jobExecutionContext.getWorkflowNodeDetails().getNodeInstanceId(), jobExecutionContext.getTaskData().getTaskID(), jobExecutionContext
-                                .getJobDetails().getJobID()), JobState.FAILED));
+                        JobStatusChangeRequestEvent changeRequestEvent = new JobStatusChangeRequestEvent();
+                        changeRequestEvent.setState(JobState.FAILED);
+                        JobIdentifier jobIdentifier = new JobIdentifier(jobExecutionContext.getJobDetails().getJobID(),
+                                                                        jobExecutionContext.getTaskData().getTaskID(),
+                                                                        jobExecutionContext.getWorkflowNodeDetails().getNodeInstanceId(),
+                                                                        jobExecutionContext.getExperimentID());
+                        changeRequestEvent.setJobIdentity(jobIdentifier);
+                        monitorPublisher.publish(changeRequestEvent);
                     } catch (NullPointerException e1) {
                         log.error("Error occured during updating the statuses of Experiments,tasks or Job statuses to failed, "
                                 + "NullPointerException occurred because at this point there might not have Job Created", e1, e);
                         //monitorPublisher.publish(new ExperimentStatusChangedEvent(new ExperimentIdentity(jobExecutionContext.getExperimentID()), ExperimentState.FAILED));
                         // Updating the task status if there's any task associated
-                        monitorPublisher.publish(new TaskStatusChangeRequest(new TaskIdentity(jobExecutionContext.getExperimentID(), jobExecutionContext
-                                .getWorkflowNodeDetails().getNodeInstanceId(), jobExecutionContext.getTaskData().getTaskID()), TaskState.FAILED));
+                        monitorPublisher.publish(new TaskStatusChangeRequestEvent(TaskState.FAILED,
+                                                                                  new TaskIdentifier(jobExecutionContext.getTaskData().getTaskID(),
+                                                                                                     jobExecutionContext.getWorkflowNodeDetails().getNodeInstanceId(),
+                                                                                                     jobExecutionContext.getExperimentID())));
 
                     }
                     jobExecutionContext.setProperty(ERROR_SENT, "true");
@@ -1003,10 +961,10 @@
                     handler.invoke(jobExecutionContext);
                     GFacUtils.updatePluginState(zk, jobExecutionContext, handlerClassName.getClassName(), GfacPluginState.COMPLETED);
                 } catch (Exception e) {
-                    monitorPublisher.publish(new TaskStatusChangeRequest(
-                            new TaskIdentity(jobExecutionContext.getExperimentID(),
-                                    jobExecutionContext.getWorkflowNodeDetails().getNodeInstanceId(),
-                                    jobExecutionContext.getTaskData().getTaskID()), TaskState.FAILED));
+                    TaskIdentifier taskIdentity = new TaskIdentifier(jobExecutionContext.getTaskData().getTaskID(),
+                            jobExecutionContext.getWorkflowNodeDetails().getNodeInstanceId(),
+                            jobExecutionContext.getExperimentID());
+                    monitorPublisher.publish(new TaskStatusChangeRequestEvent(TaskState.FAILED, taskIdentity));
                     throw new GFacException(e);
                 }
             }else{
