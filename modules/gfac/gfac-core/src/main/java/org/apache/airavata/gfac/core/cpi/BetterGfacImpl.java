/*
 *
 * Licensed to the Apache Software Foundation (ASF) under one
 * or more contributor license agreements.  See the NOTICE file
 * distributed with this work for additional information
 * regarding copyright ownership.  The ASF licenses this file
 * to you under the Apache License, Version 2.0 (the
 * "License"); you may not use this file except in compliance
 * with the License.  You may obtain a copy of the License at
 *
 *   http://www.apache.org/licenses/LICENSE-2.0
 *
 * Unless required by applicable law or agreed to in writing,
 * software distributed under the License is distributed on an
 * "AS IS" BASIS, WITHOUT WARRANTIES OR CONDITIONS OF ANY
 * KIND, either express or implied.  See the License for the
 * specific language governing permissions and limitations
 * under the License.
 *
*/
package org.apache.airavata.gfac.core.cpi;

import org.airavata.appcatalog.cpi.AppCatalog;
import org.airavata.appcatalog.cpi.AppCatalogException;
import org.apache.aiaravata.application.catalog.data.impl.AppCatalogFactory;
import org.apache.airavata.common.exception.AiravataException;
import org.apache.airavata.common.exception.ApplicationSettingsException;
import org.apache.airavata.common.utils.AiravataZKUtils;
import org.apache.airavata.common.utils.MonitorPublisher;
import org.apache.airavata.common.utils.ServerSettings;
import org.apache.airavata.common.utils.listener.AbstractActivityListener;
import org.apache.airavata.gfac.Constants;
import org.apache.airavata.gfac.GFacConfiguration;
import org.apache.airavata.gfac.GFacException;
import org.apache.airavata.gfac.Scheduler;
import org.apache.airavata.gfac.core.context.ApplicationContext;
import org.apache.airavata.gfac.core.context.JobExecutionContext;
import org.apache.airavata.gfac.core.context.MessageContext;
import org.apache.airavata.gfac.core.handler.*;
import org.apache.airavata.gfac.core.monitor.MonitorID;
import org.apache.airavata.gfac.core.monitor.state.GfacExperimentStateChangeRequest;
import org.apache.airavata.gfac.core.notification.events.ExecutionFailEvent;
import org.apache.airavata.gfac.core.notification.listeners.LoggingListener;
import org.apache.airavata.gfac.core.provider.GFacProvider;
import org.apache.airavata.gfac.core.provider.GFacProviderException;
import org.apache.airavata.gfac.core.provider.GFacRecoverableProvider;
import org.apache.airavata.gfac.core.states.GfacExperimentState;
import org.apache.airavata.gfac.core.states.GfacPluginState;
import org.apache.airavata.gfac.core.utils.GFacUtils;
import org.apache.airavata.messaging.core.Publisher;
import org.apache.airavata.messaging.core.PublisherFactory;
import org.apache.airavata.messaging.core.impl.RabbitMQTaskLaunchConsumer;
import org.apache.airavata.model.appcatalog.appdeployment.ApplicationDeploymentDescription;
import org.apache.airavata.model.appcatalog.appinterface.ApplicationInterfaceDescription;
import org.apache.airavata.model.appcatalog.appinterface.DataType;
import org.apache.airavata.model.appcatalog.appinterface.InputDataObjectType;
import org.apache.airavata.model.appcatalog.appinterface.OutputDataObjectType;
import org.apache.airavata.model.appcatalog.computeresource.*;
import org.apache.airavata.model.appcatalog.gatewayprofile.ComputeResourcePreference;
import org.apache.airavata.model.messaging.event.*;
import org.apache.airavata.model.workspace.experiment.*;
import org.apache.airavata.registry.cpi.Registry;
import org.apache.airavata.registry.cpi.RegistryModelType;
import org.apache.zookeeper.*;
import org.apache.zookeeper.data.Stat;
import org.slf4j.Logger;
import org.slf4j.LoggerFactory;
import org.xml.sax.SAXException;

import javax.xml.parsers.ParserConfigurationException;
import javax.xml.xpath.XPathExpressionException;
import java.io.File;
import java.io.IOException;
import java.io.PrintWriter;
import java.io.StringWriter;
import java.net.URL;
import java.util.*;

/**
 * This is the GFac CPI class for external usage, this simply have a single method to submit a job to
 * the resource, required data for the job has to be stored in registry prior to invoke this object.
 */
public class BetterGfacImpl implements GFac,Watcher {
    private static final Logger log = LoggerFactory.getLogger(BetterGfacImpl.class);
    public static final String ERROR_SENT = "ErrorSent";

    private Registry registry;
    private AppCatalog appCatalog;

    // we are not storing zk instance in to jobExecution context
    private ZooKeeper zk;

    private static List<ThreadedHandler> daemonHandlers = new ArrayList<ThreadedHandler>();

    private static File gfacConfigFile;

    private static List<AbstractActivityListener> activityListeners = new ArrayList<AbstractActivityListener>();

    private static MonitorPublisher monitorPublisher;

    private boolean cancelled = false;

    private static Integer mutex = -1;

    /**
     * Constructor for GFac
     *
     * @param registry
     * @param zooKeeper
     */
    public BetterGfacImpl(Registry registry,  AppCatalog appCatalog, ZooKeeper zooKeeper,
                          MonitorPublisher publisher) {
        this.registry = registry;
        monitorPublisher = publisher;     // This is a EventBus common for gfac
        this.zk = zooKeeper;
        this.appCatalog = appCatalog;
    }

    public static void startStatusUpdators(Registry registry, ZooKeeper zk, MonitorPublisher publisher,RabbitMQTaskLaunchConsumer rabbitMQTaskLaunchConsumer) {
        try {
            String[] listenerClassList = ServerSettings.getActivityListeners();
            Publisher rabbitMQPublisher = PublisherFactory.createActivityPublisher();

            for (String listenerClass : listenerClassList) {
                Class<? extends AbstractActivityListener> aClass = Class.forName(listenerClass).asSubclass(AbstractActivityListener.class);
                AbstractActivityListener abstractActivityListener = aClass.newInstance();
                activityListeners.add(abstractActivityListener);
                abstractActivityListener.setup(publisher, registry, zk, rabbitMQPublisher,rabbitMQTaskLaunchConsumer);
                log.info("Registering listener: " + listenerClass);
                publisher.registerListener(abstractActivityListener);
            }
        } catch (ClassNotFoundException e) {
            log.error("Error loading the listener classes configured in airavata-server.properties", e);
        } catch (InstantiationException e) {
            log.error("Error loading the listener classes configured in airavata-server.properties", e);
        } catch (IllegalAccessException e) {
            log.error("Error loading the listener classes configured in airavata-server.properties", e);
        } catch (ApplicationSettingsException e) {
            log.error("Error loading the listener classes configured in airavata-server.properties", e);
        } catch (AiravataException e) {
            log.error("Error loading the listener classes configured in airavata-server.properties", e);
        }
    }

    public static void startDaemonHandlers() {
        List<GFacHandlerConfig> daemonHandlerConfig = null;
        String className = null;
        try {
            URL resource = BetterGfacImpl.class.getClassLoader().getResource(org.apache.airavata.common.utils.Constants.GFAC_CONFIG_XML);
            if (resource != null) {
                gfacConfigFile = new File(resource.getPath());
            }
            daemonHandlerConfig = GFacConfiguration.getDaemonHandlers(gfacConfigFile);
            for (GFacHandlerConfig handlerConfig : daemonHandlerConfig) {
                className = handlerConfig.getClassName();
                Class<?> aClass = Class.forName(className).asSubclass(ThreadedHandler.class);
                ThreadedHandler threadedHandler = (ThreadedHandler) aClass.newInstance();
                threadedHandler.initProperties(handlerConfig.getProperties());
                daemonHandlers.add(threadedHandler);
            }
        } catch (ParserConfigurationException e) {
            log.error("Error parsing gfac-config.xml, double check the xml configuration", e);
        } catch (IOException e) {
            log.error("Error parsing gfac-config.xml, double check the xml configuration", e);
        } catch (SAXException e) {
            log.error("Error parsing gfac-config.xml, double check the xml configuration", e);
        } catch (XPathExpressionException e) {
            log.error("Error parsing gfac-config.xml, double check the xml configuration", e);
        } catch (ClassNotFoundException e) {
            log.error("Error initializing the handler: " + className);
            log.error(className + " class has to implement " + ThreadedHandler.class);
        } catch (InstantiationException e) {
            log.error("Error initializing the handler: " + className);
            log.error(className + " class has to implement " + ThreadedHandler.class);
        } catch (GFacHandlerException e) {
            log.error("Error initializing the handler: " + className);
            log.error(className + " class has to implement " + ThreadedHandler.class);
        } catch (IllegalAccessException e) {
            log.error("Error initializing the handler: " + className);
            log.error(className + " class has to implement " + ThreadedHandler.class);
        }
        for (ThreadedHandler tHandler : daemonHandlers) {
            (new Thread(tHandler)).start();
        }
    }

    /**
     * This can be used to submit jobs for testing purposes just by filling parameters by hand (JobExecutionContext)
     */
    public BetterGfacImpl() {
        daemonHandlers = new ArrayList<ThreadedHandler>();
        startDaemonHandlers();
    }
    
    public BetterGfacImpl(Registry registry) {
    	this();
    	this.registry = registry;
    }

    
    /**
     * This is the job launching method outsiders of GFac can use, this will invoke the GFac handler chain and providers
     * And update the registry occordingly, so the users can query the database to retrieve status and output from Registry
     *
     * @param experimentID
     * @return
     * @throws GFacException
     */
    public boolean submitJob(String experimentID, String taskID, String gatewayID) throws GFacException {
        JobExecutionContext jobExecutionContext = null;
        try {
            jobExecutionContext = createJEC(experimentID, taskID, gatewayID);
            return submitJob(jobExecutionContext);
        } catch (Exception e) {
            log.error("Error inovoking the job with experiment ID: " + experimentID);
            StringWriter errors = new StringWriter();
            e.printStackTrace(new PrintWriter(errors));
            GFacUtils.saveErrorDetails(jobExecutionContext, errors.toString(), CorrectiveAction.CONTACT_SUPPORT, ErrorCategory.AIRAVATA_INTERNAL_ERROR );
            closeZK(jobExecutionContext);
            throw new GFacException(e);
        }
    }

    private JobExecutionContext createJEC(String experimentID, String taskID, String gatewayID) throws Exception {

        JobExecutionContext jobExecutionContext;

        /** FIXME:
         * A temporary wrapper to co-relate the app catalog and experiment thrift models to old gfac schema documents.
         * The serviceName in ExperimentData and service name in ServiceDescriptor has to be same.
         * 1. Get the Task from the task ID and construct the Job object and save it in to registry
         * 2. Add properties of description documents to jobExecutionContext which will be used inside the providers.
         */
        
        //Fetch the Task details for the requested experimentID from the registry. Extract required pointers from the Task object.
        TaskDetails taskData = (TaskDetails) registry.get(RegistryModelType.TASK_DETAIL, taskID);

        String applicationInterfaceId = taskData.getApplicationId();
        String applicationDeploymentId = taskData.getApplicationDeploymentId();
        if (null == applicationInterfaceId) {
            throw new GFacException("Error executing the job. The required Application Id is missing");
        }
        if (null == applicationDeploymentId) {
            throw new GFacException("Error executing the job. The required Application deployment Id is missing");
        }

        AppCatalog appCatalog = AppCatalogFactory.getAppCatalog();

        //fetch the compute resource, application interface and deployment information from app catalog
        ApplicationInterfaceDescription applicationInterface = appCatalog.
                getApplicationInterface().getApplicationInterface(applicationInterfaceId);
        ApplicationDeploymentDescription applicationDeployment = appCatalog.
                getApplicationDeployment().getApplicationDeployement(applicationDeploymentId);
        ComputeResourceDescription computeResource = appCatalog.getComputeResource().
                getComputeResource(applicationDeployment.getComputeHostId());
        ComputeResourcePreference gatewayResourcePreferences = appCatalog.getGatewayProfile().
                getComputeResourcePreference(gatewayID, applicationDeployment.getComputeHostId());
        if (gatewayResourcePreferences == null) {
            List<String> gatewayProfileIds = appCatalog.getGatewayProfile()
                    .getGatewayProfileIds(gatewayID);
            for (String profileId : gatewayProfileIds) {
                gatewayID = profileId;
                gatewayResourcePreferences = appCatalog.getGatewayProfile().
                        getComputeResourcePreference(gatewayID, applicationDeployment.getComputeHostId());
                if (gatewayResourcePreferences != null) {
                    break;
                }
            }
        }

        URL resource = BetterGfacImpl.class.getClassLoader().getResource(org.apache.airavata.common.utils.Constants.GFAC_CONFIG_XML);
        Properties configurationProperties = ServerSettings.getProperties();
        GFacConfiguration gFacConfiguration = GFacConfiguration.create(new File(resource.getPath()), configurationProperties);

        // start constructing jobexecutioncontext
        jobExecutionContext = new JobExecutionContext(gFacConfiguration, applicationInterface.getApplicationName());

        // setting experiment/task/workflownode related information
        Experiment experiment = (Experiment) registry.get(RegistryModelType.EXPERIMENT, experimentID);
        jobExecutionContext.setExperiment(experiment);
        jobExecutionContext.setExperimentID(experimentID);
        jobExecutionContext.setWorkflowNodeDetails(experiment.getWorkflowNodeDetailsList().get(0));
        jobExecutionContext.setTaskData(taskData);
        jobExecutionContext.setGatewayID(gatewayID);
        jobExecutionContext.setAppCatalog(appCatalog);
        
      
        List<JobDetails> jobDetailsList = taskData.getJobDetailsList();
        //FIXME: Following for loop only set last jobDetails element to the jobExecutionContext
        for(JobDetails jDetails:jobDetailsList){
            jobExecutionContext.setJobDetails(jDetails);
        }
        // setting the registry
        jobExecutionContext.setRegistry(registry);

        ApplicationContext applicationContext = new ApplicationContext();
        applicationContext.setComputeResourceDescription(computeResource);
        applicationContext.setApplicationDeploymentDescription(applicationDeployment);
        applicationContext.setApplicationInterfaceDescription(applicationInterface);
        applicationContext.setComputeResourcePreference(gatewayResourcePreferences);
        jobExecutionContext.setApplicationContext(applicationContext);


//        List<InputDataObjectType> experimentInputs = experiment.getExperimentInputs();
//        jobExecutionContext.setInMessageContext(new MessageContext(GFacUtils.getInputParamMap(experimentInputs)));
        List<InputDataObjectType> taskInputs = taskData.getApplicationInputs();
        jobExecutionContext.setInMessageContext(new MessageContext(GFacUtils.getInputParamMap(taskInputs)));

        jobExecutionContext.setProperty(Constants.PROP_TOPIC, experimentID);
        jobExecutionContext.setGfac(this);
        jobExecutionContext.setZk(zk);
        jobExecutionContext.setCredentialStoreToken(AiravataZKUtils.getExpTokenId(zk, experimentID));

        // handle job submission protocol
        List<JobSubmissionInterface> jobSubmissionInterfaces = computeResource.getJobSubmissionInterfaces();
        if (jobSubmissionInterfaces != null && !jobSubmissionInterfaces.isEmpty()){
            Collections.sort(jobSubmissionInterfaces, new Comparator<JobSubmissionInterface>() {
                @Override
                public int compare(JobSubmissionInterface jobSubmissionInterface, JobSubmissionInterface jobSubmissionInterface2) {
                    return jobSubmissionInterface.getPriorityOrder() - jobSubmissionInterface2.getPriorityOrder();
                }
            });

            jobExecutionContext.setHostPrioritizedJobSubmissionInterfaces(jobSubmissionInterfaces);
        }else {
            throw new GFacException("Compute resource should have at least one job submission interface defined...");
        }
        // handle data movement protocol
        List<DataMovementInterface> dataMovementInterfaces = computeResource.getDataMovementInterfaces();
        if (dataMovementInterfaces != null && !dataMovementInterfaces.isEmpty()) {
            Collections.sort(dataMovementInterfaces, new Comparator<DataMovementInterface>() {
                @Override
                public int compare(DataMovementInterface dataMovementInterface, DataMovementInterface dataMovementInterface2) {
                    return dataMovementInterface.getPriorityOrder() - dataMovementInterface2.getPriorityOrder();
                }
            });
            jobExecutionContext.setHostPrioritizedDataMovementInterfaces(dataMovementInterfaces);
        }

        // set compute resource configuration as default preferred values, after that replace those with gateway user preferences.
        populateDefaultComputeResourceConfiguration(jobExecutionContext, applicationInterface, computeResource);
        populateResourceJobManager(jobExecutionContext);
        // if gateway resource preference is set
        if (gatewayResourcePreferences != null ) {
            if (gatewayResourcePreferences.getScratchLocation() == null) {
                gatewayResourcePreferences.setScratchLocation("/tmp");
            }
            setUpWorkingLocation(jobExecutionContext, applicationInterface, gatewayResourcePreferences.getScratchLocation());

            jobExecutionContext.setPreferredJobSubmissionProtocol(gatewayResourcePreferences.getPreferredJobSubmissionProtocol());
            if (gatewayResourcePreferences.getPreferredJobSubmissionProtocol() == null) {
                jobExecutionContext.setPreferredJobSubmissionInterface(jobExecutionContext.getHostPrioritizedJobSubmissionInterfaces().get(0));
                jobExecutionContext.setPreferredJobSubmissionProtocol(jobExecutionContext.getPreferredJobSubmissionInterface().getJobSubmissionProtocol());
            } else {
                for (JobSubmissionInterface jobSubmissionInterface : jobSubmissionInterfaces) {
                    if (gatewayResourcePreferences.getPreferredJobSubmissionProtocol() == jobSubmissionInterface.getJobSubmissionProtocol()) {
                        jobExecutionContext.setPreferredJobSubmissionInterface(jobSubmissionInterface);
                        break;
                    }
                }
            }

            if(gatewayResourcePreferences.getLoginUserName() != null){
                jobExecutionContext.setLoginUserName(gatewayResourcePreferences.getLoginUserName());
            }

            // set gatewayUserPreferred data movement protocol and interface
            jobExecutionContext.setPreferredDataMovementProtocol(gatewayResourcePreferences.getPreferredDataMovementProtocol());
            if (gatewayResourcePreferences.getPreferredJobSubmissionProtocol() == null) {
                jobExecutionContext.setPreferredDataMovementInterface(jobExecutionContext.getHostPrioritizedDataMovementInterfaces().get(0));
                jobExecutionContext.setPreferredDataMovementProtocol(jobExecutionContext.getPreferredDataMovementInterface().getDataMovementProtocol());
            } else {
            	// this check is to avoid NPE when job submission endpoints do 
            	// not contain any data movement interfaces. 
            	if((dataMovementInterfaces != null) && (!dataMovementInterfaces.isEmpty())) {
            		for (DataMovementInterface dataMovementInterface : dataMovementInterfaces) {
            			if (gatewayResourcePreferences.getPreferredDataMovementProtocol() == dataMovementInterface.getDataMovementProtocol()) {
            				jobExecutionContext.setPreferredDataMovementInterface(dataMovementInterface);
            				break;
                    	}
            		}
            	}
            }
        }  else {
            setUpWorkingLocation(jobExecutionContext, applicationInterface, "/tmp");
        }
        List<OutputDataObjectType> taskOutputs = taskData.getApplicationOutputs();
        if (taskOutputs == null || taskOutputs.isEmpty() ){
            taskOutputs = applicationInterface.getApplicationOutputs();
        }

        for (OutputDataObjectType objectType : taskOutputs){
            if (objectType.getType() == DataType.URI && objectType.getValue() != null){
                String filePath = objectType.getValue();
                // if output is not in working folder
                if (objectType.getLocation() != null && !objectType.getLocation().isEmpty()) {
                	if(objectType.getLocation().startsWith(File.separator)){
                		filePath = objectType.getLocation() + File.separator + filePath;
                    }else{
                    	filePath = jobExecutionContext.getOutputDir() + File.separator + objectType.getLocation() + File.separator + filePath;
                    }
                }else{
                	filePath = jobExecutionContext.getOutputDir() + File.separator + filePath;
                }
                objectType.setValue(filePath);
                
            }
            if (objectType.getType() == DataType.STDOUT){
                objectType.setValue(jobExecutionContext.getOutputDir() + File.separator + jobExecutionContext.getApplicationName() + ".stdout");
            }
            if (objectType.getType() == DataType.STDERR){
                objectType.setValue(jobExecutionContext.getOutputDir() + File.separator + jobExecutionContext.getApplicationName() + ".stderr");
            }
        }
        jobExecutionContext.setOutMessageContext(new MessageContext(GFacUtils.getOuputParamMap(taskOutputs)));
        return jobExecutionContext;
    }

    private void setUpWorkingLocation(JobExecutionContext jobExecutionContext, ApplicationInterfaceDescription applicationInterface, String scratchLocation) {
        /**
         * Scratch location
         */
        jobExecutionContext.setScratchLocation(scratchLocation);

        /**
         * Working dir
         */
        String workingDir = scratchLocation + File.separator + jobExecutionContext.getExperimentID();
        jobExecutionContext.setWorkingDir(workingDir);

            /*
            * Input and Output Directory
            */
//        jobExecutionContext.setInputDir(workingDir + File.separator + Constants.INPUT_DATA_DIR_VAR_NAME);
        jobExecutionContext.setInputDir(workingDir);
//        jobExecutionContext.setOutputDir(workingDir + File.separator + Constants.OUTPUT_DATA_DIR_VAR_NAME);
        jobExecutionContext.setOutputDir(workingDir);

            /*
            * Stdout and Stderr for Shell
            */
        jobExecutionContext.setStandardOutput(workingDir + File.separator + applicationInterface.getApplicationName().replaceAll("\\s+", "") + ".stdout");
        jobExecutionContext.setStandardError(workingDir + File.separator + applicationInterface.getApplicationName().replaceAll("\\s+", "") + ".stderr");
    }

    private void populateDefaultComputeResourceConfiguration(JobExecutionContext jobExecutionContext, ApplicationInterfaceDescription applicationInterface, ComputeResourceDescription computeResource) {
        Map<FileSystems, String> fileSystems = computeResource.getFileSystems();
        String scratchLocation = fileSystems.get(FileSystems.SCRATCH);
        if (scratchLocation != null) {
            setUpWorkingLocation(jobExecutionContext, applicationInterface, scratchLocation);
        }

        jobExecutionContext.setPreferredJobSubmissionInterface(jobExecutionContext.getHostPrioritizedJobSubmissionInterfaces().get(0));
        jobExecutionContext.setPreferredJobSubmissionProtocol(jobExecutionContext.getPreferredJobSubmissionInterface().getJobSubmissionProtocol());

        if (jobExecutionContext.getHostPrioritizedDataMovementInterfaces() != null) {
            jobExecutionContext.setPreferredDataMovementInterface(jobExecutionContext.getHostPrioritizedDataMovementInterfaces().get(0));
            jobExecutionContext.setPreferredDataMovementProtocol(jobExecutionContext.getPreferredDataMovementInterface().getDataMovementProtocol());
        }
    }

    private void populateResourceJobManager (JobExecutionContext jobExecutionContext) {
        try {
            JobSubmissionProtocol submissionProtocol = jobExecutionContext.getPreferredJobSubmissionProtocol();
            JobSubmissionInterface jobSubmissionInterface = jobExecutionContext.getPreferredJobSubmissionInterface();
            if (submissionProtocol == JobSubmissionProtocol.SSH) {
                SSHJobSubmission sshJobSubmission = GFacUtils.getSSHJobSubmission(jobSubmissionInterface.getJobSubmissionInterfaceId());
                if (sshJobSubmission != null){
                    jobExecutionContext.setResourceJobManager(sshJobSubmission.getResourceJobManager());
                }
            } else if (submissionProtocol == JobSubmissionProtocol.LOCAL){
                LOCALSubmission localJobSubmission = GFacUtils.getLocalJobSubmission(jobSubmissionInterface.getJobSubmissionInterfaceId());
                if (localJobSubmission != null){
                    jobExecutionContext.setResourceJobManager(localJobSubmission.getResourceJobManager());
                }
            }
        } catch (AppCatalogException e) {
           log.error("Error occured while retrieving job submission interface", e);
        }
    }

    private boolean submitJob(JobExecutionContext jobExecutionContext) throws GFacException {
        // We need to check whether this job is submitted as a part of a large workflow. If yes,
        // we need to setup workflow tracking listerner.
        try {
            String experimentEntry = GFacUtils.findExperimentEntry(jobExecutionContext.getExperimentID(), zk);
            Stat exists = zk.exists(experimentEntry + File.separator + "operation", false);
            zk.getData(experimentEntry + File.separator + "operation", this, exists);
            int stateVal = GFacUtils.getZKExperimentStateValue(zk, jobExecutionContext);   // this is the original state came, if we query again it might be different,so we preserve this state in the environment
            monitorPublisher.publish(new GfacExperimentStateChangeRequest(new MonitorID(jobExecutionContext)
                    , GfacExperimentState.ACCEPTED));                  // immediately we get the request we update the status
            String workflowInstanceID = null;
            if ((workflowInstanceID = (String) jobExecutionContext.getProperty(Constants.PROP_WORKFLOW_INSTANCE_ID)) != null) {
                // This mean we need to register workflow tracking listener.
                //todo implement WorkflowTrackingListener properly
//                registerWorkflowTrackingListener(workflowInstanceID, jobExecutionContext);
            }
            // Register log event listener. This is required in all scenarios.
            jobExecutionContext.getNotificationService().registerListener(new LoggingListener());
            if (stateVal < 2) {
                // In this scenario We do everything from the beginning
                launch(jobExecutionContext);
            } else if (stateVal >= 8) {
                log.info("There is nothing to recover in this job so we do not re-submit");
                ZKUtil.deleteRecursive(zk,
                        AiravataZKUtils.getExpZnodePath(jobExecutionContext.getExperimentID()));
            } else {
                // Now we know this is an old Job, so we have to handle things gracefully
                log.info("Re-launching the job in GFac because this is re-submitted to GFac");
                reLaunch(jobExecutionContext, stateVal);
            }
            return true;
        } catch (ApplicationSettingsException e) {
            GFacUtils.saveErrorDetails(jobExecutionContext, e.getCause().toString(), CorrectiveAction.CONTACT_SUPPORT, ErrorCategory.AIRAVATA_INTERNAL_ERROR);
            closeZK(jobExecutionContext);
            throw new GFacException("Error launching the Job", e);
        } catch (KeeperException e) {
            GFacUtils.saveErrorDetails(jobExecutionContext, e.getCause().toString(), CorrectiveAction.CONTACT_SUPPORT, ErrorCategory.AIRAVATA_INTERNAL_ERROR);
            closeZK(jobExecutionContext);
            throw new GFacException("Error launching the Job", e);
        } catch (InterruptedException e) {
            GFacUtils.saveErrorDetails(jobExecutionContext,  e.getCause().toString(), CorrectiveAction.CONTACT_SUPPORT, ErrorCategory.AIRAVATA_INTERNAL_ERROR );
            closeZK(jobExecutionContext);
            throw new GFacException("Error launching the Job",e);
        }
    }

    public boolean cancel(String experimentID, String taskID, String gatewayID) throws GFacException {
        JobExecutionContext jobExecutionContext = null;
        try {
            jobExecutionContext = createJEC(experimentID, taskID, gatewayID);
            return cancel(jobExecutionContext);
        } catch (Exception e) {
            GFacUtils.saveErrorDetails(jobExecutionContext,  e.getCause().toString(), CorrectiveAction.CONTACT_SUPPORT, ErrorCategory.AIRAVATA_INTERNAL_ERROR );
            closeZK(jobExecutionContext);
            log.error("Error inovoking the job with experiment ID: " + experimentID);
            throw new GFacException(e);
        }
    }

    private boolean cancel(JobExecutionContext jobExecutionContext) throws GFacException {
        // We need to check whether this job is submitted as a part of a large workflow. If yes,
        // we need to setup workflow tracking listener.
        try {
        	// we cannot call GFacUtils.getZKExperimentStateValue because experiment might be running in some other node
//            String expPath = GFacUtils.findExperimentEntry(jobExecutionContext.getExperimentID(), zk);
//            int stateVal = 0;
//            if(expPath != null){
//            Stat exists = zk.exists(expPath + File.separator + "operation", false);
//            zk.getData(expPath + File.separator + "operation", this, exists);
//            stateVal = GFacUtils.getZKExperimentStateValue(zk, expPath);   // this is the original state came, if we query again it might be different,so we preserve this state in the environment
//            }
            monitorPublisher.publish(new GfacExperimentStateChangeRequest(new MonitorID(jobExecutionContext)
                    , GfacExperimentState.ACCEPTED));                  // immediately we get the request we update the status
            String workflowInstanceID = null;
            if ((workflowInstanceID = (String) jobExecutionContext.getProperty(Constants.PROP_WORKFLOW_INSTANCE_ID)) != null) {
                // This mean we need to register workflow tracking listener.
                //todo implement WorkflowTrackingListener properly
//                registerWorkflowTrackingListener(workflowInstanceID, jobExecutionContext);
            }
            // Register log event listener. This is required in all scenarios.
            jobExecutionContext.getNotificationService().registerListener(new LoggingListener());
//            if (stateVal < 2) {
//                // In this scenario We do everything from the beginning
//                log.info("Job is not yet submitted, so nothing much to do except changing the registry entry " +
//                        " and stop the execution chain");
//            } else if (stateVal >= 8) {
//                log.error("This experiment is almost finished, so cannot cancel this experiment");
//                ZKUtil.deleteRecursive(zk,
//                        AiravataZKUtils.getExpZnodePath(jobExecutionContext.getExperimentID(), jobExecutionContext.getTaskData().getTaskID()));
//            } else {
                log.info("Job is in a position to perform a proper cancellation");
                try {
                    Scheduler.schedule(jobExecutionContext);

                    invokeProviderCancel(jobExecutionContext);

                } catch (Exception e) {
                    try {
                        // we make the experiment as failed due to exception scenario
                        monitorPublisher.publish(new GfacExperimentStateChangeRequest(new MonitorID(jobExecutionContext), GfacExperimentState.FAILED));
                        // monitorPublisher.publish(new
                        // ExperimentStatusChangedEvent(new
                        // ExperimentIdentity(jobExecutionContext.getExperimentID()),
                        // ExperimentState.FAILED));
                        // Updating the task status if there's any task associated
                        // monitorPublisher.publish(new TaskStatusChangeRequest(
                        // new TaskIdentity(jobExecutionContext.getExperimentID(),
                        // jobExecutionContext.getWorkflowNodeDetails().getNodeInstanceId(),
                        // jobExecutionContext.getTaskData().getTaskID()),
                        // TaskState.FAILED
                        // ));
                        JobStatusChangeRequestEvent changeRequestEvent = new JobStatusChangeRequestEvent();
                        changeRequestEvent.setState(JobState.FAILED);
                        JobIdentifier jobIdentifier = new JobIdentifier(jobExecutionContext.getJobDetails().getJobID(),
                                                                        jobExecutionContext.getTaskData().getTaskID(),
                                                                        jobExecutionContext.getWorkflowNodeDetails().getNodeInstanceId(),
                                                                        jobExecutionContext.getExperimentID(),
                                                                        jobExecutionContext.getGatewayID());
                        changeRequestEvent.setJobIdentity(jobIdentifier);
                        monitorPublisher.publish(changeRequestEvent);
                    } catch (NullPointerException e1) {
                        log.error("Error occured during updating the statuses of Experiments,tasks or Job statuses to failed, "
                                + "NullPointerException occurred because at this point there might not have Job Created", e1, e);
                        //monitorPublisher.publish(new ExperimentStatusChangedEvent(new ExperimentIdentity(jobExecutionContext.getExperimentID()), ExperimentState.FAILED));
                        // Updating the task status if there's any task associated
                        monitorPublisher.publish(new TaskStatusChangeRequestEvent(TaskState.FAILED,
                                                                                  new TaskIdentifier(jobExecutionContext.getTaskData().getTaskID(),
                                                                                                     jobExecutionContext.getWorkflowNodeDetails().getNodeInstanceId(),
                                                                                                     jobExecutionContext.getExperimentID(),
                                                                                                     jobExecutionContext.getGatewayID())));

                    }
                    jobExecutionContext.setProperty(ERROR_SENT, "true");
                    jobExecutionContext.getNotifier().publish(new ExecutionFailEvent(e.getCause()));
                    closeZK(jobExecutionContext);
                    throw new GFacException(e.getMessage(), e);
                }
//            }
            return true;
//        } catch (ApplicationSettingsException e) {
//            log.error("Error occured while cancelling job for experiment : " + jobExecutionContext.getExperimentID(), e);
//            throw new GFacException(e.getMessage(), e);
//        } catch (KeeperException e) {
//            log.error("Error occured while cancelling job for experiment : " + jobExecutionContext.getExperimentID(), e);
//            throw new GFacException(e.getMessage(), e);
        } catch (Exception e) {
            log.error("Error occured while cancelling job for experiment : " + jobExecutionContext.getExperimentID(), e);
            closeZK(jobExecutionContext);
            throw new GFacException(e.getMessage(), e);
        }
    }

	private void reLaunch(JobExecutionContext jobExecutionContext, int stateVal) throws GFacException {
		// Scheduler will decide the execution flow of handlers and provider
		// which handles
		// the job.
		String experimentID = jobExecutionContext.getExperimentID();
		try {
			Scheduler.schedule(jobExecutionContext);

			// Executing in handlers in the order as they have configured in
			// GFac configuration
			// here we do not skip handler if some handler does not have to be
			// run again during re-run it can implement
			// that logic in to the handler
			reInvokeInFlowHandlers(jobExecutionContext);

			// After executing the in handlers provider instance should be set
			// to job execution context.
			// We get the provider instance and execute it.
			if (stateVal == 2 || stateVal == 3) {
				invokeProviderExecute(jobExecutionContext); // provider never ran in
														// previous invocation
			} else if (stateVal == 4) { // whether sync or async job have to
										// invoke the recovering because it
										// crashed in the Handler
				reInvokeProviderExecute(jobExecutionContext);
			} else if (stateVal >= 5 && GFacUtils.isSynchronousMode(jobExecutionContext)) {
				// In this case we do nothing because provider ran successfully,
				// no need to re-run the job
				log.info("Provider does not have to be recovered because it ran successfully for experiment: " + experimentID);
			} else if (stateVal == 5 && !GFacUtils.isSynchronousMode(jobExecutionContext)) {
				// this is async mode where monitoring of jobs is hapenning, we  have to recover
				reInvokeProviderExecute(jobExecutionContext);
			} else if (stateVal == 6) {
				reInvokeOutFlowHandlers(jobExecutionContext);
			} else {
				log.info("We skip invoking Handler, because the experiment:" + stateVal + " state is beyond the Provider Invocation !!!");
				log.info("ExperimentId: " + experimentID + " taskId: " + jobExecutionContext.getTaskData().getTaskID());
			}
		} catch (Exception e) {
            log.error(e.getMessage(),e);
			try {
				// we make the experiment as failed due to exception scenario
				monitorPublisher.publish(new GfacExperimentStateChangeRequest(new MonitorID(jobExecutionContext), GfacExperimentState.FAILED));
				// monitorPublisher.publish(new
				// ExperimentStatusChangedEvent(new
				// ExperimentIdentity(jobExecutionContext.getExperimentID()),
				// ExperimentState.FAILED));
				// Updating the task status if there's any task associated
				// monitorPublisher.publish(new TaskStatusChangedEvent(
				// new TaskIdentity(jobExecutionContext.getExperimentID(),
				// jobExecutionContext.getWorkflowNodeDetails().getNodeInstanceId(),
				// jobExecutionContext.getTaskData().getTaskID()),
				// TaskState.FAILED
				// ));
                JobIdentifier jobIdentity = new JobIdentifier(
                        jobExecutionContext.getJobDetails().getJobID(), jobExecutionContext.getTaskData().getTaskID(),
                        jobExecutionContext.getWorkflowNodeDetails().getNodeInstanceId(),
                        jobExecutionContext.getExperimentID(),
                        jobExecutionContext.getGatewayID());
				monitorPublisher.publish(new JobStatusChangeEvent(JobState.FAILED, jobIdentity));
                GFacUtils.saveErrorDetails(jobExecutionContext,  e.getCause().toString(), CorrectiveAction.CONTACT_SUPPORT, ErrorCategory.AIRAVATA_INTERNAL_ERROR );
			} catch (NullPointerException e1) {
				log.error("Error occured during updating the statuses of Experiments,tasks or Job statuses to failed, "
						+ "NullPointerException occurred because at this point there might not have Job Created", e1, e);
//				monitorPublisher
//						.publish(new ExperimentStatusChangedEvent(new ExperimentIdentity(jobExecutionContext.getExperimentID()), ExperimentState.FAILED));
				// Updating the task status if there's any task associated
                TaskIdentifier taskIdentity = new TaskIdentifier(jobExecutionContext.getTaskData().getTaskID(),
                        jobExecutionContext.getWorkflowNodeDetails().getNodeInstanceId(),
                        jobExecutionContext.getExperimentID(),
                        jobExecutionContext.getGatewayID());
				monitorPublisher.publish(new TaskStatusChangeEvent(TaskState.FAILED, taskIdentity));
                GFacUtils.saveErrorDetails(jobExecutionContext,  e.getCause().toString(), CorrectiveAction.CONTACT_SUPPORT, ErrorCategory.AIRAVATA_INTERNAL_ERROR );

			}
			jobExecutionContext.setProperty(ERROR_SENT, "true");
			jobExecutionContext.getNotifier().publish(new ExecutionFailEvent(e.getCause()));
            closeZK(jobExecutionContext);
            throw new GFacException(e.getMessage(), e);
		}
    }

	private void launch(JobExecutionContext jobExecutionContext) throws GFacException {
		// Scheduler will decide the execution flow of handlers and provider
		// which handles
		// the job.
		try {
			Scheduler.schedule(jobExecutionContext);

			// Executing in handlers in the order as they have configured in
			// GFac configuration
			// here we do not skip handler if some handler does not have to be
			// run again during re-run it can implement
			// that logic in to the handler
            if (!isCancelled()) {
                invokeInFlowHandlers(jobExecutionContext); // to keep the
                // consistency we always
                // try to re-run to
                // avoid complexity
            }else{
                log.info("Experiment is cancelled, so launch operation is stopping immediately");
                return; // if the job is cancelled, status change is handled in cancel operation this thread simply has to be returned
            }
            // if (experimentID != null){
			// registry2.changeStatus(jobExecutionContext.getExperimentID(),AiravataJobState.State.INHANDLERSDONE);
			// }

			// After executing the in handlers provider instance should be set
			// to job execution context.
			// We get the provider instance and execute it.
            if (!isCancelled()) {
                invokeProviderExecute(jobExecutionContext);
            } else {
                log.info("Experiment is cancelled, so launch operation is stopping immediately");
                return;
            }
            } catch (Exception e) {
			try {
				// we make the experiment as failed due to exception scenario
				monitorPublisher.publish(new GfacExperimentStateChangeRequest(new MonitorID(jobExecutionContext), GfacExperimentState.FAILED));
				// monitorPublisher.publish(new
				// ExperimentStatusChangedEvent(new
				// ExperimentIdentity(jobExecutionContext.getExperimentID()),
				// ExperimentState.FAILED));
				// Updating the task status if there's any task associated
				// monitorPublisher.publish(new TaskStatusChangeRequest(
				// new TaskIdentity(jobExecutionContext.getExperimentID(),
				// jobExecutionContext.getWorkflowNodeDetails().getNodeInstanceId(),
				// jobExecutionContext.getTaskData().getTaskID()),
				// TaskState.FAILED
				// ));
                JobIdentifier jobIdentity = new JobIdentifier(
                        jobExecutionContext.getJobDetails().getJobID(),jobExecutionContext.getTaskData().getTaskID(),jobExecutionContext.getWorkflowNodeDetails().getNodeInstanceId(),
                        jobExecutionContext.getExperimentID(),
                        jobExecutionContext.getGatewayID());
				monitorPublisher.publish(new JobStatusChangeEvent(JobState.FAILED, jobIdentity));
			} catch (NullPointerException e1) {
				log.error("Error occured during updating the statuses of Experiments,tasks or Job statuses to failed, "
						+ "NullPointerException occurred because at this point there might not have Job Created", e1, e);
				//monitorPublisher.publish(new ExperimentStatusChangedEvent(new ExperimentIdentity(jobExecutionContext.getExperimentID()), ExperimentState.FAILED));
				// Updating the task status if there's any task associated
                TaskIdentifier taskIdentity = new TaskIdentifier(jobExecutionContext.getTaskData().getTaskID(),
                        jobExecutionContext.getWorkflowNodeDetails().getNodeInstanceId(),
                        jobExecutionContext.getExperimentID(),
                        jobExecutionContext.getGatewayID());
                monitorPublisher.publish(new TaskStatusChangeEvent(TaskState.FAILED, taskIdentity));

			}
			jobExecutionContext.setProperty(ERROR_SENT, "true");
			jobExecutionContext.getNotifier().publish(new ExecutionFailEvent(e.getCause()));
            closeZK(jobExecutionContext);
            throw new GFacException(e.getMessage(), e);
		}
    }

    private void invokeProviderExecute(JobExecutionContext jobExecutionContext) throws GFacException, ApplicationSettingsException, InterruptedException, KeeperException {
        GFacProvider provider = jobExecutionContext.getProvider();
        if (provider != null) {
            monitorPublisher.publish(new GfacExperimentStateChangeRequest(new MonitorID(jobExecutionContext), GfacExperimentState.PROVIDERINVOKING));
            GFacUtils.createPluginZnode(zk, jobExecutionContext, provider.getClass().getName());
            initProvider(provider, jobExecutionContext);
            executeProvider(provider, jobExecutionContext);
            disposeProvider(provider, jobExecutionContext);
            GFacUtils.updatePluginState(zk, jobExecutionContext, provider.getClass().getName(), GfacPluginState.COMPLETED);
            monitorPublisher.publish(new GfacExperimentStateChangeRequest(new MonitorID(jobExecutionContext), GfacExperimentState.PROVIDERINVOKED));
        }
        if (GFacUtils.isSynchronousMode(jobExecutionContext)) {
            invokeOutFlowHandlers(jobExecutionContext);
        }
    }

    private void reInvokeProviderExecute(JobExecutionContext jobExecutionContext) throws GFacException, GFacProviderException, ApplicationSettingsException, InterruptedException, KeeperException {
        GFacProvider provider = jobExecutionContext.getProvider();
        if (provider != null) {
            monitorPublisher.publish(new GfacExperimentStateChangeRequest(new MonitorID(jobExecutionContext), GfacExperimentState.PROVIDERINVOKING));
            String plState = GFacUtils.getPluginState(zk, jobExecutionContext, provider.getClass().getName());
            if (plState!=null && Integer.valueOf(plState) >= GfacPluginState.INVOKED.getValue()) {    // this will make sure if a plugin crashes it will not launch from the scratch, but plugins have to save their invoked state
                if (provider instanceof GFacRecoverableProvider) {
                    GFacUtils.createPluginZnode(zk, jobExecutionContext, provider.getClass().getName());
                    ((GFacRecoverableProvider) provider).recover(jobExecutionContext);
                    GFacUtils.updatePluginState(zk, jobExecutionContext, provider.getClass().getName(), GfacPluginState.COMPLETED);
                }
            } else {
                GFacUtils.createPluginZnode(zk, jobExecutionContext, provider.getClass().getName());
                initProvider(provider, jobExecutionContext);
                executeProvider(provider, jobExecutionContext);
                disposeProvider(provider, jobExecutionContext);
                GFacUtils.updatePluginState(zk, jobExecutionContext, provider.getClass().getName(), GfacPluginState.COMPLETED);
            }
            monitorPublisher.publish(new GfacExperimentStateChangeRequest(new MonitorID(jobExecutionContext), GfacExperimentState.PROVIDERINVOKED));
        }

        if (GFacUtils.isSynchronousMode(jobExecutionContext))

        {
            invokeOutFlowHandlers(jobExecutionContext);
        }

    }

    private void invokeProviderCancel(JobExecutionContext jobExecutionContext) throws GFacException, ApplicationSettingsException, InterruptedException, KeeperException {
        GFacProvider provider = jobExecutionContext.getProvider();
        if (provider != null) {
            monitorPublisher.publish(new GfacExperimentStateChangeRequest(new MonitorID(jobExecutionContext), GfacExperimentState.PROVIDERINVOKING));
            initProvider(provider, jobExecutionContext);
            cancelProvider(provider, jobExecutionContext);
            disposeProvider(provider, jobExecutionContext);
            monitorPublisher.publish(new GfacExperimentStateChangeRequest(new MonitorID(jobExecutionContext), GfacExperimentState.PROVIDERINVOKED));
        }
        if (GFacUtils.isSynchronousMode(jobExecutionContext)) {
            invokeOutFlowHandlers(jobExecutionContext);
        }
    }

    private void reInvokeProviderCancel(JobExecutionContext jobExecutionContext) throws GFacException, GFacProviderException, ApplicationSettingsException, InterruptedException, KeeperException {
        GFacProvider provider = jobExecutionContext.getProvider();
        if (provider != null) {
            monitorPublisher.publish(new GfacExperimentStateChangeRequest(new MonitorID(jobExecutionContext), GfacExperimentState.PROVIDERINVOKING));
            String plState = GFacUtils.getPluginState(zk, jobExecutionContext, provider.getClass().getName());
            if (Integer.valueOf(plState) >= GfacPluginState.INVOKED.getValue()) {    // this will make sure if a plugin crashes it will not launch from the scratch, but plugins have to save their invoked state
                if (provider instanceof GFacRecoverableProvider) {
                    GFacUtils.createPluginZnode(zk, jobExecutionContext, provider.getClass().getName());
                    ((GFacRecoverableProvider) provider).recover(jobExecutionContext);
                    GFacUtils.updatePluginState(zk, jobExecutionContext, provider.getClass().getName(), GfacPluginState.COMPLETED);
                }
            } else {
                GFacUtils.createPluginZnode(zk, jobExecutionContext, provider.getClass().getName());
                initProvider(provider, jobExecutionContext);
                cancelProvider(provider, jobExecutionContext);
                disposeProvider(provider, jobExecutionContext);
                GFacUtils.updatePluginState(zk, jobExecutionContext, provider.getClass().getName(), GfacPluginState.COMPLETED);
            }
            monitorPublisher.publish(new GfacExperimentStateChangeRequest(new MonitorID(jobExecutionContext), GfacExperimentState.PROVIDERINVOKED));
        }

        if (GFacUtils.isSynchronousMode(jobExecutionContext))

        {
            invokeOutFlowHandlers(jobExecutionContext);
        }

    }


    private void initProvider(GFacProvider provider, JobExecutionContext jobExecutionContext) throws GFacException {
        try {
            provider.initialize(jobExecutionContext);
        } catch (Exception e) {
            throw new GFacException("Error while initializing provider " + provider.getClass().getName() + ".", e);
        }
    }

    private void executeProvider(GFacProvider provider, JobExecutionContext jobExecutionContext) throws GFacException {
        try {
            provider.execute(jobExecutionContext);
        } catch (Exception e) {
            throw new GFacException("Error while executing provider " + provider.getClass().getName() + " functionality.", e);
        }
    }

    private void cancelProvider(GFacProvider provider, JobExecutionContext jobExecutionContext) throws GFacException {
        try {
            provider.cancelJob(jobExecutionContext);
        } catch (Exception e) {
            throw new GFacException("Error while executing provider " + provider.getClass().getName() + " functionality.", e);
        }
    }

    private void disposeProvider(GFacProvider provider, JobExecutionContext jobExecutionContext) throws GFacException {
        try {
            provider.dispose(jobExecutionContext);
        } catch (Exception e) {
            throw new GFacException("Error while invoking provider " + provider.getClass().getName() + " dispose method.", e);
        }
    }

//    private void registerWorkflowTrackingListener(String workflowInstanceID, JobExecutionContext jobExecutionContext) {
//        String workflowNodeID = (String) jobExecutionContext.getProperty(Constants.PROP_WORKFLOW_NODE_ID);
//        String topic = (String) jobExecutionContext.getProperty(Constants.PROP_TOPIC);
//        String brokerUrl = (String) jobExecutionContext.getProperty(Constants.PROP_BROKER_URL);
//        jobExecutionContext.getNotificationService().registerListener(
//                new WorkflowTrackingListener(workflowInstanceID, workflowNodeID, brokerUrl, topic));
//
//    }

    private void invokeInFlowHandlers(JobExecutionContext jobExecutionContext) throws GFacException {
        List<GFacHandlerConfig> handlers = jobExecutionContext.getGFacConfiguration().getInHandlers();
        try {
            monitorPublisher.publish(new GfacExperimentStateChangeRequest(new MonitorID(jobExecutionContext)
                    , GfacExperimentState.INHANDLERSINVOKING));
            for (GFacHandlerConfig handlerClassName : handlers) {
                if(!isCancelled()) {
                    Class<? extends GFacHandler> handlerClass;
                    GFacHandler handler;
                    try {
                        GFacUtils.createPluginZnode(zk, jobExecutionContext, handlerClassName.getClassName());
                        handlerClass = Class.forName(handlerClassName.getClassName().trim()).asSubclass(GFacHandler.class);
                        handler = handlerClass.newInstance();
                        handler.initProperties(handlerClassName.getProperties());
                    } catch (ClassNotFoundException e) {
                        throw new GFacException("Cannot load handler class " + handlerClassName, e);
                    } catch (InstantiationException e) {
                        throw new GFacException("Cannot instantiate handler class " + handlerClassName, e);
                    } catch (IllegalAccessException e) {
                        throw new GFacException("Cannot instantiate handler class " + handlerClassName, e);
                    }
                    try {
                        handler.invoke(jobExecutionContext);
                        GFacUtils.updatePluginState(zk, jobExecutionContext, handlerClassName.getClassName(), GfacPluginState.COMPLETED);
                        // if exception thrown before that we do not make it finished
                    } catch (GFacHandlerException e) {
                        throw new GFacException("Error Executing a InFlow Handler", e.getCause());
                    }
                }else{
                    log.info("Experiment execution is cancelled, so InHandler invocation is going to stop");
                    break;
                }
            }
            monitorPublisher.publish(new GfacExperimentStateChangeRequest(new MonitorID(jobExecutionContext)
                    , GfacExperimentState.INHANDLERSINVOKED));
        } catch (Exception e) {
            throw new GFacException("Error Invoking Handlers:"+e.getMessage(), e);
        }
    }

    public void invokeOutFlowHandlers(JobExecutionContext jobExecutionContext) throws GFacException {
        String experimentPath = null;
        try {
<<<<<<< HEAD
             experimentPath = AiravataZKUtils.getExpZnodePath(jobExecutionContext.getExperimentID());
        } catch (ApplicationSettingsException e) {
            log.error(e.getMessage(), e);
            return;
        }

        try {
            jobExecutionContext.setZk(new ZooKeeper(AiravataZKUtils.getZKhostPort(), AiravataZKUtils.getZKTimeout(), this));
            log.info("Waiting until zookeeper client connect to the server...");
=======
            if (zk == null || !zk.getState().isConnected()){
                zk = new ZooKeeper(AiravataZKUtils.getZKhostPort(), AiravataZKUtils.getZKTimeout(),this);
            }
            jobExecutionContext.setZk(zk);
>>>>>>> 9b7a5b14
            synchronized (mutex) {
                mutex.wait();  // waiting for the syncConnected event
            }
            if (jobExecutionContext.getZk().exists(experimentPath, false) == null) {
                log.error("Experiment is already finalized so no output handlers will be invoked");
                return;
            }
        } catch (IOException e) {
            log.error(e.getMessage(), e);
        } catch (ApplicationSettingsException e) {
            log.error(e.getMessage(), e);
        } catch (InterruptedException e) {
            log.error(e.getMessage(), e);
        } catch (KeeperException e) {
            log.error(e.getMessage(), e);
        }

        GFacConfiguration gFacConfiguration = jobExecutionContext.getGFacConfiguration();
        List<GFacHandlerConfig> handlers = null;
        if (gFacConfiguration != null) {
            handlers = jobExecutionContext.getGFacConfiguration().getOutHandlers();
        } else {
            try {
                jobExecutionContext = createJEC(jobExecutionContext.getExperimentID(),
                        jobExecutionContext.getTaskData().getTaskID(), jobExecutionContext.getGatewayID());
            } catch (Exception e) {
                log.error("Error constructing job execution context during outhandler invocation");
                throw new GFacException(e);
            }
        }
        monitorPublisher.publish(new GfacExperimentStateChangeRequest(new MonitorID(jobExecutionContext), GfacExperimentState.OUTHANDLERSINVOKING));
        for (GFacHandlerConfig handlerClassName : handlers) {
            if (!isCancelled()) {
                Class<? extends GFacHandler> handlerClass;
                GFacHandler handler;
                try {
                    GFacUtils.createPluginZnode(zk, jobExecutionContext, handlerClassName.getClassName());
                    handlerClass = Class.forName(handlerClassName.getClassName().trim()).asSubclass(GFacHandler.class);
                    handler = handlerClass.newInstance();
                    handler.initProperties(handlerClassName.getProperties());
                } catch (ClassNotFoundException e) {
                    log.error(e.getMessage());
                    throw new GFacException("Cannot load handler class " + handlerClassName, e);
                } catch (InstantiationException e) {
                    log.error(e.getMessage());
                    throw new GFacException("Cannot instantiate handler class " + handlerClassName, e);
                } catch (IllegalAccessException e) {
                    log.error(e.getMessage());
                    throw new GFacException("Cannot instantiate handler class " + handlerClassName, e);
                } catch (Exception e) {
                    throw new GFacException("Cannot instantiate handler class " + handlerClassName, e);
                }
                try {
                    handler.invoke(jobExecutionContext);
                    GFacUtils.updatePluginState(zk, jobExecutionContext, handlerClassName.getClassName(), GfacPluginState.COMPLETED);
                } catch (Exception e) {
                    TaskIdentifier taskIdentity = new TaskIdentifier(jobExecutionContext.getTaskData().getTaskID(),
                            jobExecutionContext.getWorkflowNodeDetails().getNodeInstanceId(),
                            jobExecutionContext.getExperimentID(),
                            jobExecutionContext.getGatewayID());
                    monitorPublisher.publish(new TaskStatusChangeRequestEvent(TaskState.FAILED, taskIdentity));
                    try {
                        StringWriter errors = new StringWriter();
                        e.printStackTrace(new PrintWriter(errors));
                        GFacUtils.saveErrorDetails(jobExecutionContext, errors.toString(), CorrectiveAction.CONTACT_SUPPORT, ErrorCategory.AIRAVATA_INTERNAL_ERROR);
                    } catch (GFacException e1) {
                        log.error(e1.getLocalizedMessage());
                    }
                    throw new GFacException(e);
                } finally {
                    closeZK(jobExecutionContext);
                }
            } else {
                log.info("Experiment execution is cancelled, so OutHandler invocation is going to stop");
                break;
            }
            monitorPublisher.publish(new GfacExperimentStateChangeRequest(new MonitorID(jobExecutionContext), GfacExperimentState.OUTHANDLERSINVOKED));
        }

        // At this point all the execution is finished so we update the task and experiment statuses.
        // Handler authors does not have to worry about updating experiment or task statuses.
//        monitorPublisher.publish(new
//                ExperimentStatusChangedEvent(new ExperimentIdentity(jobExecutionContext.getExperimentID()),
//                ExperimentState.COMPLETED));
        // Updating the task status if there's any task associated
        TaskIdentifier taskIdentity = new TaskIdentifier(jobExecutionContext.getTaskData().getTaskID(),
                jobExecutionContext.getWorkflowNodeDetails().getNodeInstanceId(),
                jobExecutionContext.getExperimentID(),
                jobExecutionContext.getGatewayID());
        monitorPublisher.publish(new TaskStatusChangeEvent(TaskState.COMPLETED, taskIdentity));
        monitorPublisher.publish(new GfacExperimentStateChangeRequest(new MonitorID(jobExecutionContext), GfacExperimentState.COMPLETED));

    }

    private void closeZK(JobExecutionContext jobExecutionContext) {
        try {
            if(jobExecutionContext.getZk()!=null) {
                jobExecutionContext.getZk().close();
            }
        } catch (InterruptedException e) {
            log.error(e.getMessage(), e);
        }
    }

    /**
     * If handlers ran successfully we re-run only recoverable handlers
     * If handler never ran we run the normal invoke method
     *
     * @param jobExecutionContext
     * @throws GFacException
     */
    private void reInvokeInFlowHandlers(JobExecutionContext jobExecutionContext) throws GFacException {
        List<GFacHandlerConfig> handlers = jobExecutionContext.getGFacConfiguration().getInHandlers();
        try {
            monitorPublisher.publish(new GfacExperimentStateChangeRequest(new MonitorID(jobExecutionContext)
                    , GfacExperimentState.INHANDLERSINVOKING));
            for (GFacHandlerConfig handlerClassName : handlers) {
                Class<? extends GFacHandler> handlerClass;
                GFacHandler handler;
                try {
                    handlerClass = Class.forName(handlerClassName.getClassName().trim()).asSubclass(GFacHandler.class);
                    handler = handlerClass.newInstance();
                    String plState = GFacUtils.getPluginState(zk, jobExecutionContext, handlerClassName.getClassName());
                    int state = 0;
                    try {
                        state = Integer.valueOf(plState);
                    } catch (NumberFormatException e) {

                    }
                    if (state >= GfacPluginState.INVOKED.getValue()) {
                        if (handler instanceof GFacRecoverableHandler) {
                            // if these already ran we re-run only recoverable handlers
                            log.info(handlerClassName.getClassName() + " is a recoverable handler so we recover the handler");
                            GFacUtils.createPluginZnode(zk, jobExecutionContext, handlerClassName.getClassName(), GfacPluginState.INVOKING);
                            handler.initProperties(handlerClassName.getProperties());
                            ((GFacRecoverableHandler) handler).recover(jobExecutionContext);
                            GFacUtils.updatePluginState(zk, jobExecutionContext, handlerClassName.getClassName(), GfacPluginState.COMPLETED);
                        } else {
                            log.info(handlerClassName.getClassName() + " is not a recoverable handler so we do not run because it already ran in last-run");
                        }
                    } else {
                        log.info(handlerClassName.getClassName() + " never ran so we run this is normal mode");
                        GFacUtils.createPluginZnode(zk, jobExecutionContext, handlerClassName.getClassName(), GfacPluginState.INVOKING);
                        handler.initProperties(handlerClassName.getProperties());
                        handler.invoke(jobExecutionContext);
                        GFacUtils.updatePluginState(zk, jobExecutionContext, handlerClassName.getClassName(), GfacPluginState.COMPLETED);
                    }
                } catch (GFacHandlerException e) {
                    throw new GFacException("Error Executing a InFlow Handler", e.getCause());
                } catch (ClassNotFoundException e) {
                    throw new GFacException("Cannot load handler class " + handlerClassName, e);
                } catch (InstantiationException e) {
                    throw new GFacException("Cannot instantiate handler class " + handlerClassName, e);
                } catch (IllegalAccessException e) {
                    throw new GFacException("Cannot instantiate handler class " + handlerClassName, e);
                }
            }
            monitorPublisher.publish(new GfacExperimentStateChangeRequest(new MonitorID(jobExecutionContext)
                    , GfacExperimentState.INHANDLERSINVOKED));
        } catch (Exception e) {
            try {
                StringWriter errors = new StringWriter();
                e.printStackTrace(new PrintWriter(errors));
                GFacUtils.saveErrorDetails(jobExecutionContext,  errors.toString(), CorrectiveAction.CONTACT_SUPPORT, ErrorCategory.AIRAVATA_INTERNAL_ERROR);
            } catch (GFacException e1) {
                log.error(e1.getLocalizedMessage());
            }
            throw new GFacException("Error while re-invoking output handlers", e);
        }
    }

    public void reInvokeOutFlowHandlers(JobExecutionContext jobExecutionContext) throws GFacException {
        String experimentPath = null;
        try {
<<<<<<< HEAD
            experimentPath = AiravataZKUtils.getExpZnodePath(jobExecutionContext.getExperimentID());
        } catch (ApplicationSettingsException e) {
            log.error(e.getMessage(), e);
            return;
        }
=======
            if (zk == null || !zk.getState().isConnected()){
                zk = new ZooKeeper(AiravataZKUtils.getZKhostPort(), AiravataZKUtils.getZKTimeout(),this);
            }
            jobExecutionContext.setZk(zk);
>>>>>>> 9b7a5b14

        try {
            jobExecutionContext.setZk(new ZooKeeper(AiravataZKUtils.getZKhostPort(), AiravataZKUtils.getZKTimeout(), this));
            log.info("Waiting for zookeeper to connect to the server");
            synchronized (mutex) {
                mutex.wait();  // waiting for the syncConnected event
            }
            if (jobExecutionContext.getZk().exists(experimentPath, false) == null) {
                log.error("Experiment is already finalized so no output handlers will be invoked");
                return;
            }
        } catch (IOException e) {
            log.error(e.getMessage(), e);
        } catch (ApplicationSettingsException e) {
            log.error(e.getMessage(), e);
        } catch (InterruptedException e) {
            log.error(e.getMessage(), e);
        } catch (KeeperException e) {
            log.error(e.getMessage(), e);
        }


        GFacConfiguration gFacConfiguration = jobExecutionContext.getGFacConfiguration();
        List<GFacHandlerConfig> handlers = null;
        if (gFacConfiguration != null) {
            handlers = jobExecutionContext.getGFacConfiguration().getOutHandlers();
        } else {
            try {
                jobExecutionContext = createJEC(jobExecutionContext.getExperimentID(),
                        jobExecutionContext.getTaskData().getTaskID(), jobExecutionContext.getGatewayID());
            } catch (Exception e) {
                log.error("Error constructing job execution context during outhandler invocation");
                throw new GFacException(e);
            }
            launch(jobExecutionContext);
        }
        monitorPublisher.publish(new GfacExperimentStateChangeRequest(new MonitorID(jobExecutionContext), GfacExperimentState.OUTHANDLERSINVOKING));
        for (GFacHandlerConfig handlerClassName : handlers) {
            Class<? extends GFacHandler> handlerClass;
            GFacHandler handler;
            try {
                handlerClass = Class.forName(handlerClassName.getClassName().trim()).asSubclass(GFacHandler.class);
                handler = handlerClass.newInstance();
                String plState = GFacUtils.getPluginState(zk, jobExecutionContext, handlerClassName.getClassName());
                if (Integer.valueOf(plState) >= GfacPluginState.INVOKED.getValue()) {
                    if (handler instanceof GFacRecoverableHandler) {
                        // if these already ran we re-run only recoverable handlers
                        log.info(handlerClassName.getClassName() + " is a recoverable handler so we recover the handler");
                        GFacUtils.createPluginZnode(zk, jobExecutionContext, handlerClassName.getClassName(), GfacPluginState.INVOKING);
                        ((GFacRecoverableHandler) handler).recover(jobExecutionContext);
                        GFacUtils.updatePluginState(zk, jobExecutionContext, handlerClassName.getClassName(), GfacPluginState.COMPLETED);
                    } else {
                        log.info(handlerClassName.getClassName() + " is not a recoverable handler so we do not run because it already ran in last-run");
                    }
                } else {
                    log.info(handlerClassName.getClassName() + " never ran so we run this in normal mode");
                    GFacUtils.createPluginZnode(zk, jobExecutionContext, handlerClassName.getClassName(), GfacPluginState.INVOKING);
                    handler.initProperties(handlerClassName.getProperties());
                    handler.invoke(jobExecutionContext);
                    GFacUtils.updatePluginState(zk, jobExecutionContext, handlerClassName.getClassName(), GfacPluginState.COMPLETED);
                }
            } catch (ClassNotFoundException e) {
                try {
                    StringWriter errors = new StringWriter();
                    e.printStackTrace(new PrintWriter(errors));
                    GFacUtils.saveErrorDetails(jobExecutionContext,  errors.toString(), CorrectiveAction.CONTACT_SUPPORT, ErrorCategory.AIRAVATA_INTERNAL_ERROR);
                } catch (GFacException e1) {
                    log.error(e1.getLocalizedMessage());
                }
                log.error(e.getMessage());
                throw new GFacException("Cannot load handler class " + handlerClassName, e);
            } catch (InstantiationException e) {
                try {
                    StringWriter errors = new StringWriter();
                    e.printStackTrace(new PrintWriter(errors));
                    GFacUtils.saveErrorDetails(jobExecutionContext,  errors.toString(), CorrectiveAction.CONTACT_SUPPORT, ErrorCategory.AIRAVATA_INTERNAL_ERROR);
                } catch (GFacException e1) {
                    log.error(e1.getLocalizedMessage());
                }
                log.error(e.getMessage());
                throw new GFacException("Cannot instantiate handler class " + handlerClassName, e);
            } catch (IllegalAccessException e) {
                try {
                    StringWriter errors = new StringWriter();
                    e.printStackTrace(new PrintWriter(errors));
                    GFacUtils.saveErrorDetails(jobExecutionContext,  errors.toString(), CorrectiveAction.CONTACT_SUPPORT, ErrorCategory.AIRAVATA_INTERNAL_ERROR);
                } catch (GFacException e1) {
                    log.error(e1.getLocalizedMessage());
                }
                log.error(e.getMessage());
                throw new GFacException("Cannot instantiate handler class " + handlerClassName, e);
            } catch (Exception e) {
                // TODO: Better error reporting.
                try {
                    StringWriter errors = new StringWriter();
                    e.printStackTrace(new PrintWriter(errors));
                    GFacUtils.saveErrorDetails(jobExecutionContext,  errors.toString(), CorrectiveAction.CONTACT_SUPPORT, ErrorCategory.AIRAVATA_INTERNAL_ERROR);
                } catch (GFacException e1) {
                    log.error(e1.getLocalizedMessage());
                }
                throw new GFacException("Error Executing a OutFlow Handler", e);
            }finally {
                closeZK(jobExecutionContext);
            }
        }
        monitorPublisher.publish(new GfacExperimentStateChangeRequest(new MonitorID(jobExecutionContext), GfacExperimentState.OUTHANDLERSINVOKED));

        // At this point all the execution is finished so we update the task and experiment statuses.
        // Handler authors does not have to worry about updating experiment or task statuses.
//        monitorPublisher.publish(new
//                ExperimentStatusChangedEvent(new ExperimentIdentity(jobExecutionContext.getExperimentID()),
//                ExperimentState.COMPLETED));
        // Updating the task status if there's any task associated

        TaskIdentifier taskIdentity = new TaskIdentifier(jobExecutionContext.getTaskData().getTaskID(),
                jobExecutionContext.getWorkflowNodeDetails().getNodeInstanceId(),
                jobExecutionContext.getExperimentID(),
                jobExecutionContext.getGatewayID());
        monitorPublisher.publish(new TaskStatusChangeEvent(TaskState.COMPLETED, taskIdentity));
        monitorPublisher.publish(new GfacExperimentStateChangeRequest(new MonitorID(jobExecutionContext), GfacExperimentState.COMPLETED));
    }


    public static void setMonitorPublisher(MonitorPublisher monitorPublisher) {
        BetterGfacImpl.monitorPublisher = monitorPublisher;
    }

    public static List<ThreadedHandler> getDaemonHandlers() {
        return daemonHandlers;
    }

    public static String getErrorSent() {
        return ERROR_SENT;
    }

    public File getGfacConfigFile() {
        return gfacConfigFile;
    }

    public static MonitorPublisher getMonitorPublisher() {
        return monitorPublisher;
    }

    public Registry getRegistry() {
        return registry;
    }

    public ZooKeeper getZk() {
        return zk;
    }

    public void setZk(ZooKeeper zk) {
        this.zk = zk;
    }


    public boolean isCancelled() {
        return cancelled;
    }

    public void setCancelled(boolean cancelled) {
        this.cancelled = cancelled;
    }

    public void process(WatchedEvent watchedEvent) {
        log.info(watchedEvent.getPath());
        if (Event.EventType.NodeDataChanged.equals(watchedEvent.getType())) {
            // node data is changed, this means node is cancelled.
            log.info("Experiment is cancelled with this path:" + watchedEvent.getPath());
            this.cancelled = true;
        }
        synchronized (mutex) {
            Event.KeeperState state = watchedEvent.getState();
            log.info(state.name());
            switch (state) {
                case SyncConnected:
                    mutex.notify();
                    break;
                case Expired:
                case Disconnected:
                    log.info("ZK Connection is " + state.toString());
                    try {
                        zk = new ZooKeeper(AiravataZKUtils.getZKhostPort(), AiravataZKUtils.getZKTimeout(), this);
                    } catch (IOException e) {
                        log.error(e.getMessage(), e);
                    } catch (ApplicationSettingsException e) {
                        log.error(e.getMessage(), e);
                    }
//                    synchronized (mutex) {
//                        mutex.wait();  // waiting for the syncConnected event
//                    }
            }
        }
    }
}<|MERGE_RESOLUTION|>--- conflicted
+++ resolved
@@ -959,24 +959,10 @@
     public void invokeOutFlowHandlers(JobExecutionContext jobExecutionContext) throws GFacException {
         String experimentPath = null;
         try {
-<<<<<<< HEAD
-             experimentPath = AiravataZKUtils.getExpZnodePath(jobExecutionContext.getExperimentID());
-        } catch (ApplicationSettingsException e) {
-            log.error(e.getMessage(), e);
-            return;
-        }
-
-        try {
             jobExecutionContext.setZk(new ZooKeeper(AiravataZKUtils.getZKhostPort(), AiravataZKUtils.getZKTimeout(), this));
             log.info("Waiting until zookeeper client connect to the server...");
-=======
-            if (zk == null || !zk.getState().isConnected()){
-                zk = new ZooKeeper(AiravataZKUtils.getZKhostPort(), AiravataZKUtils.getZKTimeout(),this);
-            }
-            jobExecutionContext.setZk(zk);
->>>>>>> 9b7a5b14
             synchronized (mutex) {
-                mutex.wait();  // waiting for the syncConnected event
+                mutex.wait(5000);  // waiting for the syncConnected event
             }
             if (jobExecutionContext.getZk().exists(experimentPath, false) == null) {
                 log.error("Experiment is already finalized so no output handlers will be invoked");
@@ -1149,20 +1135,6 @@
     public void reInvokeOutFlowHandlers(JobExecutionContext jobExecutionContext) throws GFacException {
         String experimentPath = null;
         try {
-<<<<<<< HEAD
-            experimentPath = AiravataZKUtils.getExpZnodePath(jobExecutionContext.getExperimentID());
-        } catch (ApplicationSettingsException e) {
-            log.error(e.getMessage(), e);
-            return;
-        }
-=======
-            if (zk == null || !zk.getState().isConnected()){
-                zk = new ZooKeeper(AiravataZKUtils.getZKhostPort(), AiravataZKUtils.getZKTimeout(),this);
-            }
-            jobExecutionContext.setZk(zk);
->>>>>>> 9b7a5b14
-
-        try {
             jobExecutionContext.setZk(new ZooKeeper(AiravataZKUtils.getZKhostPort(), AiravataZKUtils.getZKTimeout(), this));
             log.info("Waiting for zookeeper to connect to the server");
             synchronized (mutex) {
