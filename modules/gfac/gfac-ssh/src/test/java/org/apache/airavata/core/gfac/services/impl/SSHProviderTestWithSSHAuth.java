--- conflicted
+++ resolved
@@ -1,154 +1,3 @@
-<<<<<<< HEAD
-/*
- *
- * Licensed to the Apache Software Foundation (ASF) under one
- * or more contributor license agreements.  See the NOTICE file
- * distributed with this work for additional information
- * regarding copyright ownership.  The ASF licenses this file
- * to you under the Apache License, Version 2.0 (the
- * "License"); you may not use this file except in compliance
- * with the License.  You may obtain a copy of the License at
- *
- *   http://www.apache.org/licenses/LICENSE-2.0
- *
- * Unless required by applicable law or agreed to in writing,
- * software distributed under the License is distributed on an
- * "AS IS" BASIS, WITHOUT WARRANTIES OR CONDITIONS OF ANY
- * KIND, either express or implied.  See the License for the
- * specific language governing permissions and limitations
- * under the License.
- *
-*/
-package org.apache.airavata.core.gfac.services.impl;
-
-import java.io.File;
-import java.net.URL;
-import java.util.ArrayList;
-import java.util.Date;
-import java.util.List;
-import java.util.UUID;
-
-import org.apache.airavata.commons.gfac.type.ActualParameter;
-import org.apache.airavata.commons.gfac.type.ApplicationDescription;
-import org.apache.airavata.commons.gfac.type.HostDescription;
-import org.apache.airavata.commons.gfac.type.MappingFactory;
-import org.apache.airavata.commons.gfac.type.ServiceDescription;
-import org.apache.airavata.gfac.GFacConfiguration;
-import org.apache.airavata.gfac.GFacException;
-import org.apache.airavata.gfac.core.context.ApplicationContext;
-import org.apache.airavata.gfac.core.context.JobExecutionContext;
-import org.apache.airavata.gfac.core.context.MessageContext;
-import org.apache.airavata.gfac.core.cpi.BetterGfacImpl;
-import org.apache.airavata.gfac.ssh.security.SSHSecurityContext;
-import org.apache.airavata.schemas.gfac.ApplicationDeploymentDescriptionType;
-import org.apache.airavata.schemas.gfac.InputParameterType;
-import org.apache.airavata.schemas.gfac.OutputParameterType;
-import org.apache.airavata.schemas.gfac.SSHHostType;
-import org.apache.airavata.schemas.gfac.StringParameterType;
-import org.apache.commons.lang.SystemUtils;
-import org.junit.Assert;
-import org.junit.Before;
-import org.junit.Test;
-
-public class SSHProviderTestWithSSHAuth {
-	private JobExecutionContext jobExecutionContext;
-    @Before
-    public void setUp() throws Exception {
-
-    	URL resource = SSHProviderTestWithSSHAuth.class.getClassLoader().getResource(org.apache.airavata.common.utils.Constants.GFAC_CONFIG_XML);
-        GFacConfiguration gFacConfiguration = GFacConfiguration.create(new File(resource.getPath()),null);
-//        gFacConfiguration.s
-        //have to set InFlwo Handlers and outFlowHandlers
-        ApplicationContext applicationContext = new ApplicationContext();
-        HostDescription host = new HostDescription(SSHHostType.type);
-        host.getType().setHostName("bigred");
-        host.getType().setHostAddress("bigred2.uits.iu.edu");
-        applicationContext.setHostDescription(host);
-        /*
-           * App
-           */
-        ApplicationDescription appDesc = new ApplicationDescription();
-        ApplicationDeploymentDescriptionType app = appDesc.getType();
-        ApplicationDeploymentDescriptionType.ApplicationName name = ApplicationDeploymentDescriptionType.ApplicationName.Factory.newInstance();
-        name.setStringValue("EchoSSH");
-        app.setApplicationName(name);
-
-        /*
-           * Use bat file if it is compiled on Windows
-           */
-        if (SystemUtils.IS_OS_WINDOWS) {
-            URL url = this.getClass().getClassLoader().getResource("echo.bat");
-            app.setExecutableLocation(url.getFile());
-        } else {
-            //for unix and Mac
-            app.setExecutableLocation("/bin/echo");
-        }
-
-        /*
-         * Job location
-        */
-        String tempDir = "/tmp";
-        String date = (new Date()).toString();
-        date = date.replaceAll(" ", "_");
-        date = date.replaceAll(":", "_");
-
-        tempDir = tempDir + File.separator
-                + "EchoSSH" + "_" + date + "_" + UUID.randomUUID();
-
-        app.setScratchWorkingDirectory(tempDir);
-        app.setStaticWorkingDirectory(tempDir);
-        app.setInputDataDirectory(tempDir + File.separator + "input");
-        app.setOutputDataDirectory(tempDir + File.separator + "output");
-        app.setStandardOutput(tempDir + File.separator + "echo.stdout");
-        app.setStandardError(tempDir + File.separator + "echo.stderr");
-
-        applicationContext.setApplicationDeploymentDescription(appDesc);
-
-        /*
-           * Service
-           */
-        ServiceDescription serv = new ServiceDescription();
-        serv.getType().setName("EchoSSH");
-
-        List<InputParameterType> inputList = new ArrayList<InputParameterType>();
-        InputParameterType input = InputParameterType.Factory.newInstance();
-        input.setParameterName("echo_input");
-        input.setParameterType(StringParameterType.Factory.newInstance());
-        inputList.add(input);
-        InputParameterType[] inputParamList = inputList.toArray(new InputParameterType[inputList
-                .size()]);
-
-        List<OutputParameterType> outputList = new ArrayList<OutputParameterType>();
-        OutputParameterType output = OutputParameterType.Factory.newInstance();
-        output.setParameterName("echo_output");
-        output.setParameterType(StringParameterType.Factory.newInstance());
-        outputList.add(output);
-        OutputParameterType[] outputParamList = outputList
-                .toArray(new OutputParameterType[outputList.size()]);
-
-        serv.getType().setInputParametersArray(inputParamList);
-        serv.getType().setOutputParametersArray(outputParamList);
-
-        jobExecutionContext = new JobExecutionContext(gFacConfiguration,serv.getType().getName());
-        jobExecutionContext.setApplicationContext(applicationContext);
-
-        // Add security context
-        jobExecutionContext.addSecurityContext(host.getType().getHostAddress(), getSecurityContext());
-        /*
-        * Host
-        */
-        applicationContext.setServiceDescription(serv);
-
-        MessageContext inMessage = new MessageContext();
-        ActualParameter echo_input = new ActualParameter();
-		((StringParameterType)echo_input.getType()).setValue("echo_output=hello");
-        inMessage.addParameter("echo_input", echo_input);
-
-        jobExecutionContext.setInMessageContext(inMessage);
-
-        MessageContext outMessage = new MessageContext();
-        ActualParameter echo_out = new ActualParameter();
-=======
 ///*
 // *
 // * Licensed to the Apache Software Foundation (ASF) under one
@@ -291,7 +140,6 @@
 //
 //        MessageContext inMessage = new MessageContext();
 //        ActualParameter echo_input = new ActualParameter();
->>>>>>> 0b867da4
 //		((StringParameterType)echo_input.getType()).setValue("echo_output=hello");
 //        inMessage.addParameter("echo_input", echo_input);
 //
