--- conflicted
+++ resolved
@@ -146,16 +146,11 @@
                         throw new GFacException("Error occurred...", e);
                     }
                     sshSecurityContext.setPbsCluster(pbsCluster);
-                    jobExecutionContext.addSecurityContext(Constants.SSH_SECURITY_CONTEXT, sshSecurityContext);
+                    jobExecutionContext.addSecurityContext(jobExecutionContext.getHostName(), sshSecurityContext);
                 }
             } catch (AppCatalogException e) {
                 throw new GFacException("Error while getting SSH Submission object from app catalog", e);
             }
-<<<<<<< HEAD
-            sshSecurityContext.setPbsCluster(pbsCluster);
-            jobExecutionContext.addSecurityContext(registeredHost.getType().getHostAddress(), sshSecurityContext);
-=======
->>>>>>> 7774e5b4
         }
     }
 
@@ -212,16 +207,9 @@
                     pbsClusters.add(pbsCluster);
                     clusters.put(key, pbsClusters);
                 }
-<<<<<<< HEAD
-                sshSecurityContext.setPbsCluster(pbsCluster);
-                jobExecutionContext.addSecurityContext(key, sshSecurityContext);
-            } catch (Exception e) {
-                e.printStackTrace();  //To change body of catch statement use File | Settings | File Templates.
-=======
->>>>>>> 7774e5b4
             }
             sshSecurityContext.setPbsCluster(pbsCluster);
-            jobExecutionContext.addSecurityContext(Constants.SSH_SECURITY_CONTEXT+key, sshSecurityContext);
+            jobExecutionContext.addSecurityContext(key, sshSecurityContext);
         } catch (Exception e) {
             e.printStackTrace();  //To change body of catch statement use File | Settings | File Templates.
         }
