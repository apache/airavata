--- conflicted
+++ resolved
@@ -27,14 +27,11 @@
 import org.apache.airavata.common.exception.ApplicationSettingsException;
 import org.apache.airavata.common.logger.AiravataLogger;
 import org.apache.airavata.common.logger.AiravataLoggerFactory;
-<<<<<<< HEAD
-import org.apache.airavata.common.utils.*;
-=======
 import org.apache.airavata.common.utils.AiravataZKUtils;
 import org.apache.airavata.common.utils.Constants;
 import org.apache.airavata.common.utils.MonitorPublisher;
 import org.apache.airavata.common.utils.ServerSettings;
->>>>>>> 72cbb3bc
+import org.apache.airavata.common.utils.ThriftUtils;
 import org.apache.airavata.gfac.core.cpi.BetterGfacImpl;
 import org.apache.airavata.gfac.core.cpi.GFac;
 import org.apache.airavata.gfac.core.utils.GFacThreadPoolExecutor;
@@ -178,17 +175,6 @@
         synchronized (mutex) {
             Event.KeeperState state = watchedEvent.getState();
             logger.info(state.name());
-<<<<<<< HEAD
-            if (state == Event.KeeperState.SyncConnected) {
-                mutex.notify();
-            } else if (state == Event.KeeperState.Expired ||
-                    state == Event.KeeperState.Disconnected) {
-                try {
-                    mutex = -1;
-                    zk = new ZooKeeper(AiravataZKUtils.getZKhostPort(), 6000, this);
-                    synchronized (mutex) {
-                        mutex.wait();  // waiting for the syncConnected event
-=======
             switch (state){
                 case SyncConnected:
                     mutex.notify();
@@ -208,7 +194,6 @@
                         logger.error(e.getMessage(), e);
                     } catch (KeeperException e) {
                         logger.error(e.getMessage(), e);
->>>>>>> 72cbb3bc
                     }
             }
         }
