/*
 *
 * Licensed to the Apache Software Foundation (ASF) under one
 * or more contributor license agreements.  See the NOTICE file
 * distributed with this work for additional information
 * regarding copyright ownership.  The ASF licenses this file
 * to you under the Apache License, Version 2.0 (the
 * "License"); you may not use this file except in compliance
 * with the License.  You may obtain a copy of the License at
 *
 *   http://www.apache.org/licenses/LICENSE-2.0
 *
 * Unless required by applicable law or agreed to in writing,
 * software distributed under the License is distributed on an
 * "AS IS" BASIS, WITHOUT WARRANTIES OR CONDITIONS OF ANY
 * KIND, either express or implied.  See the License for the
 * specific language governing permissions and limitations
 * under the License.
 *
*/
package org.apache.airavata.gfac.server;

import com.google.common.eventbus.EventBus;
import org.airavata.appcatalog.cpi.AppCatalog;
import org.airavata.appcatalog.cpi.AppCatalogException;
import org.apache.aiaravata.application.catalog.data.impl.AppCatalogFactory;
import org.apache.airavata.common.exception.ApplicationSettingsException;
import org.apache.airavata.common.logger.AiravataLogger;
import org.apache.airavata.common.logger.AiravataLoggerFactory;
import org.apache.airavata.common.utils.*;
import org.apache.airavata.common.utils.AiravataZKUtils;
import org.apache.airavata.common.utils.Constants;
import org.apache.airavata.common.utils.MonitorPublisher;
import org.apache.airavata.common.utils.ServerSettings;
import org.apache.airavata.common.utils.ThriftUtils;
import org.apache.airavata.gfac.core.cpi.BetterGfacImpl;
import org.apache.airavata.gfac.core.cpi.GFac;
import org.apache.airavata.gfac.core.utils.GFacThreadPoolExecutor;
import org.apache.airavata.gfac.core.utils.GFacUtils;
import org.apache.airavata.gfac.core.utils.InputHandlerWorker;
import org.apache.airavata.gfac.cpi.GfacService;
import org.apache.airavata.gfac.cpi.gfac_cpi_serviceConstants;
import org.apache.airavata.messaging.core.MessageContext;
import org.apache.airavata.messaging.core.MessageHandler;
import org.apache.airavata.messaging.core.MessagingConstants;
import org.apache.airavata.messaging.core.impl.RabbitMQTaskLaunchConsumer;
import org.apache.airavata.model.messaging.event.MessageType;
import org.apache.airavata.model.messaging.event.TaskSubmitEvent;
import org.apache.airavata.model.messaging.event.TaskTerminateEvent;
import org.apache.airavata.persistance.registry.jpa.impl.RegistryFactory;
import org.apache.airavata.registry.cpi.Registry;
import org.apache.airavata.registry.cpi.RegistryException;
import org.apache.thrift.TBase;
import org.apache.thrift.TException;
import org.apache.zookeeper.*;
import org.apache.zookeeper.data.Stat;

import java.io.File;
import java.io.IOException;
import java.util.*;
import java.util.concurrent.BlockingQueue;
import java.util.concurrent.Future;
import java.util.concurrent.locks.Lock;


public class GfacServerHandler implements GfacService.Iface, Watcher {
    private final static AiravataLogger logger = AiravataLoggerFactory.getLogger(GfacServerHandler.class);

    private RabbitMQTaskLaunchConsumer rabbitMQTaskLaunchConsumer;

<<<<<<< HEAD
    private static int requestCount=0;

=======
>>>>>>> 5e5630d3
    private Registry registry;
    private AppCatalog appCatalog;

    private String gatewayName;

    private String airavataUserName;

    private ZooKeeper zk;

    private static Integer mutex = -1;

    private static Lock lock;

    private MonitorPublisher publisher;

    private String gfacServer;

    private String gfacExperiments;

    private String airavataServerHostPort;

    private List<Future> inHandlerFutures;


    private BlockingQueue<TaskSubmitEvent> taskSubmitEvents;

    public GfacServerHandler() throws Exception {
        // registering with zk
        try {
            String zkhostPort = AiravataZKUtils.getZKhostPort();
            airavataServerHostPort = ServerSettings.getSetting(Constants.GFAC_SERVER_HOST)
                    + ":" + ServerSettings.getSetting(Constants.GFAC_SERVER_PORT);
            zk = new ZooKeeper(zkhostPort, AiravataZKUtils.getZKTimeout(), this);   // no watcher is required, this will only use to store some data
            gfacServer = ServerSettings.getSetting(Constants.ZOOKEEPER_GFAC_SERVER_NODE, "/gfac-server");
            gfacExperiments = ServerSettings.getSetting(Constants.ZOOKEEPER_GFAC_EXPERIMENT_NODE, "/gfac-experiments");
            synchronized (mutex) {
                mutex.wait();  // waiting for the syncConnected event
            }
            storeServerConfig();
            logger.info("Finished starting ZK: " + zk);
            publisher = new MonitorPublisher(new EventBus());
            BetterGfacImpl.setMonitorPublisher(publisher);
            registry = RegistryFactory.getDefaultRegistry();
            appCatalog = AppCatalogFactory.getAppCatalog();
            setGatewayProperties();
            BetterGfacImpl.startDaemonHandlers();

            if (ServerSettings.isGFacPassiveMode()) {
                rabbitMQTaskLaunchConsumer = new RabbitMQTaskLaunchConsumer();
                rabbitMQTaskLaunchConsumer.listen(new TaskLaunchMessageHandler());
            }
            BetterGfacImpl.startStatusUpdators(registry, zk, publisher, rabbitMQTaskLaunchConsumer);
            inHandlerFutures = new ArrayList<Future>();

<<<<<<< HEAD
=======
            if (ServerSettings.isGFacPassiveMode()) {
                rabbitMQTaskLaunchConsumer = new RabbitMQTaskLaunchConsumer();
                rabbitMQTaskLaunchConsumer.listen(new TaskLaunchMessageHandler());

            }
>>>>>>> 5e5630d3
        } catch (ApplicationSettingsException e) {
            logger.error("Error initialising GFAC", e);
            throw new Exception("Error initialising GFAC", e);
        } catch (InterruptedException e) {
            logger.error("Error initialising GFAC", e);
            throw new Exception("Error initialising GFAC", e);
        } catch (AppCatalogException e) {
            logger.error("Error initialising GFAC", e);
            throw new Exception("Error initialising GFAC", e);
        } catch (RegistryException e) {
            logger.error("Error initialising GFAC", e);
            throw new Exception("Error initialising GFAC", e);
        } catch (KeeperException e) {
            logger.error("Error initialising GFAC", e);
            throw new Exception("Error initialising GFAC", e);
        } catch (IOException e) {
            logger.error("Error initialising GFAC", e);
            throw new Exception("Error initialising GFAC", e);
        }
    }

    private void storeServerConfig() throws KeeperException, InterruptedException, ApplicationSettingsException {
        Stat zkStat = zk.exists(gfacServer, false);
        if (zkStat == null) {
            zk.create(gfacServer, new byte[0], ZooDefs.Ids.OPEN_ACL_UNSAFE,
                    CreateMode.PERSISTENT);
        }
        String instanceId = ServerSettings.getSetting(Constants.ZOOKEEPER_GFAC_SERVER_NAME);
        String instanceNode = gfacServer + File.separator + instanceId;
        zkStat = zk.exists(instanceNode, true);
        if (zkStat == null) {
            zk.create(instanceNode,
                    airavataServerHostPort.getBytes(), ZooDefs.Ids.OPEN_ACL_UNSAFE,
                    CreateMode.EPHEMERAL);      // other component will watch these childeren creation deletion to monitor the status of the node
            zk.getChildren(instanceNode, true);
        }
        zkStat = zk.exists(gfacExperiments, false);
        if (zkStat == null) {
            zk.create(gfacExperiments,
                    airavataServerHostPort.getBytes(), ZooDefs.Ids.OPEN_ACL_UNSAFE,
                    CreateMode.PERSISTENT);
        }
        zkStat = zk.exists(gfacExperiments + File.separator + instanceId, false);
        if (zkStat == null) {
            zk.create(gfacExperiments + File.separator + instanceId,
                    airavataServerHostPort.getBytes(), ZooDefs.Ids.OPEN_ACL_UNSAFE,
                    CreateMode.PERSISTENT);
        } else {
            logger.error(" Zookeeper is inconsistent state  !!!!!");
        }
    }

    synchronized public void process(WatchedEvent watchedEvent) {
        logger.info(watchedEvent.getPath());
        logger.info(watchedEvent.getType().toString());
        synchronized (mutex) {
            Event.KeeperState state = watchedEvent.getState();
            logger.info(state.name());
            switch (state){
                case SyncConnected:
                    mutex.notify();
                    break;
                case Expired:case Disconnected:
                    try {
                        zk = new ZooKeeper(AiravataZKUtils.getZKhostPort(), AiravataZKUtils.getZKTimeout(), this);
                        synchronized (mutex) {
                            mutex.wait();  // waiting for the syncConnected event
                        }
                        storeServerConfig();
                    } catch (IOException e) {
                        logger.error(e.getMessage(), e);
                    } catch (ApplicationSettingsException e) {
                        logger.error(e.getMessage(), e);
                    } catch (InterruptedException e) {
                        logger.error(e.getMessage(), e);
                    } catch (KeeperException e) {
                        logger.error(e.getMessage(), e);
                    }
            }
        }
    }

    private long ByateArrayToLong(byte[] data) {
        long value = 0;
        for (int i = 0; i < data.length; i++)
        {
            value += ((long) data[i] & 0xffL) << (8 * i);
        }
        return value;
    }

    public String getGFACServiceVersion() throws TException {
        return gfac_cpi_serviceConstants.GFAC_CPI_VERSION;
    }

    /**
     * * After creating the experiment Data and Task Data in the orchestrator
     * * Orchestrator has to invoke this operation for each Task per experiment to run
     * * the actual Job related actions.
     * *
     * * @param experimentID
     * * @param taskID
     * * @param gatewayId:
     * *  The GatewayId is inferred from security context and passed onto gfac.
     * * @return sucess/failure
     * *
     * *
     *
     * @param experimentId
     * @param taskId
     * @param gatewayId
     */
    public boolean submitJob(String experimentId, String taskId, String gatewayId) throws TException {
        requestCount++;
        logger.info("-----------------------------------------------------" + requestCount+"-----------------------------------------------------");
        logger.infoId(experimentId, "GFac Received submit jog request for the Experiment: {} TaskId: {}", experimentId, taskId);
        GFac gfac = getGfac();
        InputHandlerWorker inputHandlerWorker = new InputHandlerWorker(gfac, experimentId, taskId, gatewayId);
//        try {
//            if( gfac.submitJob(experimentId, taskId, gatewayId)){
        logger.debugId(experimentId, "Submitted jog to the Gfac Implementation, experiment {}, task {}, gateway " +
                "{}", experimentId, taskId, gatewayId);
        inHandlerFutures.add(GFacThreadPoolExecutor.getFixedThreadPool().submit(inputHandlerWorker));
        // we immediately return when we have a threadpool
        return true;
    }

    public boolean cancelJob(String experimentId, String taskId) throws TException {
        logger.infoId(experimentId, "GFac Received cancel job request for Experiment: {} TaskId: {} ", experimentId, taskId);
        GFac gfac = getGfac();
        try {
            if (gfac.cancel(experimentId, taskId, ServerSettings.getDefaultUserGateway())) {
                logger.debugId(experimentId, "Successfully cancelled job, experiment {} , task {}", experimentId, taskId);
                return true;
            } else {
                logger.errorId(experimentId, "Job cancellation failed, experiment {} , task {}", experimentId, taskId);
                return false;
            }
        } catch (Exception e) {
            logger.errorId(experimentId, "Error cancelling the experiment {}.", experimentId);
            throw new TException("Error cancelling the experiment : " + e.getMessage(), e);
        }
    }

    public Registry getRegistry() {
        return registry;
    }

    public void setRegistry(Registry registry) {
        this.registry = registry;
    }

    public String getGatewayName() {
        return gatewayName;
    }

    public void setGatewayName(String gatewayName) {
        this.gatewayName = gatewayName;
    }

    public String getAiravataUserName() {
        return airavataUserName;
    }

    public void setAiravataUserName(String airavataUserName) {
        this.airavataUserName = airavataUserName;
    }

    protected void setGatewayProperties() throws ApplicationSettingsException {
        setAiravataUserName(ServerSettings.getDefaultUser());
        setGatewayName(ServerSettings.getDefaultUserGateway());
    }

    private GFac getGfac() throws TException {
        try {
            return new BetterGfacImpl(registry, appCatalog, zk, publisher);
        } catch (Exception e) {
            throw new TException("Error initializing gfac instance", e);
        }
    }

    private class TaskLaunchMessageHandler implements MessageHandler {
        public static final String LAUNCH_TASK = "launch.task";
        public static final String TERMINATE_TASK = "teminate.task";
        private String experimentNode;
        private String nodeName;

        public TaskLaunchMessageHandler() {
            experimentNode = ServerSettings.getSetting(Constants.ZOOKEEPER_GFAC_EXPERIMENT_NODE, "/gfac-experiments");
            nodeName = ServerSettings.getSetting(Constants.ZOOKEEPER_GFAC_SERVER_NAME,"gfac-node0");
        }

        public Map<String, Object> getProperties() {
            Map<String, Object> props = new HashMap<String, Object>();
            ArrayList<String> keys = new ArrayList<String>();
            keys.add(LAUNCH_TASK);
            keys.add(TERMINATE_TASK);
            props.put(MessagingConstants.RABBIT_ROUTING_KEY, keys);
            props.put(MessagingConstants.RABBIT_QUEUE, LAUNCH_TASK);
            return props;
        }

        public void onMessage(MessageContext message) {
            if (message.getType().equals(MessageType.LAUNCHTASK)) {
                try {
                    TaskSubmitEvent event = new TaskSubmitEvent();
                    TBase messageEvent = message.getEvent();
                    byte[] bytes = ThriftUtils.serializeThriftObject(messageEvent);
                    ThriftUtils.createThriftFromBytes(bytes, event);
                    experimentNode = ServerSettings.getSetting(Constants.ZOOKEEPER_GFAC_EXPERIMENT_NODE, "/gfac-experiments");

                    try {
<<<<<<< HEAD
                        GFacUtils.createExperimentEntryForPassive(event.getExperimentId(), event.getTaskId(), zk, experimentNode, nodeName, event.getTokenId(), message.getDeliveryTag());
                        AiravataZKUtils.getExpStatePath(event.getExperimentId(),event.getTaskId());
                        submitJob(event.getExperimentId(), event.getTaskId(), event.getGatewayId());
                    } catch (KeeperException e) {
                        logger.error(nodeName + " was interrupted.");
                        rabbitMQTaskLaunchConsumer.sendAck(message.getDeliveryTag());
                    } catch (InterruptedException e) {
                        logger.error(e.getMessage(), e);
                        rabbitMQTaskLaunchConsumer.sendAck(message.getDeliveryTag());
                    } catch (ApplicationSettingsException e) {
                        logger.error(e.getMessage(), e);
                        rabbitMQTaskLaunchConsumer.sendAck(message.getDeliveryTag());
=======
                        GFacUtils.createExperimentEntryForRPC(event.getExperimentId(), event.getTaskId(), zk, experimentNode, nodeName, event.getTokenId());
                        submitJob(event.getExperimentId(), event.getTaskId(), event.getGatewayId());
                    } catch (KeeperException e) {
                        logger.error(nodeName + " was interrupted.");
                    } catch (InterruptedException e) {
                        logger.error(e.getMessage(), e);
>>>>>>> 5e5630d3
                    }
                    System.out.println(" Message Received with message id '" + message.getMessageId()
                            + "' and with message type '" + message.getType());
                } catch (TException e) {
                    logger.error(e.getMessage(), e); //nobody is listening so nothing to throw
                }
            } else if (message.getType().equals(MessageType.TERMINATETASK)) {
                try {
                    TaskTerminateEvent event = new TaskTerminateEvent();
                    TBase messageEvent = message.getEvent();
                    byte[] bytes = ThriftUtils.serializeThriftObject(messageEvent);
                    ThriftUtils.createThriftFromBytes(bytes, event);
                    cancelJob(event.getExperimentId(), event.getTaskId());
                    System.out.println(" Message Received with message id '" + message.getMessageId()
                            + "' and with message type '" + message.getType());
                } catch (TException e) {
                    logger.error(e.getMessage(), e); //nobody is listening so nothing to throw
                }
            }
        }
    }
}<|MERGE_RESOLUTION|>--- conflicted
+++ resolved
@@ -68,11 +68,8 @@
 
     private RabbitMQTaskLaunchConsumer rabbitMQTaskLaunchConsumer;
 
-<<<<<<< HEAD
     private static int requestCount=0;
 
-=======
->>>>>>> 5e5630d3
     private Registry registry;
     private AppCatalog appCatalog;
 
@@ -127,14 +124,6 @@
             BetterGfacImpl.startStatusUpdators(registry, zk, publisher, rabbitMQTaskLaunchConsumer);
             inHandlerFutures = new ArrayList<Future>();
 
-<<<<<<< HEAD
-=======
-            if (ServerSettings.isGFacPassiveMode()) {
-                rabbitMQTaskLaunchConsumer = new RabbitMQTaskLaunchConsumer();
-                rabbitMQTaskLaunchConsumer.listen(new TaskLaunchMessageHandler());
-
-            }
->>>>>>> 5e5630d3
         } catch (ApplicationSettingsException e) {
             logger.error("Error initialising GFAC", e);
             throw new Exception("Error initialising GFAC", e);
@@ -347,7 +336,6 @@
                     experimentNode = ServerSettings.getSetting(Constants.ZOOKEEPER_GFAC_EXPERIMENT_NODE, "/gfac-experiments");
 
                     try {
-<<<<<<< HEAD
                         GFacUtils.createExperimentEntryForPassive(event.getExperimentId(), event.getTaskId(), zk, experimentNode, nodeName, event.getTokenId(), message.getDeliveryTag());
                         AiravataZKUtils.getExpStatePath(event.getExperimentId(),event.getTaskId());
                         submitJob(event.getExperimentId(), event.getTaskId(), event.getGatewayId());
@@ -360,14 +348,6 @@
                     } catch (ApplicationSettingsException e) {
                         logger.error(e.getMessage(), e);
                         rabbitMQTaskLaunchConsumer.sendAck(message.getDeliveryTag());
-=======
-                        GFacUtils.createExperimentEntryForRPC(event.getExperimentId(), event.getTaskId(), zk, experimentNode, nodeName, event.getTokenId());
-                        submitJob(event.getExperimentId(), event.getTaskId(), event.getGatewayId());
-                    } catch (KeeperException e) {
-                        logger.error(nodeName + " was interrupted.");
-                    } catch (InterruptedException e) {
-                        logger.error(e.getMessage(), e);
->>>>>>> 5e5630d3
                     }
                     System.out.println(" Message Received with message id '" + message.getMessageId()
                             + "' and with message type '" + message.getType());
