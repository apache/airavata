/*
 *
 * Licensed to the Apache Software Foundation (ASF) under one
 * or more contributor license agreements.  See the NOTICE file
 * distributed with this work for additional information
 * regarding copyright ownership.  The ASF licenses this file
 * to you under the Apache License, Version 2.0 (the
 * "License"); you may not use this file except in compliance
 * with the License.  You may obtain a copy of the License at
 *
 *   http://www.apache.org/licenses/LICENSE-2.0
 *
 * Unless required by applicable law or agreed to in writing,
 * software distributed under the License is distributed on an
 * "AS IS" BASIS, WITHOUT WARRANTIES OR CONDITIONS OF ANY
 * KIND, either express or implied.  See the License for the
 * specific language governing permissions and limitations
 * under the License.
 *
*/
package org.apache.airavata.gfac.gsissh.handler;

import java.util.Properties;

import org.apache.airavata.gfac.GFacException;
import org.apache.airavata.gfac.core.context.JobExecutionContext;
import org.apache.airavata.gfac.core.handler.AbstractRecoverableHandler;
import org.apache.airavata.gfac.core.handler.GFacHandlerException;
import org.apache.airavata.gfac.core.provider.GFacProviderException;
import org.apache.airavata.gfac.core.utils.GFacUtils;
import org.apache.airavata.gfac.gsissh.security.GSISecurityContext;
import org.apache.airavata.gfac.gsissh.util.GFACGSISSHUtils;
import org.apache.airavata.gsi.ssh.api.Cluster;
import org.apache.airavata.gsi.ssh.api.SSHApiException;
import org.apache.airavata.model.workspace.experiment.CorrectiveAction;
import org.apache.airavata.model.workspace.experiment.DataTransferDetails;
import org.apache.airavata.model.workspace.experiment.ErrorCategory;
import org.apache.airavata.model.workspace.experiment.TransferState;
import org.apache.airavata.model.workspace.experiment.TransferStatus;
import org.apache.airavata.registry.cpi.ChildDataType;
import org.apache.airavata.schemas.gfac.ApplicationDeploymentDescriptionType;
import org.slf4j.Logger;
import org.slf4j.LoggerFactory;

public class GSISSHDirectorySetupHandler extends AbstractRecoverableHandler {
      private static final Logger log = LoggerFactory.getLogger(GSISSHDirectorySetupHandler.class);

	public void invoke(JobExecutionContext jobExecutionContext) throws GFacHandlerException {
        try {
            String hostAddress = jobExecutionContext.getApplicationContext().getHostDescription().getType().getHostAddress();
            if (jobExecutionContext.getSecurityContext(hostAddress) == null) {
                GFACGSISSHUtils.addSecurityContext(jobExecutionContext);
            }
        } catch (Exception e) {
        	 try {
  				GFacUtils.saveErrorDetails(jobExecutionContext, e.getLocalizedMessage(), CorrectiveAction.CONTACT_SUPPORT, ErrorCategory.AIRAVATA_INTERNAL_ERROR);
  			} catch (GFacException e1) {
  				 log.error(e1.getLocalizedMessage());
  			}
        	throw new GFacHandlerException("Error while creating SSHSecurityContext", e, e.getLocalizedMessage());
        }

        log.info("Setup SSH job directorties");
        super.invoke(jobExecutionContext);
        makeDirectory(jobExecutionContext);
	}
	private void makeDirectory(JobExecutionContext jobExecutionContext) throws GFacHandlerException {
<<<<<<< HEAD
        Cluster cluster = null;
        try {
            String hostAddress = jobExecutionContext.getApplicationContext().getHostDescription().getType().getHostAddress();
            cluster = ((GSISecurityContext) jobExecutionContext.getSecurityContext(hostAddress)).getPbsCluster();
            if (cluster == null) {
                try {
                    GFacUtils.saveErrorDetails(jobExecutionContext, "Security context is not set properly", CorrectiveAction.CONTACT_SUPPORT, ErrorCategory.AIRAVATA_INTERNAL_ERROR);
                } catch (GFacException e1) {
                    log.error(e1.getLocalizedMessage());
                }
                throw new GFacHandlerException("Security context is not set properly");
            } else {
                log.info("Successfully retrieved the Security Context");
            }
        ApplicationDeploymentDescriptionType app = jobExecutionContext.getApplicationContext().getApplicationDeploymentDescription().getType();
=======
		 Cluster cluster = null;
		try {
         cluster = ((GSISecurityContext) jobExecutionContext.getSecurityContext(GSISecurityContext.GSI_SECURITY_CONTEXT)).getPbsCluster();
        if (cluster == null) {
        	 try {
  				GFacUtils.saveErrorDetails(jobExecutionContext, "Security context is not set properly", CorrectiveAction.CONTACT_SUPPORT, ErrorCategory.AIRAVATA_INTERNAL_ERROR);
  			} catch (GFacException e1) {
  				 log.error(e1.getLocalizedMessage());
  			}
            throw new GFacHandlerException("Security context is not set properly");
        } else {
            log.info("Successfully retrieved the Security Context");
        }
>>>>>>> 7774e5b4

            String workingDirectory = jobExecutionContext.getWorkingDir();
            cluster.makeDirectory(workingDirectory);
            cluster.makeDirectory(jobExecutionContext.getInputDir());
            cluster.makeDirectory(jobExecutionContext.getOutputDir());
            DataTransferDetails detail = new DataTransferDetails();
            TransferStatus status = new TransferStatus();
            status.setTransferState(TransferState.DIRECTORY_SETUP);
            detail.setTransferStatus(status);
            detail.setTransferDescription("Working directory = " + workingDirectory);

            registry.add(ChildDataType.DATA_TRANSFER_DETAIL, detail, jobExecutionContext.getTaskData().getTaskID());

		} catch (Exception e) {
			DataTransferDetails detail = new DataTransferDetails();
			TransferStatus status = new TransferStatus();
			detail.setTransferDescription(e.getLocalizedMessage());
			status.setTransferState(TransferState.FAILED);
			detail.setTransferStatus(status);
			try {
				registry.add(ChildDataType.DATA_TRANSFER_DETAIL, detail, jobExecutionContext.getTaskData().getTaskID());
				GFacUtils.saveErrorDetails(jobExecutionContext, e.getLocalizedMessage(), CorrectiveAction.CONTACT_SUPPORT, ErrorCategory.FILE_SYSTEM_FAILURE);
			} catch (Exception e1) {
				throw new GFacHandlerException("Error persisting status", e1, e1.getLocalizedMessage());
			}
			throw new GFacHandlerException("Error executing the Handler: " + GSISSHDirectorySetupHandler.class, e);
		}
	}

    public void recover(JobExecutionContext jobExecutionContext) throws GFacHandlerException {
         this.invoke(jobExecutionContext);
    }

    public void initProperties(Properties properties) throws GFacHandlerException {

    }
}<|MERGE_RESOLUTION|>--- conflicted
+++ resolved
@@ -47,7 +47,7 @@
 
 	public void invoke(JobExecutionContext jobExecutionContext) throws GFacHandlerException {
         try {
-            String hostAddress = jobExecutionContext.getApplicationContext().getHostDescription().getType().getHostAddress();
+            String hostAddress = jobExecutionContext.getHostName();
             if (jobExecutionContext.getSecurityContext(hostAddress) == null) {
                 GFACGSISSHUtils.addSecurityContext(jobExecutionContext);
             }
@@ -65,10 +65,9 @@
         makeDirectory(jobExecutionContext);
 	}
 	private void makeDirectory(JobExecutionContext jobExecutionContext) throws GFacHandlerException {
-<<<<<<< HEAD
         Cluster cluster = null;
         try {
-            String hostAddress = jobExecutionContext.getApplicationContext().getHostDescription().getType().getHostAddress();
+            String hostAddress = jobExecutionContext.getHostName();
             cluster = ((GSISecurityContext) jobExecutionContext.getSecurityContext(hostAddress)).getPbsCluster();
             if (cluster == null) {
                 try {
@@ -80,22 +79,6 @@
             } else {
                 log.info("Successfully retrieved the Security Context");
             }
-        ApplicationDeploymentDescriptionType app = jobExecutionContext.getApplicationContext().getApplicationDeploymentDescription().getType();
-=======
-		 Cluster cluster = null;
-		try {
-         cluster = ((GSISecurityContext) jobExecutionContext.getSecurityContext(GSISecurityContext.GSI_SECURITY_CONTEXT)).getPbsCluster();
-        if (cluster == null) {
-        	 try {
-  				GFacUtils.saveErrorDetails(jobExecutionContext, "Security context is not set properly", CorrectiveAction.CONTACT_SUPPORT, ErrorCategory.AIRAVATA_INTERNAL_ERROR);
-  			} catch (GFacException e1) {
-  				 log.error(e1.getLocalizedMessage());
-  			}
-            throw new GFacHandlerException("Security context is not set properly");
-        } else {
-            log.info("Successfully retrieved the Security Context");
-        }
->>>>>>> 7774e5b4
 
             String workingDirectory = jobExecutionContext.getWorkingDir();
             cluster.makeDirectory(workingDirectory);
