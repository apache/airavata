/*
 *
 * Licensed to the Apache Software Foundation (ASF) under one
 * or more contributor license agreements.  See the NOTICE file
 * distributed with this work for additional information
 * regarding copyright ownership.  The ASF licenses this file
 * to you under the Apache License, Version 2.0 (the
 * "License"); you may not use this file except in compliance
 * with the License.  You may obtain a copy of the License at
 *
 *   http://www.apache.org/licenses/LICENSE-2.0
 *
 * Unless required by applicable law or agreed to in writing,
 * software distributed under the License is distributed on an
 * "AS IS" BASIS, WITHOUT WARRANTIES OR CONDITIONS OF ANY
 * KIND, either express or implied.  See the License for the
 * specific language governing permissions and limitations
 * under the License.
 *
*/
package org.apache.airavata.gfac.gsissh.util;

import org.airavata.appcatalog.cpi.AppCatalog;
import org.apache.aiaravata.application.catalog.data.impl.AppCatalogFactory;
import org.apache.airavata.common.exception.ApplicationSettingsException;
import org.apache.airavata.common.utils.ServerSettings;
import org.apache.airavata.common.utils.StringUtil;
import org.apache.airavata.commons.gfac.type.ActualParameter;
import org.apache.airavata.commons.gfac.type.MappingFactory;
import org.apache.airavata.credential.store.credential.impl.certificate.CertificateCredential;
import org.apache.airavata.credential.store.store.CredentialReader;
import org.apache.airavata.gfac.Constants;
import org.apache.airavata.gfac.GFacException;
import org.apache.airavata.gfac.RequestData;
import org.apache.airavata.gfac.core.context.ApplicationContext;
import org.apache.airavata.gfac.core.context.JobExecutionContext;
import org.apache.airavata.gfac.core.context.MessageContext;
import org.apache.airavata.gfac.core.utils.GFacUtils;
import org.apache.airavata.gfac.gsissh.security.GSISecurityContext;
import org.apache.airavata.gfac.gsissh.security.TokenizedMyProxyAuthInfo;
import org.apache.airavata.gsi.ssh.api.Cluster;
import org.apache.airavata.gsi.ssh.api.ServerInfo;
import org.apache.airavata.gsi.ssh.api.job.JobDescriptor;
import org.apache.airavata.gsi.ssh.api.job.JobManagerConfiguration;
import org.apache.airavata.gsi.ssh.impl.GSISSHAbstractCluster;
import org.apache.airavata.gsi.ssh.impl.PBSCluster;
import org.apache.airavata.gsi.ssh.util.CommonUtils;
import org.apache.airavata.model.appcatalog.appdeployment.ApplicationDeploymentDescription;
import org.apache.airavata.model.appcatalog.appinterface.InputDataObjectType;
import org.apache.airavata.model.appcatalog.computeresource.JobSubmissionInterface;
import org.apache.airavata.model.appcatalog.computeresource.JobSubmissionProtocol;
import org.apache.airavata.model.appcatalog.computeresource.SSHJobSubmission;
import org.apache.airavata.model.appcatalog.computeresource.SecurityProtocol;
import org.apache.airavata.model.workspace.experiment.ComputationalResourceScheduling;
import org.apache.airavata.model.workspace.experiment.TaskDetails;
import org.apache.airavata.schemas.gfac.FileArrayType;
import org.apache.airavata.schemas.gfac.StringArrayType;
import org.apache.airavata.schemas.gfac.URIArrayType;
import org.slf4j.Logger;
import org.slf4j.LoggerFactory;

import java.util.*;


public class GFACGSISSHUtils {
    private final static Logger logger = LoggerFactory.getLogger(GFACGSISSHUtils.class);

    public static final String PBS_JOB_MANAGER = "pbs";
    public static final String SLURM_JOB_MANAGER = "slurm";
    public static final String SUN_GRID_ENGINE_JOB_MANAGER = "UGE";
    public static int maxClusterCount = 5;
    public static Map<String, List<Cluster>> clusters = new HashMap<String, List<Cluster>>();
    public static void addSecurityContext(JobExecutionContext jobExecutionContext) throws GFacException, ApplicationSettingsException {
        JobSubmissionInterface jobSubmissionInterface = jobExecutionContext.getPreferredJobSubmissionInterface();
        JobSubmissionProtocol jobProtocol = jobSubmissionInterface.getJobSubmissionProtocol();
        try {
            AppCatalog appCatalog = AppCatalogFactory.getAppCatalog();
            SSHJobSubmission sshJobSubmission = appCatalog.getComputeResource().getSSHJobSubmission(jobSubmissionInterface.getJobSubmissionInterfaceId());
            if (jobProtocol == JobSubmissionProtocol.GLOBUS || jobProtocol == JobSubmissionProtocol.UNICORE
                    || jobProtocol == JobSubmissionProtocol.CLOUD || jobProtocol == JobSubmissionProtocol.LOCAL) {
                logger.error("This is a wrong method to invoke to non ssh host types,please check your gfac-config.xml");
            } else if (jobProtocol == JobSubmissionProtocol.SSH && sshJobSubmission.getSecurityProtocol() == SecurityProtocol.GSI) {
                String credentialStoreToken = jobExecutionContext.getCredentialStoreToken(); // this is set by the framework
                RequestData requestData = new RequestData(ServerSettings.getDefaultUserGateway());
                requestData.setTokenId(credentialStoreToken);
                PBSCluster pbsCluster = null;
                GSISecurityContext context = null;

                TokenizedMyProxyAuthInfo tokenizedMyProxyAuthInfo = new TokenizedMyProxyAuthInfo(requestData);
                CredentialReader credentialReader = GFacUtils.getCredentialReader();
                if (credentialReader != null) {
                    CertificateCredential credential = null;
                    try {
                        credential = (CertificateCredential) credentialReader.getCredential(ServerSettings.getDefaultUserGateway(), credentialStoreToken);
                        requestData.setMyProxyUserName(credential.getCommunityUser().getUserName());
                    } catch (Exception e) {
                        logger.error(e.getLocalizedMessage());
                    }
                }

                String key = requestData.getMyProxyUserName() + jobExecutionContext.getHostName()+
                        sshJobSubmission.getSshPort();
                boolean recreate = false;
                synchronized (clusters) {
                    if (clusters.containsKey(key) && clusters.get(key).size() < maxClusterCount) {
                        recreate = true;
                    } else if (clusters.containsKey(key)) {
                        int i = new Random().nextInt(Integer.MAX_VALUE) % maxClusterCount;
                        if (clusters.get(key).get(i).getSession().isConnected()) {
                            pbsCluster = (PBSCluster) clusters.get(key).get(i);
                        } else {
                            clusters.get(key).remove(i);
                            recreate = true;
                        }
                        if (!recreate) {
                            try {
                                pbsCluster.listDirectory("~/"); // its hard to trust isConnected method, so we try to connect if it works we are good,else we recreate
                            } catch (Exception e) {
                                clusters.get(key).remove(i);
                                logger.info("Connection found the connection map is expired, so we create from the scratch");
                                maxClusterCount++;
                                recreate = true; // we make the pbsCluster to create again if there is any exception druing connection
                            }
                            logger.info("Re-using the same connection used with the connection string:" + key);
                            context = new GSISecurityContext(tokenizedMyProxyAuthInfo.getCredentialReader(), requestData, pbsCluster);
                        }
                    } else {
                        recreate = true;
                    }

                    if (recreate) {
                        ServerInfo serverInfo = new ServerInfo(requestData.getMyProxyUserName(), jobExecutionContext.getHostName(),
                                sshJobSubmission.getSshPort());

                        JobManagerConfiguration jConfig = null;
                        String installedParentPath = sshJobSubmission.getResourceJobManager().getJobManagerBinPath();
                        String jobManager = sshJobSubmission.getResourceJobManager().getResourceJobManagerType().toString();
                        if (jobManager == null) {
                            logger.error("No Job Manager is configured, so we are picking pbs as the default job manager");
                            jConfig = CommonUtils.getPBSJobManager(installedParentPath);
                        } else {
                            if (PBS_JOB_MANAGER.equalsIgnoreCase(jobManager)) {
                                jConfig = CommonUtils.getPBSJobManager(installedParentPath);
                            } else if (SLURM_JOB_MANAGER.equalsIgnoreCase(jobManager)) {
                                jConfig = CommonUtils.getSLURMJobManager(installedParentPath);
                            } else if (SUN_GRID_ENGINE_JOB_MANAGER.equalsIgnoreCase(jobManager)) {
                                jConfig = CommonUtils.getSGEJobManager(installedParentPath);
                            }
                        }
                        pbsCluster = new PBSCluster(serverInfo, tokenizedMyProxyAuthInfo, jConfig);
                        context = new GSISecurityContext(tokenizedMyProxyAuthInfo.getCredentialReader(), requestData, pbsCluster);
                        List<Cluster> pbsClusters = null;
                        if (!(clusters.containsKey(key))) {
                            pbsClusters = new ArrayList<Cluster>();
                        } else {
                            pbsClusters = clusters.get(key);
                        }
                        pbsClusters.add(pbsCluster);
                        clusters.put(key, pbsClusters);
                    }
                }

                jobExecutionContext.addSecurityContext(Constants.GSI_SECURITY_CONTEXT, context);
            }
<<<<<<< HEAD
            jobExecutionContext.addSecurityContext(registeredHost.getType().getHostAddress(), context);
=======
        } catch (Exception e) {
            throw new GFacException("An error occurred while creating GSI security context", e);
>>>>>>> 7774e5b4
        }
    }

    public static JobDescriptor createJobDescriptor(JobExecutionContext jobExecutionContext, Cluster cluster) {
        JobDescriptor jobDescriptor = new JobDescriptor();
        ApplicationContext applicationContext = jobExecutionContext.getApplicationContext();
        ApplicationDeploymentDescription app = applicationContext.getApplicationDeploymentDescription();
        TaskDetails taskData = jobExecutionContext.getTaskData();
        // this is common for any application descriptor
        jobDescriptor.setCallBackIp(ServerSettings.getIp());
        jobDescriptor.setCallBackPort(ServerSettings.getSetting(org.apache.airavata.common.utils.Constants.GFAC_SERVER_PORT, "8950"));
        jobDescriptor.setInputDirectory(jobExecutionContext.getInputDir());
        jobDescriptor.setOutputDirectory(jobExecutionContext.getOutputDir());
        jobDescriptor.setExecutablePath(jobExecutionContext.getExecutablePath());
        jobDescriptor.setStandardOutFile(jobExecutionContext.getStandardOutput());
        jobDescriptor.setStandardErrorFile(jobExecutionContext.getStandardError());
        Random random = new Random();
        int i = random.nextInt(Integer.MAX_VALUE); // We always set the job name
        jobDescriptor.setJobName("A" + String.valueOf(i+99999999));
        jobDescriptor.setWorkingDirectory(jobExecutionContext.getWorkingDir());

        List<String> inputValues = new ArrayList<String>();
        MessageContext input = jobExecutionContext.getInMessageContext();
        Map<String, Object> inputs = input.getParameters();
        Set<String> keys = inputs.keySet();
        for (String paramName : keys) {
            InputDataObjectType inputDataObjectType = (InputDataObjectType) inputs.get(paramName);
            inputValues.add(inputDataObjectType.getValue());
        }
        jobDescriptor.setInputValues(inputValues);

        jobDescriptor.setUserName(((GSISSHAbstractCluster) cluster).getServerInfo().getUserName());
        jobDescriptor.setShellName("/bin/bash");
        jobDescriptor.setAllEnvExport(true);
        jobDescriptor.setMailOptions("n");
        jobDescriptor.setOwner(((PBSCluster) cluster).getServerInfo().getUserName());

        ComputationalResourceScheduling taskScheduling = taskData.getTaskScheduling();
        if (taskScheduling != null) {
            int totalNodeCount = taskScheduling.getNodeCount();
            int totalCPUCount = taskScheduling.getTotalCPUCount();

//        jobDescriptor.setJobSubmitter(applicationDeploymentType.getJobSubmitterCommand());
            if (taskScheduling.getComputationalProjectAccount() != null) {
                jobDescriptor.setAcountString(taskScheduling.getComputationalProjectAccount());
            }
            if (taskScheduling.getQueueName() != null) {
                jobDescriptor.setQueueName(taskScheduling.getQueueName());
            }

            if (totalNodeCount > 0) {
                jobDescriptor.setNodes(totalNodeCount);
            }
            if (taskScheduling.getComputationalProjectAccount() != null) {
                jobDescriptor.setAcountString(taskScheduling.getComputationalProjectAccount());
            }
            if (taskScheduling.getQueueName() != null) {
                jobDescriptor.setQueueName(taskScheduling.getQueueName());
            }
            if (totalCPUCount > 0) {
                int ppn = totalCPUCount / totalNodeCount;
                jobDescriptor.setProcessesPerNode(ppn);
                jobDescriptor.setCPUCount(totalCPUCount);
            }
            if (taskScheduling.getWallTimeLimit() > 0) {
                jobDescriptor.setMaxWallTime(String.valueOf(taskScheduling.getWallTimeLimit()));
            }
        } else {
            logger.error("Task scheduling cannot be null at this point..");
        }


        return jobDescriptor;
    }
}<|MERGE_RESOLUTION|>--- conflicted
+++ resolved
@@ -160,14 +160,10 @@
                     }
                 }
 
-                jobExecutionContext.addSecurityContext(Constants.GSI_SECURITY_CONTEXT, context);
-            }
-<<<<<<< HEAD
-            jobExecutionContext.addSecurityContext(registeredHost.getType().getHostAddress(), context);
-=======
+                jobExecutionContext.addSecurityContext(jobExecutionContext.getHostName(), context);
+            }
         } catch (Exception e) {
             throw new GFacException("An error occurred while creating GSI security context", e);
->>>>>>> 7774e5b4
         }
     }
 
