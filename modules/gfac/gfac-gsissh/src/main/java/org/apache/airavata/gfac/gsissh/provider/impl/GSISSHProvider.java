--- conflicted
+++ resolved
@@ -70,7 +70,7 @@
     public void initialize(JobExecutionContext jobExecutionContext) throws GFacProviderException, GFacException {
         super.initialize(jobExecutionContext);
         try {
-            String hostAddress = jobExecutionContext.getApplicationContext().getHostDescription().getType().getHostAddress();
+            String hostAddress = jobExecutionContext.getHostName();
             if (jobExecutionContext.getSecurityContext(hostAddress) == null) {
                 GFACGSISSHUtils.addSecurityContext(jobExecutionContext);
             }
@@ -94,17 +94,11 @@
         Cluster cluster = null;
 
         try {
-<<<<<<< HEAD
-            if (jobExecutionContext.getSecurityContext(host.getHostAddress()) != null) {
-                cluster = ((GSISecurityContext) jobExecutionContext.getSecurityContext(host.getHostAddress())).getPbsCluster();
-=======
             AppCatalog appCatalog = AppCatalogFactory.getAppCatalog();
             SSHJobSubmission sshJobSubmission = appCatalog.getComputeResource().getSSHJobSubmission(
                     jobExecutionContext.getPreferredJobSubmissionInterface().getJobSubmissionInterfaceId());
-
-            if (jobExecutionContext.getSecurityContext(GSISecurityContext.GSI_SECURITY_CONTEXT) != null) {
-                cluster = ((GSISecurityContext) jobExecutionContext.getSecurityContext(GSISecurityContext.GSI_SECURITY_CONTEXT)).getPbsCluster();
->>>>>>> 7774e5b4
+            if (jobExecutionContext.getSecurityContext(jobExecutionContext.getHostName()) != null) {
+                cluster = ((GSISecurityContext) jobExecutionContext.getSecurityContext(jobExecutionContext.getHostName())).getPbsCluster();
             }
             if (cluster == null) {
                 throw new GFacProviderException("Security context is not set properly");
@@ -228,12 +222,13 @@
         //To change body of implemented methods use File | Settings | File Templates.
         log.info("canceling the job status in GSISSHProvider!!!!!");
         JobDetails jobDetails = jobExecutionContext.getJobDetails();
+        String hostName = jobExecutionContext.getHostName();
         try {
             Cluster cluster = null;
-            if (jobExecutionContext.getSecurityContext(host.getHostAddress()) == null) {
+            if (jobExecutionContext.getSecurityContext(hostName) == null) {
                 GFACGSISSHUtils.addSecurityContext(jobExecutionContext);
             }
-            cluster = ((GSISecurityContext) jobExecutionContext.getSecurityContext(host.getHostAddress())).getPbsCluster();
+            cluster = ((GSISecurityContext) jobExecutionContext.getSecurityContext(hostName)).getPbsCluster();
             if (cluster == null) {
                 throw new GFacProviderException("Security context is not set properly");
             } else {
@@ -274,6 +269,7 @@
         log.info("Invoking Recovering for the Experiment: " + jobExecutionContext.getExperimentID());
         ComputeResourceDescription computeResourceDescription = jobExecutionContext.getApplicationContext()
                 .getComputeResourceDescription();
+        String hostName = jobExecutionContext.getHostName();
         String jobId = "";
         String jobDesc = "";
         try {
@@ -315,7 +311,7 @@
             jobDetails.setJobDescription(jobDesc);
             jobDetails.setJobID(jobId);
             jobExecutionContext.setJobDetails(jobDetails);
-            if (jobExecutionContext.getSecurityContext(host.getHostAddress()) == null) {
+            if (jobExecutionContext.getSecurityContext(hostName) == null) {
                 try {
                     GFACGSISSHUtils.addSecurityContext(jobExecutionContext);
                 } catch (ApplicationSettingsException e) {
