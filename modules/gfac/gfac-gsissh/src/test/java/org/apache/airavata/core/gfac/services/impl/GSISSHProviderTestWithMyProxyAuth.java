<<<<<<< HEAD
/*
 *
 * Licensed to the Apache Software Foundation (ASF) under one
 * or more contributor license agreements.  See the NOTICE file
 * distributed with this work for additional information
 * regarding copyright ownership.  The ASF licenses this file
 * to you under the Apache License, Version 2.0 (the
 * "License"); you may not use this file except in compliance
 * with the License.  You may obtain a copy of the License at
 *
 *   http://www.apache.org/licenses/LICENSE-2.0
 *
 * Unless required by applicable law or agreed to in writing,
 * software distributed under the License is distributed on an
 * "AS IS" BASIS, WITHOUT WARRANTIES OR CONDITIONS OF ANY
 * KIND, either express or implied.  See the License for the
 * specific language governing permissions and limitations
 * under the License.
 *
*/
package org.apache.airavata.core.gfac.services.impl;

import java.io.File;
import java.net.URL;
import java.util.ArrayList;
import java.util.Date;
import java.util.List;
import java.util.UUID;

import org.apache.airavata.commons.gfac.type.ActualParameter;
import org.apache.airavata.commons.gfac.type.ApplicationDescription;
import org.apache.airavata.commons.gfac.type.HostDescription;
import org.apache.airavata.commons.gfac.type.ServiceDescription;
import org.apache.airavata.gfac.GFacConfiguration;
import org.apache.airavata.gfac.GFacException;
import org.apache.airavata.gfac.SecurityContext;
import org.apache.airavata.gfac.core.context.ApplicationContext;
import org.apache.airavata.gfac.core.context.JobExecutionContext;
import org.apache.airavata.gfac.core.context.MessageContext;
import org.apache.airavata.gfac.core.cpi.BetterGfacImpl;
import org.apache.airavata.gfac.gsissh.security.GSISecurityContext;
import org.apache.airavata.gsi.ssh.api.Cluster;
import org.apache.airavata.gsi.ssh.api.SSHApiException;
import org.apache.airavata.gsi.ssh.api.ServerInfo;
import org.apache.airavata.gsi.ssh.api.authentication.GSIAuthenticationInfo;
import org.apache.airavata.gsi.ssh.impl.PBSCluster;
import org.apache.airavata.gsi.ssh.impl.authentication.MyProxyAuthenticationInfo;
import org.apache.airavata.gsi.ssh.util.CommonUtils;
import org.apache.airavata.model.workspace.experiment.TaskDetails;
import org.apache.airavata.persistance.registry.jpa.impl.RegistryFactory;
import org.apache.airavata.schemas.gfac.ApplicationDeploymentDescriptionType;
import org.apache.airavata.schemas.gfac.GsisshHostType;
import org.apache.airavata.schemas.gfac.HpcApplicationDeploymentType;
import org.apache.airavata.schemas.gfac.InputParameterType;
import org.apache.airavata.schemas.gfac.JobTypeType;
import org.apache.airavata.schemas.gfac.OutputParameterType;
import org.apache.airavata.schemas.gfac.ProjectAccountType;
import org.apache.airavata.schemas.gfac.QueueType;
import org.apache.airavata.schemas.gfac.StringParameterType;
import org.testng.annotations.BeforeClass;
import org.testng.annotations.Test;

public class GSISSHProviderTestWithMyProxyAuth {
    private JobExecutionContext jobExecutionContext;

    //FIXME: move job properties to configuration file
    private static final String hostAddress = "trestles.sdsc.edu";
    private static final String hostName = "trestles";
    private String myProxyUserName;
    private String myProxyPassword;
    private String workingDirectory;
    private String certificateLocation = "/Users/lahirugunathilake/Downloads/certificates";

    @BeforeClass
    public void setUp() throws Exception {
//        System.setProperty("myproxy.user", "ogce");
//        System.setProperty("myproxy.password", "");
//        System.setProperty("basedir", "/Users/lahirugunathilake/Downloads");
//        System.setProperty("gsi.working.directory", "/home/ogce");
//        System.setProperty("gsi.certificate.path", "/Users/lahirugunathilake/Downloads/certificates");
        certificateLocation = System.getProperty("trusted.cert.location");
        myProxyUserName = System.getProperty("myproxy.username");
        myProxyPassword = System.getProperty("myproxy.password");
        workingDirectory = System.getProperty("gsi.working.directory");

        if (myProxyUserName == null || myProxyPassword == null || certificateLocation == null) {
            System.out.println(">>>>>> Please run tests with my proxy user name and password. " +
                    "E.g :- mvn clean install -Dmyproxy.username=xxx -Dmyproxy.password=xxx -Dgsi.working.directory=/path<<<<<<<");
            throw new Exception("Need my proxy user name password to run tests.");
        }
        URL resource = GSISSHProviderTestWithMyProxyAuth.class.getClassLoader().getResource(org.apache.airavata.common.utils.Constants.GFAC_CONFIG_XML);
        assert resource != null;
        System.out.println(resource.getFile());
        GFacConfiguration gFacConfiguration = GFacConfiguration.create(new File(resource.getPath()), null);

//        gFacConfiguration.setMyProxyLifeCycle(3600);
//        gFacConfiguration.setMyProxyServer("myproxy.teragrid.org");
//        gFacConfiguration.setMyProxyUser("*****");
//        gFacConfiguration.setMyProxyPassphrase("*****");
//        gFacConfiguration.setTrustedCertLocation("./certificates");
//        //have to set InFlwo Handlers and outFlowHandlers
//        gFacConfiguration.setInHandlers(Arrays.asList(new String[] {"org.apache.airavata.gfac.handler.GramDirectorySetupHandler","org.apache.airavata.gfac.handler.GridFTPInputHandler"}));
//        gFacConfiguration.setOutHandlers(Arrays.asList(new String[] {"org.apache.airavata.gfac.handler.GridFTPOutputHandler"}));

        /*
        * Host
        */
        HostDescription host = new HostDescription(GsisshHostType.type);
        host.getType().setHostAddress(hostAddress);
        host.getType().setHostName(hostName);

        /*
        * App
        */
        ApplicationDescription appDesc = new ApplicationDescription(HpcApplicationDeploymentType.type);
        HpcApplicationDeploymentType app = (HpcApplicationDeploymentType) appDesc.getType();
        ApplicationDeploymentDescriptionType.ApplicationName name = ApplicationDeploymentDescriptionType.ApplicationName.Factory.newInstance();
        name.setStringValue("EchoLocal");
        app.setApplicationName(name);
        ProjectAccountType projectAccountType = app.addNewProjectAccount();
        projectAccountType.setProjectAccountNumber("sds128");

        QueueType queueType = app.addNewQueue();
        queueType.setQueueName("normal");

        app.setCpuCount(1);
        app.setJobType(JobTypeType.SERIAL);
        app.setNodeCount(1);
        app.setProcessorsPerNode(1);

        /*
        * Use bat file if it is compiled on Windows
        */
        app.setExecutableLocation("/bin/echo");

        /*
        * Default tmp location
        */
        String tempDir = "/home/ogce/scratch/";
        String date = (new Date()).toString();
        date = date.replaceAll(" ", "_");
        date = date.replaceAll(":", "_");

        tempDir = workingDirectory + File.separator
                + "SimpleEcho" + "_" + date + "_" + UUID.randomUUID();

        System.out.println(tempDir);
        app.setScratchWorkingDirectory(tempDir);
        app.setStaticWorkingDirectory(tempDir);
        app.setInputDataDirectory(tempDir + File.separator + "inputData");
        app.setOutputDataDirectory(tempDir + File.separator + "outputData");
        app.setStandardOutput(tempDir + File.separator + app.getApplicationName().getStringValue() + ".stdout");
        app.setStandardError(tempDir + File.separator + app.getApplicationName().getStringValue() + ".stderr");
        app.setMaxWallTime(5);
        app.setInstalledParentPath("/opt/torque/bin/");

        /*
        * Service
        */
        ServiceDescription serv = new ServiceDescription();
        serv.getType().setName("SimpleEcho");

        List<InputParameterType> inputList = new ArrayList<InputParameterType>();

        InputParameterType input = InputParameterType.Factory.newInstance();
        input.setParameterName("echo_input");
        input.setParameterType(StringParameterType.Factory.newInstance());
        inputList.add(input);

        InputParameterType[] inputParamList = inputList.toArray(new InputParameterType[inputList

                .size()]);
        List<OutputParameterType> outputList = new ArrayList<OutputParameterType>();
        OutputParameterType output = OutputParameterType.Factory.newInstance();
        output.setParameterName("echo_output");
        output.setParameterType(StringParameterType.Factory.newInstance());
        outputList.add(output);

        OutputParameterType[] outputParamList = outputList
                .toArray(new OutputParameterType[outputList.size()]);

        serv.getType().setInputParametersArray(inputParamList);
        serv.getType().setOutputParametersArray(outputParamList);

        jobExecutionContext = new JobExecutionContext(gFacConfiguration, serv.getType().getName());
        // Adding security context
        jobExecutionContext.addSecurityContext(hostAddress, getSecurityContext(app));
        ApplicationContext applicationContext = new ApplicationContext();
        jobExecutionContext.setApplicationContext(applicationContext);
        applicationContext.setServiceDescription(serv);
        applicationContext.setApplicationDeploymentDescription(appDesc);
        applicationContext.setHostDescription(host);

        MessageContext inMessage = new MessageContext();
        ActualParameter echo_input = new ActualParameter();
        ((StringParameterType) echo_input.getType()).setValue("echo_output=hello");
        inMessage.addParameter("echo_input", echo_input);


        jobExecutionContext.setInMessageContext(inMessage);

        MessageContext outMessage = new MessageContext();
        ActualParameter echo_out = new ActualParameter();
//		((StringParameterType)echo_input.getType()).setValue("echo_output=hello");
        outMessage.addParameter("echo_output", echo_out);
        jobExecutionContext.setRegistry(RegistryFactory.getLoggingRegistry());
        jobExecutionContext.setTaskData(new TaskDetails("11323"));
        jobExecutionContext.setOutMessageContext(outMessage);

    }

    private SecurityContext getSecurityContext(HpcApplicationDeploymentType app) {
        GSIAuthenticationInfo authenticationInfo
                = new MyProxyAuthenticationInfo(myProxyUserName, myProxyPassword, "myproxy.teragrid.org",
                7512, 17280000, certificateLocation);

        // Server info
        ServerInfo serverInfo = new ServerInfo("ogce", "trestles.sdsc.edu");
        Cluster pbsCluster = null;
        try {
            pbsCluster = new PBSCluster(serverInfo, authenticationInfo, CommonUtils.getPBSJobManager(app.getInstalledParentPath()));
        } catch (SSHApiException e) {
            e.printStackTrace();  //To change body of catch statement use File | Settings | File Templates.
        }
        GSISecurityContext sshSecurityContext = new GSISecurityContext(pbsCluster);
        return sshSecurityContext;
    }
    @Test
    public void testGSISSHProvider() throws GFacException {
        BetterGfacImpl gFacAPI = new BetterGfacImpl();
        gFacAPI.submitJob(jobExecutionContext.getExperimentID(), jobExecutionContext.getTaskData().getTaskID(), jobExecutionContext.getGatewayID());
        System.out.println(jobExecutionContext.getJobDetails().getJobDescription());
        System.out.println(jobExecutionContext.getJobDetails().getJobID());
    }

}
=======
///*
// *
// * Licensed to the Apache Software Foundation (ASF) under one
// * or more contributor license agreements.  See the NOTICE file
// * distributed with this work for additional information
// * regarding copyright ownership.  The ASF licenses this file
// * to you under the Apache License, Version 2.0 (the
// * "License"); you may not use this file except in compliance
// * with the License.  You may obtain a copy of the License at
// *
// *   http://www.apache.org/licenses/LICENSE-2.0
// *
// * Unless required by applicable law or agreed to in writing,
// * software distributed under the License is distributed on an
// * "AS IS" BASIS, WITHOUT WARRANTIES OR CONDITIONS OF ANY
// * KIND, either express or implied.  See the License for the
// * specific language governing permissions and limitations
// * under the License.
// *
//*/
//package org.apache.airavata.core.gfac.services.impl;
//
//import java.io.File;
//import java.net.URL;
//import java.util.ArrayList;
//import java.util.Date;
//import java.util.List;
//import java.util.UUID;
//
//import org.apache.aiaravata.application.catalog.data.model.ApplicationInterface;
//import org.apache.airavata.commons.gfac.type.ActualParameter;
//import org.apache.airavata.commons.gfac.type.ApplicationDescription;
//import org.apache.airavata.commons.gfac.type.HostDescription;
//import org.apache.airavata.commons.gfac.type.ServiceDescription;
//import org.apache.airavata.gfac.GFacConfiguration;
//import org.apache.airavata.gfac.GFacException;
//import org.apache.airavata.gfac.SecurityContext;
//import org.apache.airavata.gfac.core.context.ApplicationContext;
//import org.apache.airavata.gfac.core.context.JobExecutionContext;
//import org.apache.airavata.gfac.core.context.MessageContext;
//import org.apache.airavata.gfac.core.cpi.BetterGfacImpl;
//import org.apache.airavata.gfac.gsissh.security.GSISecurityContext;
//import org.apache.airavata.gsi.ssh.api.Cluster;
//import org.apache.airavata.gsi.ssh.api.SSHApiException;
//import org.apache.airavata.gsi.ssh.api.ServerInfo;
//import org.apache.airavata.gsi.ssh.api.authentication.GSIAuthenticationInfo;
//import org.apache.airavata.gsi.ssh.impl.PBSCluster;
//import org.apache.airavata.gsi.ssh.impl.authentication.MyProxyAuthenticationInfo;
//import org.apache.airavata.gsi.ssh.util.CommonUtils;
//import org.apache.airavata.model.appcatalog.appdeployment.ApplicationDeploymentDescription;
//import org.apache.airavata.model.workspace.experiment.TaskDetails;
//import org.apache.airavata.persistance.registry.jpa.impl.RegistryFactory;
//import org.apache.airavata.schemas.gfac.ApplicationDeploymentDescriptionType;
//import org.apache.airavata.schemas.gfac.GsisshHostType;
//import org.apache.airavata.schemas.gfac.HpcApplicationDeploymentType;
//import org.apache.airavata.schemas.gfac.InputParameterType;
//import org.apache.airavata.schemas.gfac.JobTypeType;
//import org.apache.airavata.schemas.gfac.OutputParameterType;
//import org.apache.airavata.schemas.gfac.ProjectAccountType;
//import org.apache.airavata.schemas.gfac.QueueType;
//import org.apache.airavata.schemas.gfac.StringParameterType;
//import org.testng.annotations.BeforeClass;
//import org.testng.annotations.Test;
//
//public class GSISSHProviderTestWithMyProxyAuth {
//    private JobExecutionContext jobExecutionContext;
//
//    //FIXME: move job properties to configuration file
//    private static final String hostAddress = "trestles.sdsc.edu";
//    private static final String hostName = "trestles";
//    private String myProxyUserName;
//    private String myProxyPassword;
//    private String workingDirectory;
//    private String certificateLocation = "/Users/lahirugunathilake/Downloads/certificates";
//
//    @BeforeClass
//    public void setUp() throws Exception {
////        System.setProperty("myproxy.user", "ogce");
////        System.setProperty("myproxy.password", "");
////        System.setProperty("basedir", "/Users/lahirugunathilake/Downloads");
////        System.setProperty("gsi.working.directory", "/home/ogce");
////        System.setProperty("gsi.certificate.path", "/Users/lahirugunathilake/Downloads/certificates");
//        certificateLocation = System.getProperty("trusted.cert.location");
//        myProxyUserName = System.getProperty("myproxy.username");
//        myProxyPassword = System.getProperty("myproxy.password");
//        workingDirectory = System.getProperty("gsi.working.directory");
//
//        if (myProxyUserName == null || myProxyPassword == null || certificateLocation == null) {
//            System.out.println(">>>>>> Please run tests with my proxy user name and password. " +
//                    "E.g :- mvn clean install -Dmyproxy.username=xxx -Dmyproxy.password=xxx -Dgsi.working.directory=/path<<<<<<<");
//            throw new Exception("Need my proxy user name password to run tests.");
//        }
//        URL resource = GSISSHProviderTestWithMyProxyAuth.class.getClassLoader().getResource(org.apache.airavata.common.utils.Constants.GFAC_CONFIG_XML);
//        assert resource != null;
//        System.out.println(resource.getFile());
//        GFacConfiguration gFacConfiguration = GFacConfiguration.create(new File(resource.getPath()), null);
//
//        /*
//        * Host
//        */
//        HostDescription host = new HostDescription(GsisshHostType.type);
//        host.getType().setHostAddress(hostAddress);
//        host.getType().setHostName(hostName);
//
//        /*
//        * App
//        */
//        ApplicationDescription appDesc = new ApplicationDescription(HpcApplicationDeploymentType.type);
//        HpcApplicationDeploymentType app = (HpcApplicationDeploymentType) appDesc.getType();
//        ApplicationDeploymentDescriptionType.ApplicationName name = ApplicationDeploymentDescriptionType.ApplicationName.Factory.newInstance();
//        name.setStringValue("EchoLocal");
//        app.setApplicationName(name);
//        ProjectAccountType projectAccountType = app.addNewProjectAccount();
//        projectAccountType.setProjectAccountNumber("sds128");
//
//        QueueType queueType = app.addNewQueue();
//        queueType.setQueueName("normal");
//
//        app.setCpuCount(1);
//        app.setJobType(JobTypeType.SERIAL);
//        app.setNodeCount(1);
//        app.setProcessorsPerNode(1);
//
//        /*
//        * Use bat file if it is compiled on Windows
//        */
//        app.setExecutableLocation("/bin/echo");
//
//        /*
//        * Default tmp location
//        */
//        String tempDir = "/home/ogce/scratch/";
//        String date = (new Date()).toString();
//        date = date.replaceAll(" ", "_");
//        date = date.replaceAll(":", "_");
//
//        tempDir = workingDirectory + File.separator
//                + "SimpleEcho" + "_" + date + "_" + UUID.randomUUID();
//
//        System.out.println(tempDir);
//        app.setScratchWorkingDirectory(tempDir);
//        app.setStaticWorkingDirectory(tempDir);
//        app.setInputDataDirectory(tempDir + File.separator + "inputData");
//        app.setOutputDataDirectory(tempDir + File.separator + "outputData");
//        app.setStandardOutput(tempDir + File.separator + app.getApplicationName().getStringValue() + ".stdout");
//        app.setStandardError(tempDir + File.separator + app.getApplicationName().getStringValue() + ".stderr");
//        app.setMaxWallTime(5);
//        app.setInstalledParentPath("/opt/torque/bin/");
//
//        /*
//        * Service
//        */
//        ServiceDescription serv = new ServiceDescription();
//        serv.getType().setName("SimpleEcho");
//
//        List<InputParameterType> inputList = new ArrayList<InputParameterType>();
//
//        InputParameterType input = InputParameterType.Factory.newInstance();
//        input.setParameterName("echo_input");
//        input.setParameterType(StringParameterType.Factory.newInstance());
//        inputList.add(input);
//
//        InputParameterType[] inputParamList = inputList.toArray(new InputParameterType[inputList
//
//                .size()]);
//        List<OutputParameterType> outputList = new ArrayList<OutputParameterType>();
//        OutputParameterType output = OutputParameterType.Factory.newInstance();
//        output.setParameterName("echo_output");
//        output.setParameterType(StringParameterType.Factory.newInstance());
//        outputList.add(output);
//
//        OutputParameterType[] outputParamList = outputList
//                .toArray(new OutputParameterType[outputList.size()]);
//
//        serv.getType().setInputParametersArray(inputParamList);
//        serv.getType().setOutputParametersArray(outputParamList);
//
//        jobExecutionContext = new JobExecutionContext(gFacConfiguration, serv.getType().getName());
//        // Adding security context
//        jobExecutionContext.addSecurityContext(GSISecurityContext.GSI_SECURITY_CONTEXT, getSecurityContext(app));
//        ApplicationContext applicationContext = new ApplicationContext();
//        jobExecutionContext.setApplicationContext(applicationContext);
//        applicationContext.setServiceDescription(serv);
//        applicationContext.setApplicationDeploymentDescription(appDesc);
//        applicationContext.setHostDescription(host);
//
//        MessageContext inMessage = new MessageContext();
//        ActualParameter echo_input = new ActualParameter();
//        ((StringParameterType) echo_input.getType()).setValue("echo_output=hello");
//        inMessage.addParameter("echo_input", echo_input);
//
//
//        jobExecutionContext.setInMessageContext(inMessage);
//
//        MessageContext outMessage = new MessageContext();
//        ActualParameter echo_out = new ActualParameter();
////		((StringParameterType)echo_input.getType()).setValue("echo_output=hello");
//        outMessage.addParameter("echo_output", echo_out);
//        jobExecutionContext.setRegistry(RegistryFactory.getLoggingRegistry());
//        jobExecutionContext.setTaskData(new TaskDetails("11323"));
//        jobExecutionContext.setOutMessageContext(outMessage);
//
//    }
//
//    private SecurityContext getSecurityContext(HpcApplicationDeploymentType app) {
//        GSIAuthenticationInfo authenticationInfo
//                = new MyProxyAuthenticationInfo(myProxyUserName, myProxyPassword, "myproxy.teragrid.org",
//                7512, 17280000, certificateLocation);
//
//        // Server info
//        ServerInfo serverInfo = new ServerInfo("ogce", "trestles.sdsc.edu");
//        Cluster pbsCluster = null;
//        try {
//            pbsCluster = new PBSCluster(serverInfo, authenticationInfo, CommonUtils.getPBSJobManager(app.getInstalledParentPath()));
//        } catch (SSHApiException e) {
//            e.printStackTrace();  //To change body of catch statement use File | Settings | File Templates.
//        }
//        GSISecurityContext sshSecurityContext = new GSISecurityContext(pbsCluster);
//        return sshSecurityContext;
//    }
//    @Test
//    public void testGSISSHProvider() throws GFacException {
//        BetterGfacImpl gFacAPI = new BetterGfacImpl();
//        gFacAPI.submitJob(jobExecutionContext.getExperimentID(), jobExecutionContext.getTaskData().getTaskID(), jobExecutionContext.getGatewayID());
//        System.out.println(jobExecutionContext.getJobDetails().getJobDescription());
//        System.out.println(jobExecutionContext.getJobDetails().getJobID());
//    }
//
//}
>>>>>>> 0b867da4
<|MERGE_RESOLUTION|>--- conflicted
+++ resolved
@@ -1,241 +1,3 @@
-<<<<<<< HEAD
-/*
- *
- * Licensed to the Apache Software Foundation (ASF) under one
- * or more contributor license agreements.  See the NOTICE file
- * distributed with this work for additional information
- * regarding copyright ownership.  The ASF licenses this file
- * to you under the Apache License, Version 2.0 (the
- * "License"); you may not use this file except in compliance
- * with the License.  You may obtain a copy of the License at
- *
- *   http://www.apache.org/licenses/LICENSE-2.0
- *
- * Unless required by applicable law or agreed to in writing,
- * software distributed under the License is distributed on an
- * "AS IS" BASIS, WITHOUT WARRANTIES OR CONDITIONS OF ANY
- * KIND, either express or implied.  See the License for the
- * specific language governing permissions and limitations
- * under the License.
- *
-*/
-package org.apache.airavata.core.gfac.services.impl;
-
-import java.io.File;
-import java.net.URL;
-import java.util.ArrayList;
-import java.util.Date;
-import java.util.List;
-import java.util.UUID;
-
-import org.apache.airavata.commons.gfac.type.ActualParameter;
-import org.apache.airavata.commons.gfac.type.ApplicationDescription;
-import org.apache.airavata.commons.gfac.type.HostDescription;
-import org.apache.airavata.commons.gfac.type.ServiceDescription;
-import org.apache.airavata.gfac.GFacConfiguration;
-import org.apache.airavata.gfac.GFacException;
-import org.apache.airavata.gfac.SecurityContext;
-import org.apache.airavata.gfac.core.context.ApplicationContext;
-import org.apache.airavata.gfac.core.context.JobExecutionContext;
-import org.apache.airavata.gfac.core.context.MessageContext;
-import org.apache.airavata.gfac.core.cpi.BetterGfacImpl;
-import org.apache.airavata.gfac.gsissh.security.GSISecurityContext;
-import org.apache.airavata.gsi.ssh.api.Cluster;
-import org.apache.airavata.gsi.ssh.api.SSHApiException;
-import org.apache.airavata.gsi.ssh.api.ServerInfo;
-import org.apache.airavata.gsi.ssh.api.authentication.GSIAuthenticationInfo;
-import org.apache.airavata.gsi.ssh.impl.PBSCluster;
-import org.apache.airavata.gsi.ssh.impl.authentication.MyProxyAuthenticationInfo;
-import org.apache.airavata.gsi.ssh.util.CommonUtils;
-import org.apache.airavata.model.workspace.experiment.TaskDetails;
-import org.apache.airavata.persistance.registry.jpa.impl.RegistryFactory;
-import org.apache.airavata.schemas.gfac.ApplicationDeploymentDescriptionType;
-import org.apache.airavata.schemas.gfac.GsisshHostType;
-import org.apache.airavata.schemas.gfac.HpcApplicationDeploymentType;
-import org.apache.airavata.schemas.gfac.InputParameterType;
-import org.apache.airavata.schemas.gfac.JobTypeType;
-import org.apache.airavata.schemas.gfac.OutputParameterType;
-import org.apache.airavata.schemas.gfac.ProjectAccountType;
-import org.apache.airavata.schemas.gfac.QueueType;
-import org.apache.airavata.schemas.gfac.StringParameterType;
-import org.testng.annotations.BeforeClass;
-import org.testng.annotations.Test;
-
-public class GSISSHProviderTestWithMyProxyAuth {
-    private JobExecutionContext jobExecutionContext;
-
-    //FIXME: move job properties to configuration file
-    private static final String hostAddress = "trestles.sdsc.edu";
-    private static final String hostName = "trestles";
-    private String myProxyUserName;
-    private String myProxyPassword;
-    private String workingDirectory;
-    private String certificateLocation = "/Users/lahirugunathilake/Downloads/certificates";
-
-    @BeforeClass
-    public void setUp() throws Exception {
-//        System.setProperty("myproxy.user", "ogce");
-//        System.setProperty("myproxy.password", "");
-//        System.setProperty("basedir", "/Users/lahirugunathilake/Downloads");
-//        System.setProperty("gsi.working.directory", "/home/ogce");
-//        System.setProperty("gsi.certificate.path", "/Users/lahirugunathilake/Downloads/certificates");
-        certificateLocation = System.getProperty("trusted.cert.location");
-        myProxyUserName = System.getProperty("myproxy.username");
-        myProxyPassword = System.getProperty("myproxy.password");
-        workingDirectory = System.getProperty("gsi.working.directory");
-
-        if (myProxyUserName == null || myProxyPassword == null || certificateLocation == null) {
-            System.out.println(">>>>>> Please run tests with my proxy user name and password. " +
-                    "E.g :- mvn clean install -Dmyproxy.username=xxx -Dmyproxy.password=xxx -Dgsi.working.directory=/path<<<<<<<");
-            throw new Exception("Need my proxy user name password to run tests.");
-        }
-        URL resource = GSISSHProviderTestWithMyProxyAuth.class.getClassLoader().getResource(org.apache.airavata.common.utils.Constants.GFAC_CONFIG_XML);
-        assert resource != null;
-        System.out.println(resource.getFile());
-        GFacConfiguration gFacConfiguration = GFacConfiguration.create(new File(resource.getPath()), null);
-
-//        gFacConfiguration.setMyProxyLifeCycle(3600);
-//        gFacConfiguration.setMyProxyServer("myproxy.teragrid.org");
-//        gFacConfiguration.setMyProxyUser("*****");
-//        gFacConfiguration.setMyProxyPassphrase("*****");
-//        gFacConfiguration.setTrustedCertLocation("./certificates");
-//        //have to set InFlwo Handlers and outFlowHandlers
-//        gFacConfiguration.setInHandlers(Arrays.asList(new String[] {"org.apache.airavata.gfac.handler.GramDirectorySetupHandler","org.apache.airavata.gfac.handler.GridFTPInputHandler"}));
-//        gFacConfiguration.setOutHandlers(Arrays.asList(new String[] {"org.apache.airavata.gfac.handler.GridFTPOutputHandler"}));
-
-        /*
-        * Host
-        */
-        HostDescription host = new HostDescription(GsisshHostType.type);
-        host.getType().setHostAddress(hostAddress);
-        host.getType().setHostName(hostName);
-
-        /*
-        * App
-        */
-        ApplicationDescription appDesc = new ApplicationDescription(HpcApplicationDeploymentType.type);
-        HpcApplicationDeploymentType app = (HpcApplicationDeploymentType) appDesc.getType();
-        ApplicationDeploymentDescriptionType.ApplicationName name = ApplicationDeploymentDescriptionType.ApplicationName.Factory.newInstance();
-        name.setStringValue("EchoLocal");
-        app.setApplicationName(name);
-        ProjectAccountType projectAccountType = app.addNewProjectAccount();
-        projectAccountType.setProjectAccountNumber("sds128");
-
-        QueueType queueType = app.addNewQueue();
-        queueType.setQueueName("normal");
-
-        app.setCpuCount(1);
-        app.setJobType(JobTypeType.SERIAL);
-        app.setNodeCount(1);
-        app.setProcessorsPerNode(1);
-
-        /*
-        * Use bat file if it is compiled on Windows
-        */
-        app.setExecutableLocation("/bin/echo");
-
-        /*
-        * Default tmp location
-        */
-        String tempDir = "/home/ogce/scratch/";
-        String date = (new Date()).toString();
-        date = date.replaceAll(" ", "_");
-        date = date.replaceAll(":", "_");
-
-        tempDir = workingDirectory + File.separator
-                + "SimpleEcho" + "_" + date + "_" + UUID.randomUUID();
-
-        System.out.println(tempDir);
-        app.setScratchWorkingDirectory(tempDir);
-        app.setStaticWorkingDirectory(tempDir);
-        app.setInputDataDirectory(tempDir + File.separator + "inputData");
-        app.setOutputDataDirectory(tempDir + File.separator + "outputData");
-        app.setStandardOutput(tempDir + File.separator + app.getApplicationName().getStringValue() + ".stdout");
-        app.setStandardError(tempDir + File.separator + app.getApplicationName().getStringValue() + ".stderr");
-        app.setMaxWallTime(5);
-        app.setInstalledParentPath("/opt/torque/bin/");
-
-        /*
-        * Service
-        */
-        ServiceDescription serv = new ServiceDescription();
-        serv.getType().setName("SimpleEcho");
-
-        List<InputParameterType> inputList = new ArrayList<InputParameterType>();
-
-        InputParameterType input = InputParameterType.Factory.newInstance();
-        input.setParameterName("echo_input");
-        input.setParameterType(StringParameterType.Factory.newInstance());
-        inputList.add(input);
-
-        InputParameterType[] inputParamList = inputList.toArray(new InputParameterType[inputList
-
-                .size()]);
-        List<OutputParameterType> outputList = new ArrayList<OutputParameterType>();
-        OutputParameterType output = OutputParameterType.Factory.newInstance();
-        output.setParameterName("echo_output");
-        output.setParameterType(StringParameterType.Factory.newInstance());
-        outputList.add(output);
-
-        OutputParameterType[] outputParamList = outputList
-                .toArray(new OutputParameterType[outputList.size()]);
-
-        serv.getType().setInputParametersArray(inputParamList);
-        serv.getType().setOutputParametersArray(outputParamList);
-
-        jobExecutionContext = new JobExecutionContext(gFacConfiguration, serv.getType().getName());
-        // Adding security context
-        jobExecutionContext.addSecurityContext(hostAddress, getSecurityContext(app));
-        ApplicationContext applicationContext = new ApplicationContext();
-        jobExecutionContext.setApplicationContext(applicationContext);
-        applicationContext.setServiceDescription(serv);
-        applicationContext.setApplicationDeploymentDescription(appDesc);
-        applicationContext.setHostDescription(host);
-
-        MessageContext inMessage = new MessageContext();
-        ActualParameter echo_input = new ActualParameter();
-        ((StringParameterType) echo_input.getType()).setValue("echo_output=hello");
-        inMessage.addParameter("echo_input", echo_input);
-
-
-        jobExecutionContext.setInMessageContext(inMessage);
-
-        MessageContext outMessage = new MessageContext();
-        ActualParameter echo_out = new ActualParameter();
-//		((StringParameterType)echo_input.getType()).setValue("echo_output=hello");
-        outMessage.addParameter("echo_output", echo_out);
-        jobExecutionContext.setRegistry(RegistryFactory.getLoggingRegistry());
-        jobExecutionContext.setTaskData(new TaskDetails("11323"));
-        jobExecutionContext.setOutMessageContext(outMessage);
-
-    }
-
-    private SecurityContext getSecurityContext(HpcApplicationDeploymentType app) {
-        GSIAuthenticationInfo authenticationInfo
-                = new MyProxyAuthenticationInfo(myProxyUserName, myProxyPassword, "myproxy.teragrid.org",
-                7512, 17280000, certificateLocation);
-
-        // Server info
-        ServerInfo serverInfo = new ServerInfo("ogce", "trestles.sdsc.edu");
-        Cluster pbsCluster = null;
-        try {
-            pbsCluster = new PBSCluster(serverInfo, authenticationInfo, CommonUtils.getPBSJobManager(app.getInstalledParentPath()));
-        } catch (SSHApiException e) {
-            e.printStackTrace();  //To change body of catch statement use File | Settings | File Templates.
-        }
-        GSISecurityContext sshSecurityContext = new GSISecurityContext(pbsCluster);
-        return sshSecurityContext;
-    }
-    @Test
-    public void testGSISSHProvider() throws GFacException {
-        BetterGfacImpl gFacAPI = new BetterGfacImpl();
-        gFacAPI.submitJob(jobExecutionContext.getExperimentID(), jobExecutionContext.getTaskData().getTaskID(), jobExecutionContext.getGatewayID());
-        System.out.println(jobExecutionContext.getJobDetails().getJobDescription());
-        System.out.println(jobExecutionContext.getJobDetails().getJobID());
-    }
-
-}
-=======
 ///*
 // *
 // * Licensed to the Apache Software Foundation (ASF) under one
@@ -464,5 +226,4 @@
 //        System.out.println(jobExecutionContext.getJobDetails().getJobID());
 //    }
 //
-//}
->>>>>>> 0b867da4
+//}