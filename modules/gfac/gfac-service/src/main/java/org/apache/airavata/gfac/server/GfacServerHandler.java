/**
 *
 * Licensed to the Apache Software Foundation (ASF) under one
 * or more contributor license agreements.  See the NOTICE file
 * distributed with this work for additional information
 * regarding copyright ownership.  The ASF licenses this file
 * to you under the Apache License, Version 2.0 (the
 * "License"); you may not use this file except in compliance
 * with the License.  You may obtain a copy of the License at
 *
 *   http://www.apache.org/licenses/LICENSE-2.0
 *
 * Unless required by applicable law or agreed to in writing,
 * software distributed under the License is distributed on an
 * "AS IS" BASIS, WITHOUT WARRANTIES OR CONDITIONS OF ANY
 * KIND, either express or implied.  See the License for the
 * specific language governing permissions and limitations
 * under the License.
 */
package org.apache.airavata.gfac.server;

import org.apache.airavata.common.exception.AiravataException;
import org.apache.airavata.common.exception.AiravataStartupException;
import org.apache.airavata.common.exception.ApplicationSettingsException;
import org.apache.airavata.common.logging.MDCConstants;
import org.apache.airavata.common.logging.MDCUtil;
import org.apache.airavata.common.utils.AiravataUtils;
import org.apache.airavata.common.utils.ServerSettings;
import org.apache.airavata.common.utils.ThriftUtils;
import org.apache.airavata.common.utils.ZkConstants;
import org.apache.airavata.common.utils.listener.AbstractActivityListener;
import org.apache.airavata.credential.store.store.CredentialStoreException;
import org.apache.airavata.gfac.core.GFacConstants;
import org.apache.airavata.gfac.core.GFacException;
import org.apache.airavata.gfac.core.GFacUtils;
import org.apache.airavata.gfac.cpi.GfacService;
import org.apache.airavata.gfac.cpi.gfac_cpiConstants;
import org.apache.airavata.gfac.impl.Factory;
import org.apache.airavata.gfac.impl.GFacWorker;
import org.apache.airavata.messaging.core.MessageContext;
import org.apache.airavata.messaging.core.MessageHandler;
import org.apache.airavata.messaging.core.Publisher;
import org.apache.airavata.messaging.core.Subscriber;
import org.apache.airavata.model.commons.ErrorModel;
import org.apache.airavata.model.messaging.event.MessageType;
import org.apache.airavata.model.messaging.event.ProcessIdentifier;
import org.apache.airavata.model.messaging.event.ProcessStatusChangeEvent;
import org.apache.airavata.model.messaging.event.ProcessSubmitEvent;
import org.apache.airavata.model.messaging.event.TaskSubmitEvent;
import org.apache.airavata.model.status.ProcessState;
import org.apache.airavata.model.status.ProcessStatus;
import org.apache.airavata.registry.api.RegistryService;
import org.apache.curator.framework.CuratorFramework;
import org.apache.curator.utils.ZKPaths;
import org.apache.thrift.TBase;
import org.apache.thrift.TException;
import org.apache.zookeeper.CreateMode;
import org.apache.zookeeper.ZooDefs;
import org.apache.zookeeper.data.Stat;
import org.slf4j.Logger;
import org.slf4j.LoggerFactory;
import org.slf4j.MDC;

import java.io.PrintWriter;
import java.io.StringWriter;
import java.util.ArrayList;
import java.util.Calendar;
import java.util.List;
import java.util.concurrent.BlockingQueue;
import java.util.concurrent.ExecutorService;
import java.util.concurrent.Executors;

public class GfacServerHandler implements GfacService.Iface {
    private final static Logger log = LoggerFactory.getLogger(GfacServerHandler.class);
    private Subscriber processLaunchSubscriber;
    private static int requestCount=0;
    private String airavataUserName;
    private CuratorFramework curatorClient;
    private Publisher statusPublisher;
    private String airavataServerHostPort;
    private BlockingQueue<TaskSubmitEvent> taskSubmitEvents;
    private static List<AbstractActivityListener> activityListeners = new ArrayList<AbstractActivityListener>();
    private ExecutorService executorService;

    public GfacServerHandler() throws AiravataStartupException {
        try {
	        Factory.loadConfiguration();
            startCuratorClient();
            initZkDataStructure();
            initAMQPClient();
	        executorService = Executors.newFixedThreadPool(ServerSettings.getGFacThreadPoolSize());
        } catch (Exception e) {
            throw new AiravataStartupException("Gfac Server Initialization error ", e);
        }
    }

    private void initAMQPClient() throws AiravataException {
	    // init process consumer
        Factory.initPrcessLaunchSubscriber(new ProcessLaunchMessageHandler());
        processLaunchSubscriber = Factory.getProcessLaunchSubscriber();
        // init status publisher
	    statusPublisher = Factory.getStatusPublisher();
    }

    private void startCuratorClient() throws ApplicationSettingsException {
		curatorClient = Factory.getCuratorClient();
        curatorClient.start();
    }

    private void initZkDataStructure() throws Exception {
        /*
        *|/servers
        *    - /gfac
        *        - /gfac-node0 (localhost:2181)
        *|/experiments
         */
        airavataServerHostPort = ServerSettings.getGfacServerHost() + ":" + ServerSettings.getGFacServerPort();
        // create PERSISTENT nodes
        ZKPaths.mkdirs(curatorClient.getZookeeperClient().getZooKeeper(), GFacUtils.getZKGfacServersParentPath());
        ZKPaths.mkdirs(curatorClient.getZookeeperClient().getZooKeeper(), ZkConstants.ZOOKEEPER_EXPERIMENT_NODE);
        // create EPHEMERAL server name node
        String gfacName = ServerSettings.getGFacServerName();
        if (curatorClient.checkExists().forPath(ZKPaths.makePath(GFacUtils.getZKGfacServersParentPath() ,gfacName)) == null) {
	        curatorClient.create().withMode(CreateMode.EPHEMERAL).withACL(ZooDefs.Ids.OPEN_ACL_UNSAFE)
			        .forPath(ZKPaths.makePath(GFacUtils.getZKGfacServersParentPath(), gfacName));

        }
	    curatorClient.setData().withVersion(-1).forPath(ZKPaths.makePath(GFacUtils.getZKGfacServersParentPath(),
			    gfacName), airavataServerHostPort.getBytes());

    }

    public String getGFACServiceVersion() throws TException {
        return gfac_cpiConstants.GFAC_CPI_VERSION;
    }

    /**
     * * After creating the experiment Data and Task Data in the orchestrator
     * * Orchestrator has to invoke this operation for each Task per experiment to run
     * * the actual Job related actions.
     * *
     * * @param experimentID
     * * @param taskID
     * * @param gatewayId:
     * *  The GatewayId is inferred from security context and passed onto gfac.
     * * @return sucess/failure
     * *
     * *
     *
     * @param processId - processModel id in registry
     * @param gatewayId - gateway Identification
     */
    public boolean submitProcess(String processId, String gatewayId, String tokenId) throws
            TException {
        MDC.put(MDCConstants.PROCESS_ID, processId);
        MDC.put(MDCConstants.GATEWAY_ID, gatewayId);
        MDC.put(MDCConstants.TOKEN_ID, tokenId);
        try {
            executorService.execute(MDCUtil.wrapWithMDC(new GFacWorker(processId, gatewayId, tokenId)));
        } catch (GFacException e) {
            log.error("Failed to submit process", e);
            throw new TException("Failed to submit process", e);
        } catch (CredentialStoreException e) {
            log.error("Failed to submit process due to credential issue, " +
                    "make sure you are passing a valid credentials");
            throw new TException("Failed to submit process due to credential issue, " +
                    "make sure you are passing a valid credential token", e);
        } catch (Exception e) {
            log.error("Error creating zookeeper nodes", e);
            throw new TException("Error creating zookeeper nodes", e);
        }
        return true;
    }

    @Override
    public boolean cancelProcess(String processId, String gatewayId, String tokenId) throws TException {
        return false;
    }

    private class ProcessLaunchMessageHandler implements MessageHandler {
        private String experimentNode;
        private String gfacServerName;

        public ProcessLaunchMessageHandler() throws ApplicationSettingsException {
            experimentNode = ZkConstants.ZOOKEEPER_EXPERIMENT_NODE;
            gfacServerName = ServerSettings.getGFacServerName();
        }


        public void onMessage(MessageContext messageContext) {
            MDC.put(MDCConstants.GATEWAY_ID, messageContext.getGatewayId());
            log.info("Message Received with message id {} and with message type: {}" + messageContext.getMessageId(), messageContext.getType());

            if (messageContext.getType().equals(MessageType.LAUNCHPROCESS)) {
                ProcessStatus status = new ProcessStatus();
                status.setState(ProcessState.STARTED);
                RegistryService.Client registryClient = Factory.getRegistryServiceClient();
                try {
                    ProcessSubmitEvent event = new ProcessSubmitEvent();
                    TBase messageEvent = messageContext.getEvent();
                    byte[] bytes = ThriftUtils.serializeThriftObject(messageEvent);
                    ThriftUtils.createThriftFromBytes(bytes, event);

<<<<<<< HEAD
	                if (messageContext.isRedeliver()) {
	                    log.debug("Message " + messageContext.getMessageId() + " is a redeliver one");
		                // check the process is already active in this instance.
		                if (Factory.getGfacContext().getProcess(event.getProcessId()) != null) {
			                // update deliver tag
			                try {
				                updateDeliveryTag(curatorClient, gfacServerName, event, messageContext );
				                log.debug("Updated delivery tag for message" + messageContext.getMessageId());
				                return;
			                } catch (Exception e) {
				                log.error("Error while updating delivery tag for redelivery message , messageId : " +
						                messageContext.getMessageId(), e);
				                processLaunchSubscriber.sendAck(messageContext.getDeliveryTag());
				                return;
			                }
		                } else {
			                // read process status from registry
			                ProcessStatus processStatus = registryClient.getProcessStatus(event.getProcessId());
			                status.setState(processStatus.getState());
			                // write server name to zookeeper , this is happen inside createProcessZKNode(...) method 
		                }
	                }
=======
                    if (messageContext.isRedeliver()) {
                        log.debug("Message " + messageContext.getMessageId() + " is a redeliver one");
                        // check the process is already active in this instance.
                        if (Factory.getGfacContext().getProcess(event.getProcessId()) != null) {
                            // update deliver tag
                            try {
                                updateDeliveryTag(curatorClient, gfacServerName, event, messageContext );
                                log.debug("Updated delivery tag for message" + messageContext.getMessageId());
                                return;
                            } catch (Exception e) {
                                log.error("Error while updating delivery tag for redelivery message , messageId : " +
                                        messageContext.getMessageId(), e);
                                processLaunchSubscriber.sendAck(messageContext.getDeliveryTag());
                                return;
                            }
                        } else {
                            // read process status from registry
                            ProcessStatus processStatus = registryClient.getProcessStatus(event.getProcessId());
                            status.setState(processStatus.getState());
                            // write server name to zookeeper , this is happen inside createProcessZKNode(...) method
                        }
                    }
>>>>>>> 85c222b7
                    // update process status
                    status.setTimeOfStateChange(Calendar.getInstance().getTimeInMillis());
                    registryClient.updateProcessStatus(status, event
                            .getProcessId());
                    publishProcessStatus(event, status);
                    MDC.put(MDCConstants.EXPERIMENT_ID, event.getExperimentId());

                    try {
                        createProcessZKNode(curatorClient, gfacServerName, event, messageContext);
                        boolean isCancel = setCancelWatcher(curatorClient, event.getExperimentId(), event.getProcessId());
                        if (isCancel) {
                            log.info("Staring to cancel the process " + event.getProcessId() + " of experiment " + event.getExperimentId());
                            if (status.getState() == ProcessState.STARTED) {
                                status.setState(ProcessState.CANCELLING);
                                status.setReason("Process Cancel is triggered");
                                status.setTimeOfStateChange(AiravataUtils.getCurrentTimestamp().getTime());
                                registryClient.updateProcessStatus(status, event.getProcessId());
                                publishProcessStatus(event, status);

                                // do cancel operation here

                                status.setState(ProcessState.CANCELED);
                                status.setTimeOfStateChange(AiravataUtils.getCurrentTimestamp().getTime());
                                registryClient.updateProcessStatus(status, event.getProcessId());
                                publishProcessStatus(event, status);
                                processLaunchSubscriber.sendAck(messageContext.getDeliveryTag());
                                return;

                            } else {
                                setCancelData(event.getExperimentId(),event.getProcessId());
                            }
                        }

                        try {
                            log.info("Submitting process " + event.getProcessId() + " of experiment " + event.getExperimentId());
                            submitProcess(event.getProcessId(), event.getGatewayId(), event.getTokenId());
                            log.info("Process " + event.getProcessId() + " of experiment " + event.getExperimentId() + " successfully submitted");

                        } catch (TException e) {
                            log.error("Submission of process " + event.getProcessId() + " failed", e);
                            try {
                                submissionErrorHandling(status, event, e);
                            } catch (Exception ex) {
                                // ignore silently as we have nothing to do in this stage other than printing the log
                                log.error("Failed to submit error of process " + event.getProcessId(), ex);
                            } finally {
                                processLaunchSubscriber.sendAck(messageContext.getDeliveryTag());
                            }
                        }

                    } catch (Exception e) {
                        log.error("Failed to prepare the process " + event.getProcessId() + " for submission", e);
                        processLaunchSubscriber.sendAck(messageContext.getDeliveryTag());
                    }

                } catch (Exception e) {
                    log.error("Unknown error while handling the meassage" , e); //nobody is listening so nothing to throw
                    processLaunchSubscriber.sendAck(messageContext.getDeliveryTag());

                } finally {
                    if (registryClient != null) {
                        ThriftUtils.close(registryClient);
                    }
                    MDC.clear();
                }
            }
        }
    }

    private void submissionErrorHandling(ProcessStatus status, ProcessSubmitEvent event, TException e) throws  AiravataException, TException {
        StringWriter errors = new StringWriter();
        e.printStackTrace(new PrintWriter(errors));
        ErrorModel errorModel = new ErrorModel();
        errorModel.setUserFriendlyMessage("Process execution failed");
        errorModel.setActualErrorMessage(errors.toString());
        errorModel.setCreationTime(AiravataUtils.getCurrentTimestamp().getTime());
        RegistryService.Client registryClient = Factory.getRegistryServiceClient();

        try {
            errorModel.setErrorId(AiravataUtils.getId("PROCESS_ERROR"));
            registryClient.addErrors(GFacConstants.PROCESS_ERROR, errorModel, event.getProcessId());

            errorModel.setErrorId(AiravataUtils.getId("EXP_ERROR"));
            registryClient.addErrors(GFacConstants.EXPERIMENT_ERROR, errorModel, event.getExperimentId());

            status.setState(ProcessState.FAILED);
            status.setReason("Process execution failed");
            status.setTimeOfStateChange(AiravataUtils.getCurrentTimestamp().getTime());
            registryClient
                    .updateProcessStatus(status, event.getProcessId());
            publishProcessStatus(event, status);
        } finally {
            if (registryClient != null) {
                ThriftUtils.close(registryClient);
            }
        }
    }

    private void setCancelData(String experimentId, String processId) throws Exception {
        String processCancelNodePath = ZKPaths.makePath(ZKPaths.makePath(ZKPaths.makePath(
                ZkConstants.ZOOKEEPER_EXPERIMENT_NODE, experimentId), processId), ZkConstants.ZOOKEEPER_CANCEL_LISTENER_NODE);
        log.info("expId: {}, processId: {}, set process cancel data to zookeeper node {}", experimentId, processId, processCancelNodePath);
        curatorClient.setData().withVersion(-1).forPath(processCancelNodePath, ZkConstants.ZOOKEEPER_CANCEL_REQEUST
                .getBytes());
    }

    private boolean setCancelWatcher(CuratorFramework curatorClient,
                                     String experimentId,
                                     String processId) throws Exception {

        String experimentNodePath = GFacUtils.getExperimentNodePath(experimentId);
        // /experiments/{experimentId}/cancelListener, set watcher for data changes
        String experimentCancelNode = ZKPaths.makePath(experimentNodePath, ZkConstants.ZOOKEEPER_CANCEL_LISTENER_NODE);
        byte[] bytes = curatorClient.getData().forPath(experimentCancelNode);
        if (bytes != null && new String(bytes).equalsIgnoreCase(ZkConstants.ZOOKEEPER_CANCEL_REQEUST)) {
            return true;
        } else {
            bytes = curatorClient.getData().usingWatcher(Factory.getCancelRequestWatcher(experimentId, processId)).forPath(experimentCancelNode);
            return bytes != null && new String(bytes).equalsIgnoreCase(ZkConstants.ZOOKEEPER_CANCEL_REQEUST);
        }

    }

    private void publishProcessStatus(ProcessSubmitEvent event, ProcessStatus status) throws AiravataException {
		ProcessIdentifier identifier = new ProcessIdentifier(event.getProcessId(),
				event.getExperimentId(),
				event.getGatewayId());
		ProcessStatusChangeEvent processStatusChangeEvent = new ProcessStatusChangeEvent(status.getState(), identifier);
		MessageContext msgCtx = new MessageContext(processStatusChangeEvent, MessageType.PROCESS,
				AiravataUtils.getId(MessageType.PROCESS.name()), event.getGatewayId());
		msgCtx.setUpdatedTime(AiravataUtils.getCurrentTimestamp());
		statusPublisher.publish(msgCtx);
	}

	private void createProcessZKNode(CuratorFramework curatorClient, String gfacServerName,ProcessSubmitEvent event
			,MessageContext messageContext) throws Exception {
		String processId  = event.getProcessId();
		String token = event.getTokenId();
		String experimentId = event.getExperimentId();
		long deliveryTag = messageContext.getDeliveryTag();

		// create /experiments//{experimentId}{processId} node and set data - serverName, add redelivery listener
		String experimentNodePath = GFacUtils.getExperimentNodePath(experimentId);
		String zkProcessNodePath = ZKPaths.makePath(experimentNodePath, processId);
		ZKPaths.mkdirs(curatorClient.getZookeeperClient().getZooKeeper(), zkProcessNodePath);
		curatorClient.setData().withVersion(-1).forPath(zkProcessNodePath, gfacServerName.getBytes());
		curatorClient.getData().usingWatcher(Factory.getRedeliveryReqeustWatcher(experimentId, processId)).forPath(zkProcessNodePath);

        // create /experiments//{experimentId}{processId}/cancelListener
        String zkProcessCancelPath = ZKPaths.makePath(zkProcessNodePath, ZkConstants.ZOOKEEPER_CANCEL_LISTENER_NODE);
        ZKPaths.mkdirs(curatorClient.getZookeeperClient().getZooKeeper(), zkProcessCancelPath);

		// create /experiments/{experimentId}/{processId}/deliveryTag node and set data - deliveryTag
		String deliveryTagPath = ZKPaths.makePath(zkProcessNodePath, ZkConstants.ZOOKEEPER_DELIVERYTAG_NODE);
		ZKPaths.mkdirs(curatorClient.getZookeeperClient().getZooKeeper(), deliveryTagPath);
		curatorClient.setData().withVersion(-1).forPath(deliveryTagPath, GFacUtils.longToBytes(deliveryTag));

		// create /experiments/{experimentId}/{processId}/token node and set data - token
		String tokenNodePath = ZKPaths.makePath(zkProcessNodePath, ZkConstants.ZOOKEEPER_TOKEN_NODE);
		ZKPaths.mkdirs(curatorClient.getZookeeperClient().getZooKeeper(), tokenNodePath);
		curatorClient.setData().withVersion(-1).forPath(tokenNodePath, token.getBytes());

	}

	private void updateDeliveryTag(CuratorFramework curatorClient, String gfacServerName, ProcessSubmitEvent event,
	                               MessageContext messageContext) throws Exception {
		String experimentId = event.getExperimentId();
		String processId = event.getProcessId();
		long deliveryTag = messageContext.getDeliveryTag();
		String processNodePath = ZKPaths.makePath(GFacUtils.getExperimentNodePath(experimentId), processId);
		Stat stat = curatorClient.checkExists().forPath(processNodePath);
		if (stat != null) {
			// create /experiments/{processId}/deliveryTag node and set data - deliveryTag
			String deliveryTagPath = ZKPaths.makePath(processNodePath, ZkConstants.ZOOKEEPER_DELIVERYTAG_NODE);
			curatorClient.setData().withVersion(-1).forPath(deliveryTagPath, GFacUtils.longToBytes(deliveryTag));
		}
	}

}<|MERGE_RESOLUTION|>--- conflicted
+++ resolved
@@ -201,30 +201,6 @@
                     byte[] bytes = ThriftUtils.serializeThriftObject(messageEvent);
                     ThriftUtils.createThriftFromBytes(bytes, event);
 
-<<<<<<< HEAD
-	                if (messageContext.isRedeliver()) {
-	                    log.debug("Message " + messageContext.getMessageId() + " is a redeliver one");
-		                // check the process is already active in this instance.
-		                if (Factory.getGfacContext().getProcess(event.getProcessId()) != null) {
-			                // update deliver tag
-			                try {
-				                updateDeliveryTag(curatorClient, gfacServerName, event, messageContext );
-				                log.debug("Updated delivery tag for message" + messageContext.getMessageId());
-				                return;
-			                } catch (Exception e) {
-				                log.error("Error while updating delivery tag for redelivery message , messageId : " +
-						                messageContext.getMessageId(), e);
-				                processLaunchSubscriber.sendAck(messageContext.getDeliveryTag());
-				                return;
-			                }
-		                } else {
-			                // read process status from registry
-			                ProcessStatus processStatus = registryClient.getProcessStatus(event.getProcessId());
-			                status.setState(processStatus.getState());
-			                // write server name to zookeeper , this is happen inside createProcessZKNode(...) method 
-		                }
-	                }
-=======
                     if (messageContext.isRedeliver()) {
                         log.debug("Message " + messageContext.getMessageId() + " is a redeliver one");
                         // check the process is already active in this instance.
@@ -247,7 +223,6 @@
                             // write server name to zookeeper , this is happen inside createProcessZKNode(...) method
                         }
                     }
->>>>>>> 85c222b7
                     // update process status
                     status.setTimeOfStateChange(Calendar.getInstance().getTimeInMillis());
                     registryClient.updateProcessStatus(status, event
