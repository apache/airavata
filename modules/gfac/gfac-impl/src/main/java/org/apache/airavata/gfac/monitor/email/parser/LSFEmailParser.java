/*
 *
 * Licensed to the Apache Software Foundation (ASF) under one
 * or more contributor license agreements.  See the NOTICE file
 * distributed with this work for additional information
 * regarding copyright ownership.  The ASF licenses this file
 * to you under the Apache License, Version 2.0 (the
 * "License"); you may not use this file except in compliance
 * with the License.  You may obtain a copy of the License at
 *
 *   http://www.apache.org/licenses/LICENSE-2.0
 *
 * Unless required by applicable law or agreed to in writing,
 * software distributed under the License is distributed on an
 * "AS IS" BASIS, WITHOUT WARRANTIES OR CONDITIONS OF ANY
 * KIND, either express or implied.  See the License for the
 * specific language governing permissions and limitations
 * under the License.
 *
*/
package org.apache.airavata.gfac.monitor.email.parser;

import org.apache.airavata.common.exception.AiravataException;
import org.apache.airavata.gfac.core.monitor.EmailParser;
import org.apache.airavata.gfac.core.monitor.JobStatusResult;
import org.apache.airavata.model.status.JobState;
import org.slf4j.Logger;
import org.slf4j.LoggerFactory;

import javax.mail.Message;
import javax.mail.MessagingException;
import java.io.IOException;
import java.util.regex.Matcher;
import java.util.regex.Pattern;

public class LSFEmailParser implements EmailParser {
    private static final Logger log = LoggerFactory.getLogger(LSFEmailParser.class);
    private static final String REGEX = "[a-zA-Z]+\\s+(?<" + JOBID + ">[\\d]+):\\s+<(?<" + JOBNAME + ">[a-zA-Z0-9]+)>\\s+(?<" + STATUS + ">[a-zA-Z]+)";
    public static final String STARTED = "started";
    public static final String COMPLETE = "Done";
    public static final String FAILED = "Exited";

    @Override
    public JobStatusResult parseEmail(Message message) throws MessagingException, AiravataException {
        JobStatusResult jobStatusResult = new JobStatusResult();

        parseContent(message, jobStatusResult);
        return jobStatusResult;
    }

    private void parseContent(Message message, JobStatusResult jobStatusResult) throws MessagingException, AiravataException {
        String subject = message.getSubject();
        Pattern pattern = Pattern.compile(REGEX);
        Matcher matcher = pattern.matcher(subject);
        try {
            if (matcher.find()) {
                jobStatusResult.setJobId(matcher.group(JOBID));
                jobStatusResult.setJobName(matcher.group(JOBNAME));
                String content = (String) message.getContent();
                jobStatusResult.setState(getJobState(matcher.group(STATUS), content));
            } else {
                log.error("[EJM]: No matched found for subject => \n" + subject);
            }
        } catch (IOException e) {
            throw new AiravataException("[EJM]: Error while reading content of the email message");
        }
    }

    private JobState getJobState(String status, String content) {
        switch (status) {
            case STARTED:
                return JobState.ACTIVE;
            case COMPLETE:
                return JobState.COMPLETE;
            case FAILED:
                return JobState.FAILED;
            default:
                return JobState.UNKNOWN;
<<<<<<< HEAD

=======
>>>>>>> 9526e99b
        }
    }
}<|MERGE_RESOLUTION|>--- conflicted
+++ resolved
@@ -76,10 +76,6 @@
                 return JobState.FAILED;
             default:
                 return JobState.UNKNOWN;
-<<<<<<< HEAD
-
-=======
->>>>>>> 9526e99b
         }
     }
 }