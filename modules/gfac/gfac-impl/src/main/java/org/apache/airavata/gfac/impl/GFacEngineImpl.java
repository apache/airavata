/**
 *
 * Licensed to the Apache Software Foundation (ASF) under one
 * or more contributor license agreements.  See the NOTICE file
 * distributed with this work for additional information
 * regarding copyright ownership.  The ASF licenses this file
 * to you under the Apache License, Version 2.0 (the
 * "License"); you may not use this file except in compliance
 * with the License.  You may obtain a copy of the License at
 *
 *   http://www.apache.org/licenses/LICENSE-2.0
 *
 * Unless required by applicable law or agreed to in writing,
 * software distributed under the License is distributed on an
 * "AS IS" BASIS, WITHOUT WARRANTIES OR CONDITIONS OF ANY
 * KIND, either express or implied.  See the License for the
 * specific language governing permissions and limitations
 * under the License.
 */
package org.apache.airavata.gfac.impl;

import org.apache.airavata.common.exception.AiravataException;
import org.apache.airavata.common.exception.ApplicationSettingsException;
import org.apache.airavata.common.utils.AiravataUtils;
import org.apache.airavata.common.utils.ServerSettings;
import org.apache.airavata.common.utils.ThriftUtils;
import org.apache.airavata.common.utils.ZkConstants;
import org.apache.airavata.credential.store.store.CredentialStoreException;
import org.apache.airavata.gfac.core.GFacConstants;
import org.apache.airavata.gfac.core.GFacEngine;
import org.apache.airavata.gfac.core.GFacException;
import org.apache.airavata.gfac.core.GFacUtils;
import org.apache.airavata.gfac.core.cluster.ServerInfo;
import org.apache.airavata.gfac.core.context.ProcessContext;
import org.apache.airavata.gfac.core.context.TaskContext;
import org.apache.airavata.gfac.core.monitor.JobMonitor;
import org.apache.airavata.gfac.core.task.JobSubmissionTask;
import org.apache.airavata.gfac.core.task.Task;
import org.apache.airavata.gfac.core.task.TaskException;
import org.apache.airavata.gfac.impl.task.DataStreamingTask;
import org.apache.airavata.gfac.impl.task.EnvironmentSetupTask;
import org.apache.airavata.model.appcatalog.appinterface.ApplicationInterfaceDescription;
import org.apache.airavata.model.appcatalog.computeresource.JobSubmissionInterface;
import org.apache.airavata.model.appcatalog.computeresource.JobSubmissionProtocol;
import org.apache.airavata.model.appcatalog.computeresource.LOCALSubmission;
import org.apache.airavata.model.appcatalog.computeresource.MonitorMode;
import org.apache.airavata.model.appcatalog.computeresource.ResourceJobManager;
import org.apache.airavata.model.appcatalog.computeresource.SSHJobSubmission;
import org.apache.airavata.model.appcatalog.storageresource.StorageResourceDescription;
import org.apache.airavata.model.appcatalog.userresourceprofile.UserComputeResourcePreference;
import org.apache.airavata.model.appcatalog.userresourceprofile.UserResourceProfile;
import org.apache.airavata.model.application.io.DataType;
import org.apache.airavata.model.application.io.OutputDataObjectType;
import org.apache.airavata.model.commons.ErrorModel;
import org.apache.airavata.model.data.movement.SecurityProtocol;
import org.apache.airavata.model.job.JobModel;
import org.apache.airavata.model.process.ProcessModel;
import org.apache.airavata.model.status.JobState;
import org.apache.airavata.model.status.JobStatus;
import org.apache.airavata.model.status.ProcessState;
import org.apache.airavata.model.status.ProcessStatus;
import org.apache.airavata.model.status.TaskState;
import org.apache.airavata.model.status.TaskStatus;
import org.apache.airavata.model.task.DataStageType;
import org.apache.airavata.model.task.DataStagingTaskModel;
import org.apache.airavata.model.task.EnvironmentSetupTaskModel;
import org.apache.airavata.model.task.JobSubmissionTaskModel;
import org.apache.airavata.model.task.MonitorTaskModel;
import org.apache.airavata.model.task.TaskModel;
import org.apache.airavata.model.task.TaskTypes;
import org.apache.airavata.registry.api.RegistryService;
import org.apache.airavata.registry.api.exception.RegistryServiceException;
import org.apache.curator.framework.CuratorFramework;
import org.apache.curator.utils.ZKPaths;
import org.apache.thrift.TException;
import org.slf4j.Logger;
import org.slf4j.LoggerFactory;

import java.io.File;
import java.io.PrintWriter;
import java.io.StringWriter;
import java.net.URI;
import java.net.URISyntaxException;
import java.util.Arrays;
import java.util.Date;
import java.util.List;
import java.util.Map;

public class GFacEngineImpl implements GFacEngine {

    private static final Logger log = LoggerFactory.getLogger(GFacEngineImpl.class);

    public GFacEngineImpl() throws GFacException {

    }

    @Override
    public ProcessContext populateProcessContext(String processId, String gatewayId, String
            tokenId) throws GFacException, CredentialStoreException, TException {

        // NOTE: Process context gives precedence to data come with process Computer resources;
        ProcessContext processContext = null;
        ProcessContext.ProcessContextBuilder builder = new ProcessContext.ProcessContextBuilder(processId, gatewayId, tokenId);
        RegistryService.Client registryClient = Factory.getRegistryServiceClient();
        try {
            ProcessModel processModel = registryClient.getProcess(processId);
            builder.setCuratorClient(Factory.getCuratorClient())
                    .setStatusPublisher(Factory.getStatusPublisher())
                    .setProcessModel(processModel)
                    .setGatewayResourceProfile(registryClient.getGatewayResourceProfile(gatewayId))
                    .setGatewayComputeResourcePreference(
                            registryClient
                                    .getGatewayComputeResourcePreference(gatewayId, processModel.getComputeResourceId()))
                    .setGatewayStorageResourcePreference(
                            registryClient
                                    .getGatewayStoragePreference(gatewayId, processModel.getStorageResourceId()));

            processContext = builder.build();
            /* check point */
            checkpoint(processContext);

            if (processModel.isUseUserCRPref()) {
                setUserResourceProfile(gatewayId, processContext, registryClient);
                setUserComputeResourcePreference(gatewayId, processContext, registryClient);
            }

            String scratchLocation = processContext.getScratchLocation();
            String workingDirectory = scratchLocation + File.separator + processId + File.separator;
            StorageResourceDescription storageResource = registryClient.getStorageResource(processModel.getStorageResourceId());
            if (storageResource != null){
                processContext.setStorageResource(storageResource);
            }else {
                // we need to fail the process which will fail the experiment
                processContext.setProcessStatus(new ProcessStatus(ProcessState.FAILED));
                GFacUtils.saveAndPublishProcessStatus(processContext, registryClient);
                throw new GFacException("expId: " + processModel.getExperimentId() + ", processId: " + processId +
                        ":- Couldn't find storage resource for storage resource id :" + processModel.getStorageResourceId());
            }

/*            StorageResourceDescription storageResource = appCatalog.getStorageResource().getStorageResource(processModel.getStorageResourceId());
            if (storageResource != null){
                processContext.setStorageResource(storageResource);
            }*/
            processContext.setComputeResourceDescription(registryClient.getComputeResource
                    (processContext.getComputeResourceId()));
            processContext.setApplicationDeploymentDescription(registryClient.getApplicationDeployment(processModel.getApplicationDeploymentId()));
            ApplicationInterfaceDescription applicationInterface = registryClient.getApplicationInterface(processModel.getApplicationInterfaceId());
            processContext.setApplicationInterfaceDescription(applicationInterface);
            List<OutputDataObjectType> applicationOutputs = applicationInterface.getApplicationOutputs();
            if (applicationOutputs != null && !applicationOutputs.isEmpty()) {
                for (OutputDataObjectType outputDataObjectType : applicationOutputs) {
                    if (outputDataObjectType.getType().equals(DataType.STDOUT)) {
                        if (outputDataObjectType.getValue() == null || outputDataObjectType.getValue().equals("")) {
                            outputDataObjectType.setValue(workingDirectory + applicationInterface.getApplicationName() + ".stdout");
                            processContext.setStdoutLocation(workingDirectory + applicationInterface.getApplicationName() + ".stdout");
                        } else {
                            processContext.setStdoutLocation(outputDataObjectType.getValue());
                        }
                    }
                    if (outputDataObjectType.getType().equals(DataType.STDERR)) {
                        if (outputDataObjectType.getValue() == null || outputDataObjectType.getValue().equals("")) {
                            String stderrLocation = workingDirectory + applicationInterface.getApplicationName() + ".stderr";
                            outputDataObjectType.setValue(stderrLocation);
                            processContext.setStderrLocation(stderrLocation);
                        } else {
                            processContext.setStderrLocation(outputDataObjectType.getValue());
                        }
                    }
                }
            }
            registryClient.updateProcess(processModel, processId);
            processModel.setProcessOutputs(applicationOutputs);

            if (processContext.getJobSubmissionProtocol() == JobSubmissionProtocol.UNICORE) {
                // process monitor mode set in getResourceJobManager method, but unicore doesn't have resource job manager.
                // hence we set process monitor mode here.
                processContext.setMonitorMode(MonitorMode.FORK);
            } else {
                processContext.setResourceJobManager(getResourceJobManager(processContext));
                processContext.setJobSubmissionRemoteCluster(Factory.getJobSubmissionRemoteCluster(processContext, registryClient));
                processContext.setDataMovementRemoteCluster(Factory.getDataMovementRemoteCluster(processContext));
            }

            String inputPath = ServerSettings.getLocalDataLocation();
            if (inputPath != null) {
                processContext.setLocalWorkingDir((inputPath.endsWith("/") ? inputPath : inputPath + "/") +
                        processContext.getProcessId());
            }
            if (registryClient.isJobExist(GFacConstants.PROCESS_ID, processId)) {
                processContext.setJobModel(registryClient.getJob(GFacConstants.PROCESS_ID, processId));
            }
            return processContext;
        } catch (AiravataException e) {
            String msg = "Remote cluster initialization error";
            saveErrorModel(processContext, registryClient, e, msg);
            updateProcessFailure(processContext, registryClient, msg);
            throw new GFacException(msg, e);
        } finally {
            if (registryClient != null) {
                ThriftUtils.close(registryClient);
            }
        }

    }

    private void checkpoint(ProcessContext processContext) {
        try {
            checkRecoveryWithCancel(processContext);
        } catch (Exception e) {
            log.error("expId: {}, processId: {}, Error while checking process cancel data in zookeeper",
                    processContext.getExperimentId(), processContext.getProcessId());
        }
    }

    private void setUserResourceProfile(String gatewayId, ProcessContext processContext, RegistryService.Client registryClient) throws TException {
        ProcessModel processModel = processContext.getProcessModel();

        UserResourceProfile userResourceProfile = registryClient
                        .getUserResourceProfile(processModel.getUserName(), gatewayId);

        processContext.setUserResourceProfile(userResourceProfile);
    }

    private void setUserComputeResourcePreference(String gatewayId, ProcessContext processContext, RegistryService.Client registryClient) throws TException {
        ProcessModel processModel = processContext.getProcessModel();
        UserComputeResourcePreference userComputeResourcePreference =
                registryClient.getUserComputeResourcePreference(
                        processModel.getUserName(),
                        gatewayId,
                        processModel.getComputeResourceId());
        processContext.setUserComputeResourcePreference(userComputeResourcePreference);
    }

    private void checkRecoveryWithCancel(ProcessContext processContext) throws Exception {
        CuratorFramework curatorClient = processContext.getCuratorClient();
        String experimentId = processContext.getExperimentId();
        String processId = processContext.getProcessId();
        String processCancelNodePath = ZKPaths.makePath(ZKPaths.makePath(ZKPaths.makePath(
                ZkConstants.ZOOKEEPER_EXPERIMENT_NODE, experimentId), processId), ZkConstants.ZOOKEEPER_CANCEL_LISTENER_NODE);
        log.info("expId: {}, processId: {}, get process cancel data from zookeeper node {}", experimentId, processId, processCancelNodePath);
        byte[] bytes = curatorClient.getData().forPath(processCancelNodePath);
        if (bytes != null && new String(bytes).equalsIgnoreCase(ZkConstants.ZOOKEEPER_CANCEL_REQEUST)) {
            processContext.setRecoveryWithCancel(true);
        }
    }

    @Override
    public void executeProcess(ProcessContext processContext) throws GFacException {
        RegistryService.Client registryClient = Factory.getRegistryServiceClient();
        try {
            if (processContext.isInterrupted()) {
                GFacUtils.handleProcessInterrupt(processContext, registryClient);
                return;
            }
            String taskDag = processContext.getTaskDag();
            List<String> taskIds = GFacUtils.parseTaskDag(taskDag);
            processContext.setTaskExecutionOrder(taskIds);
            try {
                executeTaskListFrom(processContext, registryClient, taskIds.get(0));
            } catch (TException e) {
                throw new RuntimeException("Error ", e);
            }
        } finally {
            if (registryClient != null) {
                ThriftUtils.close(registryClient);
            }
        }
    }

    private void executeTaskListFrom(ProcessContext processContext, RegistryService.Client registryClient, String startingTaskId) throws GFacException, TException {
        // checkpoint
        if (processContext.isInterrupted() && processContext.getProcessState() != ProcessState.MONITORING) {
            GFacUtils.handleProcessInterrupt(processContext, registryClient);
            return;
        }
        List<TaskModel> taskList = processContext.getTaskList();
        Map<String, TaskModel> taskMap = processContext.getTaskMap();
        boolean fastForward = true;
        for (String taskId : processContext.getTaskExecutionOrder()) {
            if (fastForward) {
                if (taskId.equalsIgnoreCase(startingTaskId)) {
                    fastForward = false;
                } else {
                    continue;
                }
            }

            TaskModel taskModel = taskMap.get(taskId);
            processContext.setCurrentExecutingTaskModel(taskModel);
            TaskTypes taskType = taskModel.getTaskType();
            TaskContext taskContext = getTaskContext(processContext);
            taskContext.setTaskModel(taskModel);
            ProcessStatus status = null;
            switch (taskType) {
                case ENV_SETUP:
                    status = new ProcessStatus(ProcessState.CONFIGURING_WORKSPACE);
                    status.setTimeOfStateChange(AiravataUtils.getCurrentTimestamp().getTime());
                    processContext.setProcessStatus(status);
                    GFacUtils.saveAndPublishProcessStatus(processContext, registryClient);
                    // checkpoint
                    if (processContext.isInterrupted()) {
                        GFacUtils.handleProcessInterrupt(processContext, registryClient);
                        return;
                    }
                    configureWorkspace(taskContext, registryClient, processContext.isRecovery());
                    // checkpoint
                    if (processContext.isInterrupted()) {
                        GFacUtils.handleProcessInterrupt(processContext, registryClient);
                        return;
                    }
                    break;
                case DATA_STAGING:
                    try {
                        // checkpoint
                        if (processContext.isInterrupted()) {
                            GFacUtils.handleProcessInterrupt(processContext, registryClient);
                            return;
                        }
                        DataStagingTaskModel subTaskModel = (DataStagingTaskModel) taskContext.getSubTaskModel();
                        DataStageType type = subTaskModel.getType();
                        switch (type) {
                            case INPUT:
                                status = new ProcessStatus(ProcessState.INPUT_DATA_STAGING);
                                status.setTimeOfStateChange(AiravataUtils.getCurrentTimestamp().getTime());
                                processContext.setProcessStatus(status);
                                GFacUtils.saveAndPublishProcessStatus(processContext, registryClient);
                                taskContext.setProcessInput(subTaskModel.getProcessInput());
                                inputDataStaging(taskContext, registryClient, processContext.isRecovery());
                                break;
                            case OUPUT:
                                status = new ProcessStatus(ProcessState.OUTPUT_DATA_STAGING);
                                status.setTimeOfStateChange(AiravataUtils.getCurrentTimestamp().getTime());
                                processContext.setProcessStatus(status);
                                GFacUtils.saveAndPublishProcessStatus(processContext, registryClient);
                                taskContext.setProcessOutput(subTaskModel.getProcessOutput());
                                outputDataStaging(taskContext, registryClient, processContext.isRecovery(), false);
                                break;
                            case ARCHIVE_OUTPUT:
                                status = new ProcessStatus(ProcessState.OUTPUT_DATA_STAGING);
                                status.setTimeOfStateChange(AiravataUtils.getCurrentTimestamp().getTime());
                                processContext.setProcessStatus(status);
                                GFacUtils.saveAndPublishProcessStatus(processContext, registryClient);
                                outputDataStaging(taskContext, registryClient, processContext.isRecovery(), true);
                                break;

                        }
                        // checkpoint
                        if (processContext.isInterrupted()) {
                            GFacUtils.handleProcessInterrupt(processContext, registryClient);
                            return;
                        }
                    } catch (TException e) {
                        throw new GFacException(e);
                    }
                    break;

                case JOB_SUBMISSION:
                    // checkpoint
                    if (processContext.isInterrupted()) {
                        GFacUtils.handleProcessInterrupt(processContext, registryClient);
                        return;
                    }
                    status = new ProcessStatus(ProcessState.EXECUTING);
                    status.setTimeOfStateChange(AiravataUtils.getCurrentTimestamp().getTime());
                    processContext.setProcessStatus(status);
                    GFacUtils.saveAndPublishProcessStatus(processContext, registryClient);
                    executeJobSubmission(taskContext, registryClient, processContext.isRecovery());
                    // Don't put any checkpoint in between JobSubmission and Monitoring tasks

                    JobStatus jobStatus = processContext.getJobModel().getJobStatuses().get(0);
                    if (jobStatus != null && (jobStatus.getJobState() == JobState.SUBMITTED
                            || jobStatus.getJobState() == JobState.QUEUED || jobStatus.getJobState() == JobState.ACTIVE)) {

                        List<OutputDataObjectType> processOutputs = processContext.getProcessModel().getProcessOutputs();
                        if (processOutputs != null && !processOutputs.isEmpty()){
                            for (OutputDataObjectType output : processOutputs){
                                try {
                                    if (output.isOutputStreaming()){
                                        TaskModel streamingTaskModel = new TaskModel();
                                        streamingTaskModel.setTaskType(TaskTypes.OUTPUT_FETCHING);
                                        streamingTaskModel.setTaskStatuses(Arrays.asList(new TaskStatus(TaskState.CREATED)));
                                        streamingTaskModel.setCreationTime(AiravataUtils.getCurrentTimestamp().getTime());
                                        streamingTaskModel.setParentProcessId(processContext.getProcessId());
                                        TaskContext streamingTaskContext = getTaskContext(processContext);
                                        DataStagingTaskModel submodel = new DataStagingTaskModel();
                                        submodel.setType(DataStageType.OUPUT);
                                        submodel.setProcessOutput(output);
                                        URI source = new URI(processContext.getDataMovementProtocol().name(),
                                                processContext.getComputeResourceLoginUserName(),
                                                processContext.getComputeResourceDescription().getHostName(),
                                                22,
                                                processContext.getWorkingDir() + output.getValue(), null, null);
                                        submodel.setSource(source.getPath());
                                        submodel.setDestination("dummy://temp/file/location");
                                        streamingTaskModel.setSubTaskModel(ThriftUtils.serializeThriftObject(submodel));
                                        String streamTaskId = registryClient.addTask(streamingTaskModel, processContext.getProcessId());
                                        streamingTaskModel.setTaskId(streamTaskId);
                                        streamingTaskContext.setTaskModel(streamingTaskModel);
                                        executeDataStreaming(streamingTaskContext, registryClient, processContext.isRecovery());
                                    }
                                } catch (URISyntaxException | TException e) {
                                    log.error("Error while streaming output " + output.getValue());
                                }
                            }
                        }
                    }
                    break;

                case MONITORING:
                    status = new ProcessStatus(ProcessState.MONITORING);
                    status.setTimeOfStateChange(AiravataUtils.getCurrentTimestamp().getTime());
                    processContext.setProcessStatus(status);
                    GFacUtils.saveAndPublishProcessStatus(processContext, registryClient);
                    executeJobMonitoring(taskContext, registryClient, processContext.isRecovery());
                    break;

                case ENV_CLEANUP:
                    // TODO implement environment clean up task logic
                    break;

                default:
                    throw new GFacException("Unsupported Task type");

            }


            if (processContext.isPauseTaskExecution()) {
                return;   // If any task put processContext to wait, the same task must continue processContext execution.
            }

        }
        processContext.setComplete(true);
    }

    private void executeJobMonitoring(TaskContext taskContext, RegistryService.Client registryClient, boolean recovery) throws GFacException, TException {
        ProcessContext processContext = taskContext.getParentProcessContext();
        TaskStatus taskStatus;
        JobMonitor monitorService = null;
        try {
            taskStatus = new TaskStatus(TaskState.EXECUTING);
            taskStatus.setTimeOfStateChange(AiravataUtils.getCurrentTimestamp().getTime());
            taskContext.setTaskStatus(taskStatus);
            GFacUtils.saveAndPublishTaskStatus(taskContext, registryClient);

            MonitorTaskModel monitorTaskModel = ((MonitorTaskModel) taskContext.getSubTaskModel());
            monitorService = Factory.getMonitorService(monitorTaskModel.getMonitorMode());
            if (!monitorService.isMonitoring(processContext.getJobModel().getJobId())) {
                monitorService.monitor(processContext.getJobModel().getJobId(), taskContext);
            } else {
                log.warn("Jobid: {}, already in monitoring map", processContext.getJobModel().getJobId());
            }
        } catch (AiravataException | TException e) {
            taskStatus = new TaskStatus(TaskState.FAILED);
            taskStatus.setTimeOfStateChange(AiravataUtils.getCurrentTimestamp().getTime());
            taskStatus.setReason("Couldn't handover jobId {} to monitor service, monitor service type {}");
            taskContext.setTaskStatus(taskStatus);
            GFacUtils.saveAndPublishTaskStatus(taskContext, registryClient);

            String errorMsg = new StringBuilder("expId: ").append(processContext.getExperimentId()).append(", processId: ")
                    .append(processContext.getProcessId()).append(", taskId: ").append(taskContext.getTaskId())
                    .append(", type: ").append(taskContext.getTaskType().name()).append(" :- Input staging failed. Reason: ")
                    .append(taskStatus.getReason()).toString();
            ErrorModel errorModel = new ErrorModel();
            errorModel.setUserFriendlyMessage("Error while staging output data");
            errorModel.setActualErrorMessage(errorMsg);
            GFacUtils.saveTaskError(taskContext, registryClient, errorModel);
            throw new GFacException(e);
        }
        if (processContext.isPauseTaskExecution()) {
            // we won't update task status to complete, job monitor will update task status to complete after it complete monitoring for this job id.
            return;
        }
        taskStatus = new TaskStatus(TaskState.COMPLETED);
        taskStatus.setTimeOfStateChange(AiravataUtils.getCurrentTimestamp().getTime());
        taskStatus.setReason("Successfully handed over job id to job monitor service.");
        taskContext.setTaskStatus(taskStatus);
        GFacUtils.saveAndPublishTaskStatus(taskContext, registryClient);
    }

    private boolean executeJobSubmission(TaskContext taskContext, RegistryService.Client registryClient, boolean recovery) throws GFacException {
        TaskStatus taskStatus = new TaskStatus(TaskState.EXECUTING);
        taskStatus.setTimeOfStateChange(AiravataUtils.getCurrentTimestamp().getTime());
        taskContext.setTaskStatus(taskStatus);
        GFacUtils.saveAndPublishTaskStatus(taskContext, registryClient);
        try {
            JobSubmissionTaskModel jobSubmissionTaskModel = ((JobSubmissionTaskModel) taskContext.getSubTaskModel());
            JobSubmissionTask jobSubmissionTask = Factory.getJobSubmissionTask(jobSubmissionTaskModel.getJobSubmissionProtocol());

            ProcessContext processContext = taskContext.getParentProcessContext();
            taskStatus = executeTask(taskContext, jobSubmissionTask, recovery);
            taskStatus.setTimeOfStateChange(AiravataUtils.getCurrentTimestamp().getTime());
            taskContext.setTaskStatus(taskStatus);
            GFacUtils.saveAndPublishTaskStatus(taskContext, registryClient);
            checkFailures(taskContext, registryClient, taskStatus, jobSubmissionTask);
            return false;
        } catch (TException e) {
            throw new GFacException(e);
        }
    }

    private void executeDataStreaming(TaskContext taskContext, RegistryService.Client registryClient, boolean recovery) throws GFacException {
        TaskStatus taskStatus = new TaskStatus(TaskState.EXECUTING);
        taskStatus.setTimeOfStateChange(AiravataUtils.getCurrentTimestamp().getTime());
        taskContext.setTaskStatus(taskStatus);
        GFacUtils.saveAndPublishTaskStatus(taskContext, registryClient);
        try {
            DataStreamingTask dataStreamingTask = new DataStreamingTask();
            taskStatus = executeTask(taskContext, dataStreamingTask, recovery);
            taskStatus.setTimeOfStateChange(AiravataUtils.getCurrentTimestamp().getTime());
            taskContext.setTaskStatus(taskStatus);
            GFacUtils.saveAndPublishTaskStatus(taskContext, registryClient);
        } catch (Exception e) {
            throw new GFacException(e);
        }
    }

    private boolean configureWorkspace(TaskContext taskContext, RegistryService.Client registryClient, boolean recover) throws GFacException {

        try {
            EnvironmentSetupTaskModel subTaskModel = (EnvironmentSetupTaskModel) taskContext.getSubTaskModel();
            Task envSetupTask = null;
            if (subTaskModel.getProtocol() == SecurityProtocol.SSH_KEYS ||
                    subTaskModel.getProtocol() == SecurityProtocol.LOCAL) {
                envSetupTask = new EnvironmentSetupTask();
            } else {
                throw new GFacException("Unsupported security protocol, Airavata doesn't support " +
                        subTaskModel.getProtocol().name() + " protocol yet.");
            }
            TaskStatus status = new TaskStatus(TaskState.EXECUTING);
            status.setTimeOfStateChange(AiravataUtils.getCurrentTimestamp().getTime());
            taskContext.setTaskStatus(status);
            GFacUtils.saveAndPublishTaskStatus(taskContext, registryClient);
            TaskStatus taskStatus = executeTask(taskContext, envSetupTask, recover);
            taskStatus.setTimeOfStateChange(AiravataUtils.getCurrentTimestamp().getTime());
            taskContext.setTaskStatus(taskStatus);
            GFacUtils.saveAndPublishTaskStatus(taskContext, registryClient);

            if (taskStatus.getState() == TaskState.FAILED) {
                log.error("expId: {}, processId: {}, taskId: {} type: {},:- Input staging failed, " +
                        "reason:" + " {}", taskContext.getParentProcessContext().getExperimentId(), taskContext
                        .getParentProcessContext().getProcessId(), taskContext.getTaskId(), envSetupTask.getType
                        ().name(), taskStatus.getReason());
                ProcessContext processContext = taskContext.getParentProcessContext();
                String errorMsg = new StringBuilder("expId: ").append(processContext.getExperimentId()).append(", processId: ")
                        .append(processContext.getProcessId()).append(", taskId: ").append(taskContext.getTaskId())
                        .append(", type: ").append(taskContext.getTaskType().name()).append(" :- Environment Setup failed. Reason: ")
                        .append(taskStatus.getReason()).toString();
                ErrorModel errorModel = new ErrorModel();
                errorModel.setUserFriendlyMessage("Error while environment setup");
                errorModel.setActualErrorMessage(errorMsg);
                GFacUtils.saveTaskError(taskContext, registryClient, errorModel);
                throw new GFacException("Error while environment setup");
            }
        } catch (TException e) {
            throw new GFacException("Couldn't get environment setup task model", e);
        }
        return false;
    }

    private boolean inputDataStaging(TaskContext taskContext, RegistryService.Client registryClient, boolean recover) throws GFacException, TException {
        TaskStatus taskStatus = new TaskStatus(TaskState.EXECUTING);
        taskStatus.setTimeOfStateChange(AiravataUtils.getCurrentTimestamp().getTime());
        taskContext.setTaskStatus(taskStatus);
        GFacUtils.saveAndPublishTaskStatus(taskContext, registryClient);

        ProcessContext processContext = taskContext.getParentProcessContext();
        // handle URI_COLLECTION input data type
        Task dMoveTask = Factory.getDataMovementTask(processContext.getDataMovementProtocol());
        if(null == dMoveTask){
            throw new GFacException("Unsupported security protocol, Airavata doesn't support " +
                    processContext.getDataMovementProtocol() + " protocol yet.");
        }
        if (taskContext.getProcessInput().getType() == DataType.URI_COLLECTION) {
            String values = taskContext.getProcessInput().getValue();
            String[] multiple_inputs = values.split(GFacConstants.MULTIPLE_INPUTS_SPLITTER);
            DataStagingTaskModel subTaskModel = (DataStagingTaskModel) taskContext.getSubTaskModel();
            for (String input : multiple_inputs) {
                taskContext.getProcessInput().setValue(input);
                subTaskModel.setSource(input);
                taskStatus = executeTask(taskContext, dMoveTask, false);
            }
            taskContext.getProcessInput().setValue(values);
        } else {
            taskStatus = executeTask(taskContext, dMoveTask, false);
        }
        taskStatus.setTimeOfStateChange(AiravataUtils.getCurrentTimestamp().getTime());
        taskContext.setTaskStatus(taskStatus);
        GFacUtils.saveAndPublishTaskStatus(taskContext, registryClient);
        checkFailures(taskContext, registryClient, taskStatus, dMoveTask);
        return false;
    }

    private void checkFailures(TaskContext taskContext, RegistryService.Client registryClient, TaskStatus taskStatus, Task task) throws GFacException, TException {
        if (taskStatus.getState() == TaskState.FAILED) {
            log.error("expId: {}, processId: {}, taskId: {} type: {},:- " + task.getType().toString() + " failed, " +
                    "reason:" + " {}", taskContext.getParentProcessContext().getExperimentId(), taskContext
                    .getParentProcessContext().getProcessId(), taskContext.getTaskId(), task.getType
                    ().name(), taskStatus.getReason());
            String errorMsg = new StringBuilder("expId: ").append(taskContext.getParentProcessContext().getExperimentId()).append(", processId: ")
                    .append(taskContext.getParentProcessContext().getProcessId()).append(", taskId: ").append(taskContext.getTaskId())
                    .append(", type: ").append(taskContext.getTaskType().name()).append(" :- " + task.getType().toString() + " failed. Reason: ")
                    .append(taskStatus.getReason()).toString();
            ErrorModel errorModel = new ErrorModel();
            errorModel.setUserFriendlyMessage("Error while executing " + task.getType() + " task" );
            errorModel.setActualErrorMessage(errorMsg);
            GFacUtils.saveTaskError(taskContext, registryClient, errorModel);
            throw new GFacException("Error: userFriendly msg :" + errorModel.getUserFriendlyMessage() + ", actual msg :"
                    + errorModel.getActualErrorMessage());
        }
    }

    @Override
    public void recoverProcess(ProcessContext processContext) throws GFacException {
        RegistryService.Client registryClient = Factory.getRegistryServiceClient();
        try {
            processContext.setRecovery(true);
            String taskDag = processContext.getProcessModel().getTaskDag();
            List<String> taskExecutionOrder = GFacUtils.parseTaskDag(taskDag);
            processContext.setTaskExecutionOrder(taskExecutionOrder);
            Map<String, TaskModel> taskMap = processContext.getTaskMap();
            String recoverTaskId = null;
            String previousTaskId = null;
            TaskModel taskModel = null;
            for (String taskId : taskExecutionOrder) {
                taskModel = taskMap.get(taskId);
                TaskState state = taskModel.getTaskStatuses().get(0).getState();
                if (state == TaskState.CREATED || state == TaskState.EXECUTING) {
                    recoverTaskId = taskId;
                    break;
                }
                previousTaskId = taskId;
            }
            final String rTaskId = recoverTaskId;
            final String pTaskId = previousTaskId;
            if (recoverTaskId != null) {
                if (processContext.isRecoveryWithCancel()) {
                    cancelJobSubmission(processContext, registryClient, rTaskId, pTaskId);
                }
                continueProcess(processContext, recoverTaskId);
            } else {
                log.error("expId: {}, processId: {}, couldn't find recovery task, mark this as complete ",
                        processContext.getExperimentId(), processContext.getProcessId());
                processContext.setComplete(true);
            }
        } finally {
            if (registryClient != null) {
                ThriftUtils.close(registryClient);
            }
        }
    }

    private void cancelJobSubmission(ProcessContext processContext, RegistryService.Client registryClient, String rTaskId, String pTaskId) {
        new Thread(() -> {
            try {
                processContext.setCancel(true);
                ProcessState processState = processContext.getProcessState();
                JobModel jobModel = null;
                switch (processState) {
                    case EXECUTING:
                        jobModel = registryClient.getJob(
                                 GFacConstants.TASK_ID,
                                rTaskId);
                        break;
                    case MONITORING:
                        if (pTaskId != null) {
                            jobModel = registryClient.getJob(
                                    GFacConstants.TASK_ID,
                                    pTaskId);
                        }
                }


                if (jobModel.getJobId() != null) {
                    processContext.setJobModel(jobModel);
                    log.info("expId: {}, processId: {}, Canceling jobId {}", processContext.getExperimentId(),
                            processContext.getProcessId(), jobModel.getJobId());
                    cancelProcess(processContext);
                    log.info("expId: {}, processId: {}, Canceled jobId {}", processContext.getExperimentId(),
                            processContext.getProcessId(), jobModel.getJobId());
                } else {
                        log.error("expId: {}, processId: {}, Couldn't find jobId in jobModel, aborting process recovery",
                                processContext.getExperimentId(), processContext.getProcessId());
                }

            } catch (GFacException e) {
                log.error("expId: {}, processId: {}, Error while canceling process which is in recovery mode",
                        processContext.getExperimentId(), processContext.getProcessId());
            } catch (RegistryServiceException e) {
                throw new RuntimeException("Error while cancelling job submission", e);
            } catch (TException e) {
                throw new RuntimeException("Error while cancelling job submission", e);
            }
        }).start();
    }

//    private JobModel getJobModel(ProcessContext processContext) throws TException {
//        return GFacUtils.getJobModel(processContext);
//    }

    @Override
    public void continueProcess(ProcessContext processContext, String taskId) throws GFacException {
        RegistryService.Client registryClient = Factory.getRegistryServiceClient();
        try {
            executeTaskListFrom(processContext, registryClient, taskId);
        } catch (TException e) {
            throw new RuntimeException("Error ", e);
        } finally {
            if (registryClient != null) {
                ThriftUtils.close(registryClient);
            }
        }
    }

    /**
     * @param processContext
     * @param recovery
     * @return <code>true</code> if you need to interrupt processing <code>false</code> otherwise.
     * @throws GFacException
     */
    private boolean postProcessing(ProcessContext processContext, RegistryService.Client registryClient, boolean recovery) throws GFacException {
        ProcessStatus status = new ProcessStatus(ProcessState.POST_PROCESSING);
        status.setTimeOfStateChange(AiravataUtils.getCurrentTimestamp().getTime());
        processContext.setProcessStatus(status);
        GFacUtils.saveAndPublishProcessStatus(processContext, registryClient);
//		taskCtx = getEnvCleanupTaskContext(processContext);
        if (processContext.isInterrupted()) {
            GFacUtils.handleProcessInterrupt(processContext, registryClient);
            return true;
        }
        return false;
    }

    /**
     * @param taskContext
     * @param recovery
     * @return <code>true</code> if process execution interrupted , <code>false</code> otherwise.
     * @throws GFacException
     */
    private boolean outputDataStaging(TaskContext taskContext, RegistryService.Client registryClient, boolean recovery, boolean isArchive) throws GFacException, TException {
        TaskStatus taskStatus = new TaskStatus(TaskState.EXECUTING);
        taskStatus.setTimeOfStateChange(AiravataUtils.getCurrentTimestamp().getTime());
        taskContext.setTaskStatus(taskStatus);
        GFacUtils.saveAndPublishTaskStatus(taskContext, registryClient);

        ProcessContext processContext = taskContext.getParentProcessContext();
        Task dMoveTask = null;
        if (isArchive) {
            dMoveTask = Factory.getArchiveTask();
        } else {
            dMoveTask = Factory.getDataMovementTask(processContext.getDataMovementProtocol());
        }
        if(null == dMoveTask){
            throw new GFacException("Unsupported security protocol, Airavata doesn't support " +
                    processContext.getDataMovementProtocol() + " protocol yet.");
        }
        taskStatus = executeTask(taskContext, dMoveTask, recovery);
        taskStatus.setTimeOfStateChange(AiravataUtils.getCurrentTimestamp().getTime());
        taskContext.setTaskStatus(taskStatus);
        GFacUtils.saveAndPublishTaskStatus(taskContext, registryClient);

        if (taskStatus.getState() == TaskState.FAILED) {
            log.error("expId: {}, processId: {}, taskId: {} type: {},:- output staging failed, " +
                    "reason:" + " {}", taskContext.getParentProcessContext().getExperimentId(), taskContext
                    .getParentProcessContext().getProcessId(), taskContext.getTaskId(), dMoveTask.getType
                    ().name(), taskStatus.getReason());

            String errorMsg = new StringBuilder("expId: ").append(processContext.getExperimentId()).append(", processId: ")
                    .append(processContext.getProcessId()).append(", taskId: ").append(taskContext.getTaskId())
                    .append(", type: ").append(taskContext.getTaskType().name()).append(" :- Output staging failed. Reason: ")
                    .append(taskStatus.getReason()).toString();
            ErrorModel errorModel = new ErrorModel();
            errorModel.setUserFriendlyMessage("Error while staging output data");
            errorModel.setActualErrorMessage(errorMsg);
            GFacUtils.saveTaskError(taskContext, registryClient, errorModel);
        }
        return false;
    }


    @Override
    public void cancelProcess(ProcessContext processContext) throws GFacException {
        if (processContext != null) {
            switch (processContext.getProcessState()) {
                case MONITORING: case EXECUTING:
                    // get job submission task and invoke cancel
                    JobSubmissionTask jobSubmissionTask = Factory.getJobSubmissionTask(processContext.getJobSubmissionProtocol());
                    TaskContext taskCtx = getJobSubmissionTaskContext(processContext);
                    executeCancel(taskCtx, jobSubmissionTask);
                    break;
                case COMPLETED: case FAILED: case CANCELED : case CANCELLING:
                    log.warn("Process cancel trigger for already {} process", processContext.getProcessState().name());
                    break;
                default:
                    break;
            }
        }
    }

    private TaskStatus executeTask(TaskContext taskCtx, Task task, boolean recover) throws GFacException {
        TaskStatus taskStatus = null;
        if (recover) {
            taskStatus = task.recover(taskCtx);
        } else {
            taskStatus = task.execute(taskCtx);
        }
        return taskStatus;
    }

    private void executeCancel(TaskContext taskContext, JobSubmissionTask jSTask) throws GFacException {
        try {
            JobStatus oldJobStatus = jSTask.cancel(taskContext);
            // If Job was in Queued state when cancel command runs, then there won't be any email from this job.
            ProcessContext pc = taskContext.getParentProcessContext();
            JobMonitor monitorService = Factory.getMonitorService(pc.getMonitorMode());
            monitorService.canceledJob(pc.getJobModel().getJobId());

        } catch (TaskException e) {
            throw new GFacException("Error while cancelling job");
        } catch (AiravataException e) {
            throw new GFacException("Error wile getting monitoring service");
        }
    }

    private TaskContext getJobSubmissionTaskContext(ProcessContext processContext) throws GFacException {
        TaskContext taskCtx = new TaskContext();
        taskCtx.setParentProcessContext(processContext);

        TaskModel taskModel = new TaskModel();
        taskModel.setParentProcessId(processContext.getProcessId());
        taskModel.setCreationTime(new Date().getTime());
        taskModel.setLastUpdateTime(taskModel.getCreationTime());
        TaskStatus taskStatus = new TaskStatus(TaskState.CREATED);
        taskStatus.setTimeOfStateChange(AiravataUtils.getCurrentTimestamp().getTime());
        taskModel.setTaskStatuses(Arrays.asList(taskStatus));
        taskModel.setTaskType(TaskTypes.JOB_SUBMISSION);
        taskCtx.setTaskModel(taskModel);
        return taskCtx;
    }

<<<<<<< HEAD
    private TaskContext getDataStagingTaskContext(ProcessContext processContext, OutputDataObjectType processOutput)
=======
    private TaskContext getDataStagingTaskContext(ProcessContext processContext, RegistryService.Client registryClient, OutputDataObjectType processOutput)
>>>>>>> cce75c89
            throws TException, TaskException, GFacException {
        TaskContext taskCtx = new TaskContext();
        taskCtx.setParentProcessContext(processContext);
        // create new task model for this task
        TaskModel taskModel = new TaskModel();
        taskModel.setParentProcessId(processContext.getProcessId());
        taskModel.setCreationTime(AiravataUtils.getCurrentTimestamp().getTime());
        taskModel.setLastUpdateTime(taskModel.getCreationTime());
        TaskStatus taskStatus = new TaskStatus(TaskState.CREATED);
        taskStatus.setTimeOfStateChange(AiravataUtils.getCurrentTimestamp().getTime());
        taskModel.setTaskStatuses(Arrays.asList(taskStatus));
        taskModel.setTaskType(TaskTypes.DATA_STAGING);
        // create data staging sub task model
        String remoteOutputDir = processContext.getOutputDir();
        remoteOutputDir = remoteOutputDir.endsWith("/") ? remoteOutputDir : remoteOutputDir + "/";
        DataStagingTaskModel submodel = new DataStagingTaskModel();
        ServerInfo serverInfo = processContext.getComputeResourceServerInfo(registryClient);
        URI source = null;
        try {
            source = new URI(processContext.getDataMovementProtocol().name(), serverInfo.getHost(),
                    serverInfo.getUserName(), serverInfo.getPort(), remoteOutputDir + processOutput.getValue(), null, null);
        } catch (URISyntaxException e) {
            throw new TaskException("Error while constructing source file URI");
        }
        submodel.setSource(source.toString());
        // We don't know destination location at this time, data staging task will set this.
        // because destination is required field we set dummy destination
        submodel.setDestination("dummy://temp/file/location");
        taskModel.setSubTaskModel(ThriftUtils.serializeThriftObject(submodel));
        taskCtx.setTaskModel(taskModel);
        taskCtx.setProcessOutput(processOutput);
        return taskCtx;
    }

    /**
     * Persist task model
     */
    private void saveTaskModel(TaskContext taskContext, RegistryService.Client registryClient) throws GFacException, TException {
        TaskModel taskModel = taskContext.getTaskModel();
        registryClient.addTask(taskModel, taskModel.getParentProcessId());
    }

    private TaskContext getTaskContext(ProcessContext processContext) {
        TaskContext taskCtx = new TaskContext();
        taskCtx.setParentProcessContext(processContext);
        return taskCtx;
    }

    private void updateProcessFailure(ProcessContext pc, RegistryService.Client registryClient, String reason) throws GFacException {
        if (pc == null) {
            throw new GFacException("Can't update process failure, process context is null");
        }
        ProcessStatus status = new ProcessStatus(ProcessState.FAILED);
        status.setReason(reason);
        pc.setProcessStatus(status);
        try {
            GFacUtils.saveAndPublishProcessStatus(pc, registryClient);
        } catch (GFacException e) {
            log.error("Error while save and publishing process failed status event");
        }
    }

    private void saveErrorModel(ProcessContext pc, RegistryService.Client registryClient, Exception e, String userFriendlyMsg) throws GFacException, TException {
        if(pc == null){
            throw new GFacException("Can't save error process context is null", e);
        }
        StringWriter errors = new StringWriter();
        e.printStackTrace(new PrintWriter(errors));
        ErrorModel errorModel = new ErrorModel();
        errorModel.setUserFriendlyMessage(userFriendlyMsg);
        errorModel.setActualErrorMessage(errors.toString());
        errorModel.setCreationTime(AiravataUtils.getCurrentTimestamp().getTime());
        try {
            GFacUtils.saveProcessError(pc, registryClient, errorModel);
            GFacUtils.saveExperimentError(pc, registryClient, errorModel);
        } catch (GFacException e1) {
            log.error("Error while updating error model for process:" + pc.getProcessId());
        }
    }

    public static ResourceJobManager getResourceJobManager(ProcessContext processCtx) throws GFacException, TException, ApplicationSettingsException {
        RegistryService.Client registryClient = Factory.getRegistryServiceClient();
        try {
            List<JobSubmissionInterface> jobSubmissionInterfaces = registryClient.
                    getComputeResource(processCtx.getComputeResourceId()).getJobSubmissionInterfaces();

            ResourceJobManager resourceJobManager = null;
            JobSubmissionInterface jsInterface = null;
            for (JobSubmissionInterface jobSubmissionInterface : jobSubmissionInterfaces) {
                if (jobSubmissionInterface.getJobSubmissionProtocol() == processCtx.getJobSubmissionProtocol()) {
                    jsInterface = jobSubmissionInterface;
                    break;
                }
            }
            if (jsInterface == null) {
                throw new GFacException("Job Submission interface cannot be empty at this point");
            } else if (jsInterface.getJobSubmissionProtocol() == JobSubmissionProtocol.SSH) {
                SSHJobSubmission sshJobSubmission = registryClient.getSSHJobSubmission
                        (jsInterface.getJobSubmissionInterfaceId());
                processCtx.setMonitorMode(sshJobSubmission.getMonitorMode()); // fixme - Move this to populate process
                // context method.
                resourceJobManager = sshJobSubmission.getResourceJobManager();
            } else if (jsInterface.getJobSubmissionProtocol() == JobSubmissionProtocol.LOCAL) {
                LOCALSubmission localSubmission = registryClient.getLocalJobSubmission
                        (jsInterface.getJobSubmissionInterfaceId());
                resourceJobManager = localSubmission.getResourceJobManager();
            } else if (jsInterface.getJobSubmissionProtocol() == JobSubmissionProtocol.SSH_FORK) {
                SSHJobSubmission sshJobSubmission = registryClient.getSSHJobSubmission
                        (jsInterface.getJobSubmissionInterfaceId());
                processCtx.setMonitorMode(sshJobSubmission.getMonitorMode()); // fixme - Move this to populate process
                resourceJobManager = sshJobSubmission.getResourceJobManager();
            } else if (jsInterface.getJobSubmissionProtocol() == JobSubmissionProtocol.CLOUD) {
                return null;
            } else {
                throw new GFacException("Unsupported JobSubmissionProtocol - " + jsInterface.getJobSubmissionProtocol()
                        .name());
            }

            if (resourceJobManager == null) {
                throw new GFacException("Resource Job Manager is empty.");
            }
            return resourceJobManager;
        } finally {
            if (registryClient != null) {
                ThriftUtils.close(registryClient);
            }
        }
    }
}<|MERGE_RESOLUTION|>--- conflicted
+++ resolved
@@ -837,11 +837,7 @@
         return taskCtx;
     }
 
-<<<<<<< HEAD
-    private TaskContext getDataStagingTaskContext(ProcessContext processContext, OutputDataObjectType processOutput)
-=======
     private TaskContext getDataStagingTaskContext(ProcessContext processContext, RegistryService.Client registryClient, OutputDataObjectType processOutput)
->>>>>>> cce75c89
             throws TException, TaskException, GFacException {
         TaskContext taskCtx = new TaskContext();
         taskCtx.setParentProcessContext(processContext);
