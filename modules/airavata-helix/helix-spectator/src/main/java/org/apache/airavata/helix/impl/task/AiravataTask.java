--- conflicted
+++ resolved
@@ -48,10 +48,7 @@
 import org.apache.airavata.service.profile.client.ProfileServiceClientFactory;
 import org.apache.airavata.service.profile.user.cpi.UserProfileService;
 import org.apache.airavata.service.profile.user.cpi.exception.UserProfileServiceException;
-<<<<<<< HEAD
 import org.apache.commons.io.FileUtils;
-=======
->>>>>>> 57753021
 import org.apache.commons.lang.exception.ExceptionUtils;
 import org.apache.helix.HelixManager;
 import org.apache.helix.task.TaskResult;
@@ -426,18 +423,7 @@
             TaskContext.TaskContextBuilder taskContextBuilder = new TaskContext.TaskContextBuilder(getProcessId(), getGatewayId(), getTaskId())
                     .setRegistryClient(getRegistryServiceClient())
                     .setProfileClient(getUserProfileClient())
-<<<<<<< HEAD
-                    .setProcessModel(getProcessModel())
-                    .setGatewayResourceProfile(getRegistryServiceClient().getGatewayResourceProfile(gatewayId))
-                    .setGatewayComputeResourcePreference(
-                            getRegistryServiceClient().getGatewayComputeResourcePreference(gatewayId,
-                                    processModel.getComputeResourceId()))
-                    .setGatewayStorageResourcePreference(
-                            getRegistryServiceClient().getGatewayStoragePreference(gatewayId,
-                                    processModel.getStorageResourceId()));
-=======
                     .setProcessModel(getProcessModel());
->>>>>>> 57753021
 
             this.taskContext = taskContextBuilder.build();
             logger.info("Task " + this.taskName + " initialized");
