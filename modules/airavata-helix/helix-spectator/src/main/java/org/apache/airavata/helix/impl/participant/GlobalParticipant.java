/*
 *
 * Licensed to the Apache Software Foundation (ASF) under one
 * or more contributor license agreements.  See the NOTICE file
 * distributed with this work for additional information
 * regarding copyright ownership.  The ASF licenses this file
 * to you under the Apache License, Version 2.0 (the
 * "License"); you may not use this file except in compliance
 * with the License.  You may obtain a copy of the License at
 *
 *   http://www.apache.org/licenses/LICENSE-2.0
 *
 * Unless required by applicable law or agreed to in writing,
 * software distributed under the License is distributed on an
 * "AS IS" BASIS, WITHOUT WARRANTIES OR CONDITIONS OF ANY
 * KIND, either express or implied.  See the License for the
 * specific language governing permissions and limitations
 * under the License.
 */
package org.apache.airavata.helix.impl.participant;

import org.apache.airavata.common.exception.ApplicationSettingsException;
import org.apache.airavata.helix.core.AbstractTask;
import org.apache.airavata.helix.core.participant.HelixParticipant;
import org.slf4j.Logger;
import org.slf4j.LoggerFactory;

import java.util.ArrayList;
import java.util.List;

public class GlobalParticipant extends HelixParticipant<AbstractTask> {

    private final static Logger logger = LoggerFactory.getLogger(GlobalParticipant.class);

    private final static String[] taskClassNames = {
            "org.apache.airavata.helix.impl.task.env.EnvSetupTask",
            "org.apache.airavata.helix.impl.task.staging.InputDataStagingTask",
            "org.apache.airavata.helix.impl.task.staging.OutputDataStagingTask",
            "org.apache.airavata.helix.impl.task.completing.CompletingTask",
            "org.apache.airavata.helix.impl.task.submission.ForkJobSubmissionTask",
            "org.apache.airavata.helix.impl.task.submission.DefaultJobSubmissionTask",
            "org.apache.airavata.helix.impl.task.submission.LocalJobSubmissionTask",
            "org.apache.airavata.helix.impl.task.staging.ArchiveTask",
            "org.apache.airavata.helix.impl.task.cancel.WorkflowCancellationTask",
            "org.apache.airavata.helix.impl.task.cancel.RemoteJobCancellationTask",
            "org.apache.airavata.helix.impl.task.cancel.CancelCompletingTask",
            "org.apache.airavata.helix.impl.task.parsing.DataParsingTask",
<<<<<<< HEAD
            "org.apache.airavata.helix.impl.task.parsing.ParsingTriggeringTask"

=======
            "org.apache.airavata.helix.impl.task.mock.MockTask"
>>>>>>> 2a7a906e
    };

    @SuppressWarnings("WeakerAccess")
    public GlobalParticipant(List<Class<? extends AbstractTask>> taskClasses, String taskTypeName) throws ApplicationSettingsException {
        super(taskClasses, taskTypeName);
    }

    public static void main(String args[]) {
        logger.info("Starting global participant");

        try {
            ArrayList<Class<? extends AbstractTask>> taskClasses = new ArrayList<>();

            for (String taskClassName : taskClassNames) {
                logger.debug("Adding task class: " + taskClassName + " to the global participant");
                taskClasses.add(Class.forName(taskClassName).asSubclass(AbstractTask.class));
            }

            GlobalParticipant participant = new GlobalParticipant(taskClasses, null);

            Thread t = new Thread(participant);
            t.start();

        } catch (Exception e) {
            logger.error("Failed to start global participant", e);
        }
    }
}<|MERGE_RESOLUTION|>--- conflicted
+++ resolved
@@ -45,12 +45,8 @@
             "org.apache.airavata.helix.impl.task.cancel.RemoteJobCancellationTask",
             "org.apache.airavata.helix.impl.task.cancel.CancelCompletingTask",
             "org.apache.airavata.helix.impl.task.parsing.DataParsingTask",
-<<<<<<< HEAD
-            "org.apache.airavata.helix.impl.task.parsing.ParsingTriggeringTask"
-
-=======
+            "org.apache.airavata.helix.impl.task.parsing.ParsingTriggeringTask",
             "org.apache.airavata.helix.impl.task.mock.MockTask"
->>>>>>> 2a7a906e
     };
 
     @SuppressWarnings("WeakerAccess")
