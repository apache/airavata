--- conflicted
+++ resolved
@@ -883,87 +883,6 @@
             ctx.setRegistryClient(registryClient);
             ctx.setProcessModel(processModel);
             ctx.setProfileClient(profileClient);
-<<<<<<< HEAD
-
-            ctx.setGroupComputeResourcePreference(registryClient.getGroupComputeResourcePreference(processModel.getComputeResourceId(),
-                    processModel.getGroupResourceProfileId()));
-
-            ctx.setGroupResourceProfile(registryClient.getGroupResourceProfile(processModel.getGroupResourceProfileId()));
-
-            ctx.setGatewayResourceProfile(
-                    Optional.ofNullable(registryClient.getGatewayResourceProfile(gatewayId))
-                            .orElseThrow(() -> new Exception("Invalid GatewayResourceProfile")));
-
-            logger.debug("Using storage resource preference for storage " + processModel.getStorageResourceId());
-            ctx.setGatewayStorageResourcePreference(
-                    Optional.ofNullable(registryClient.getGatewayStoragePreference(
-                            gatewayId,
-                            processModel.getStorageResourceId()))
-                            .orElseThrow(() -> new Exception("Invalid Gateway StoragePreference")));
-
-            logger.debug("Using application deployment " + processModel.getApplicationDeploymentId());
-            ctx.setApplicationDeploymentDescription(
-                    Optional.ofNullable(registryClient.getApplicationDeployment(
-                            processModel.getApplicationDeploymentId()))
-                            .orElseThrow(() -> new Exception("Invalid Application Deployment")));
-
-            logger.debug("Using application interface " + processModel.getApplicationInterfaceId());
-            ctx.setApplicationInterfaceDescription(
-                    Optional.ofNullable(registryClient.getApplicationInterface(
-                            processModel.getApplicationInterfaceId()))
-                            .orElseThrow(() -> new Exception("Invalid Application Interface")));
-
-            logger.debug("Using compute resource " + ctx.getComputeResourceId());
-            ctx.setComputeResourceDescription(
-                    Optional.ofNullable(registryClient.getComputeResource(
-                            ctx.getComputeResourceId()))
-                            .orElseThrow(() -> new Exception("Invalid Compute Resource Description")));
-
-            logger.debug("Using storage resource " + ctx.getStorageResourceId());
-            ctx.setStorageResourceDescription(
-                    Optional.ofNullable(registryClient.getStorageResource(
-                            ctx.getStorageResourceId()))
-                            .orElseThrow(() -> new Exception("Invalid Storage Resource Description")));
-
-            if (processModel.isUseUserCRPref()) {
-                ctx.setUserResourceProfile(registryClient.getUserResourceProfile(processModel.getUserName(), gatewayId));
-                ctx.setUserComputeResourcePreference(registryClient.getUserComputeResourcePreference(
-                                processModel.getUserName(),
-                                gatewayId,
-                                processModel.getComputeResourceId()));
-            }
-
-            List<OutputDataObjectType> applicationOutputs = ctx.getApplicationInterfaceDescription().getApplicationOutputs();
-            if (applicationOutputs != null && !applicationOutputs.isEmpty()) {
-                for (OutputDataObjectType outputDataObjectType : applicationOutputs) {
-                    if (outputDataObjectType.getType().equals(DataType.STDOUT)) {
-                        if (outputDataObjectType.getValue() == null || outputDataObjectType.getValue().equals("")) {
-                            String stdOut = (ctx.getWorkingDir().endsWith(File.separator) ? ctx.getWorkingDir() : ctx.getWorkingDir() + File.separator)
-                                    + TaskUtil.replaceSpecialCharacters(ctx.getApplicationInterfaceDescription().getApplicationName(), "_") + ".stdout";
-                            outputDataObjectType.setValue(stdOut);
-                            ctx.setStdoutLocation(stdOut);
-                        } else {
-                            ctx.setStdoutLocation(outputDataObjectType.getValue());
-                        }
-                    }
-                    if (outputDataObjectType.getType().equals(DataType.STDERR)) {
-                        if (outputDataObjectType.getValue() == null || outputDataObjectType.getValue().equals("")) {
-                            String stderrLocation = (ctx.getWorkingDir().endsWith(File.separator) ? ctx.getWorkingDir() : ctx.getWorkingDir() + File.separator)
-                                    + TaskUtil.replaceSpecialCharacters(ctx.getApplicationInterfaceDescription().getApplicationName(), "_") + ".stderr";
-                            outputDataObjectType.setValue(stderrLocation);
-                            ctx.setStderrLocation(stderrLocation);
-                        } else {
-                            ctx.setStderrLocation(outputDataObjectType.getValue());
-                        }
-                    }
-                }
-            }
-
-            // TODO move this to some where else as this is not the correct place to do so
-            registryClient.updateProcess(processModel, processId);
-            processModel.setProcessOutputs(applicationOutputs);
-=======
->>>>>>> 89679bef
             return ctx;
         }
 
