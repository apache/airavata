/*
 *
 * Licensed to the Apache Software Foundation (ASF) under one
 * or more contributor license agreements.  See the NOTICE file
 * distributed with this work for additional information
 * regarding copyright ownership.  The ASF licenses this file
 * to you under the Apache License, Version 2.0 (the
 * "License"); you may not use this file except in compliance
 * with the License.  You may obtain a copy of the License at
 *
 *   http://www.apache.org/licenses/LICENSE-2.0
 *
 * Unless required by applicable law or agreed to in writing,
 * software distributed under the License is distributed on an
 * "AS IS" BASIS, WITHOUT WARRANTIES OR CONDITIONS OF ANY
 * KIND, either express or implied.  See the License for the
 * specific language governing permissions and limitations
 * under the License.
 */
package org.apache.airavata.helix.adaptor;

import net.schmizz.keepalive.KeepAliveProvider;
import net.schmizz.sshj.DefaultConfig;
import net.schmizz.sshj.connection.ConnectionException;
import net.schmizz.sshj.connection.channel.direct.Session;
import net.schmizz.sshj.sftp.*;
import net.schmizz.sshj.transport.verification.HostKeyVerifier;
import net.schmizz.sshj.userauth.keyprovider.KeyProvider;
import net.schmizz.sshj.userauth.method.AuthKeyboardInteractive;
import net.schmizz.sshj.userauth.method.AuthMethod;
import net.schmizz.sshj.userauth.method.AuthPublickey;
import net.schmizz.sshj.userauth.method.ChallengeResponseProvider;
import net.schmizz.sshj.userauth.password.PasswordFinder;
import net.schmizz.sshj.userauth.password.PasswordUtils;
import net.schmizz.sshj.userauth.password.Resource;
import net.schmizz.sshj.xfer.FilePermission;
import net.schmizz.sshj.xfer.LocalDestFile;
import net.schmizz.sshj.xfer.LocalFileFilter;
import net.schmizz.sshj.xfer.LocalSourceFile;
import org.apache.airavata.agents.api.*;
import org.apache.airavata.helix.adaptor.wrapper.SCPFileTransferWrapper;
import org.apache.airavata.helix.adaptor.wrapper.SFTPClientWrapper;
import org.apache.airavata.helix.adaptor.wrapper.SessionWrapper;
import org.apache.airavata.helix.agent.ssh.StandardOutReader;
import org.apache.airavata.model.appcatalog.computeresource.ComputeResourceDescription;
import org.apache.airavata.model.appcatalog.computeresource.JobSubmissionInterface;
import org.apache.airavata.model.appcatalog.computeresource.JobSubmissionProtocol;
import org.apache.airavata.model.appcatalog.computeresource.SSHJobSubmission;
import org.apache.airavata.model.credential.store.SSHCredential;
import org.slf4j.Logger;
import org.slf4j.LoggerFactory;

import java.io.*;
import java.security.PublicKey;
import java.util.*;
import java.util.stream.Collectors;

public class SSHJAgentAdaptor implements AgentAdaptor {

    private final static Logger logger = LoggerFactory.getLogger(SSHJAgentAdaptor.class);

    private PoolingSSHJClient sshjClient;

    protected void createPoolingSSHJClient(String user, String host, int port, String publicKey, String privateKey, String passphrase) throws IOException {
        DefaultConfig defaultConfig = new DefaultConfig();
        defaultConfig.setKeepAliveProvider(KeepAliveProvider.KEEP_ALIVE);

        sshjClient = new PoolingSSHJClient(defaultConfig, host, port == 0 ? 22 : port);
        sshjClient.addHostKeyVerifier(new HostKeyVerifier() {

            @Override
            public boolean verify(String hostname, int port, PublicKey key) {
                return true;
            }

            @Override
            public List<String> findExistingAlgorithms(String hostname, int port) {
                return Collections.emptyList();
            }
        });

        sshjClient.setMaxSessionsForConnection(1);

        PasswordFinder passwordFinder = passphrase != null ? PasswordUtils.createOneOff(passphrase.toCharArray()) : null;

        KeyProvider keyProvider = sshjClient.loadKeys(privateKey, publicKey, passwordFinder);

        final List<AuthMethod> am = new LinkedList<>();
        am.add(new AuthPublickey(keyProvider));

        am.add(new AuthKeyboardInteractive(new ChallengeResponseProvider() {
            @Override
            public List<String> getSubmethods() {
                return new ArrayList<>();
            }

            @Override
            public void init(Resource resource, String name, String instruction) {

            }

            @Override
            public char[] getResponse(String prompt, boolean echo) {
                return new char[0];
            }

            @Override
            public boolean shouldRetry() {
                return false;
            }
        }));

        sshjClient.auth(user, am);
    }

    public void init(String user, String host, int port, String publicKey, String privateKey, String passphrase) throws AgentException {
        try {
            createPoolingSSHJClient(user, host, port, publicKey, privateKey, passphrase);
        } catch (IOException e) {
            logger.error("Error while initializing sshj agent for user " + user + " host " + host + " for key starting with " + publicKey.substring(0,10), e);
            throw new AgentException("Error while initializing sshj agent for user " + user + " host " + host + " for key starting with " + publicKey.substring(0,10), e);
        }
    }

    @Override
    public void init(String computeResource, String gatewayId, String userId, String token) throws AgentException {
        try {
            logger.info("Initializing Compute Resource SSH Adaptor for compute resource : "+ computeResource + ", gateway : " +
                    gatewayId +", user " + userId + ", token : " + token);

            ComputeResourceDescription computeResourceDescription = AgentUtils.getRegistryServiceClient().getComputeResource(computeResource);

            logger.info("Fetching job submission interfaces for compute resource " + computeResource);

            Optional<JobSubmissionInterface> jobSubmissionInterfaceOp = computeResourceDescription.getJobSubmissionInterfaces()
                    .stream().filter(iface -> iface.getJobSubmissionProtocol() == JobSubmissionProtocol.SSH).findFirst();

            JobSubmissionInterface sshInterface = jobSubmissionInterfaceOp
                    .orElseThrow(() -> new AgentException("Could not find a SSH interface for compute resource " + computeResource));

            SSHJobSubmission sshJobSubmission = AgentUtils.getRegistryServiceClient().getSSHJobSubmission(sshInterface.getJobSubmissionInterfaceId());

            logger.info("Fetching credentials for cred store token " + token);

            SSHCredential sshCredential = AgentUtils.getCredentialClient().getSSHCredential(token, gatewayId);

            if (sshCredential == null) {
                throw new AgentException("Null credential for token " + token);
            }
            logger.info("Description for token : " + token + " : " + sshCredential.getDescription());

            String alternateHostName = sshJobSubmission.getAlternativeSSHHostName();
            String selectedHostName = (alternateHostName == null || "".equals(alternateHostName))?
                    computeResourceDescription.getHostName() : alternateHostName;

            int selectedPort = sshJobSubmission.getSshPort() == 0 ? 22 : sshJobSubmission.getSshPort();

            logger.info("Using user {}, Host {}, Port {} to create ssh client for compute resource {}",
                    userId, selectedHostName, selectedPort, computeResource);

            createPoolingSSHJClient(userId, selectedHostName, selectedPort,
                    sshCredential.getPublicKey(), sshCredential.getPrivateKey(), sshCredential.getPassphrase());

        } catch (Exception e) {
            logger.error("Error while initializing ssh agent for compute resource " + computeResource + " to token " + token, e);
            throw new AgentException("Error while initializing ssh agent for compute resource " + computeResource + " to token " + token, e);
        }
    }

    @Override
    public void destroy() {
        try {
            if (sshjClient != null) {
                sshjClient.disconnect();
                sshjClient.close();
            }
        } catch (IOException e) {
            logger.warn("Failed to stop sshj client for host " + sshjClient.getHost() + " and user " +
                    sshjClient.getUsername() + " due to : " + e.getMessage());
            // ignore
        }
    }

    @Override
    public CommandOutput executeCommand(String command, String workingDirectory) throws AgentException {
        SessionWrapper session = null;
        try {
            session = sshjClient.startSessionWrapper();
            Session.Command exec = session.exec((workingDirectory != null ? "cd " + workingDirectory + "; " : "") + command);
            StandardOutReader standardOutReader = new StandardOutReader();

            try {
                standardOutReader.readStdOutFromStream(exec.getInputStream());
                standardOutReader.readStdErrFromStream(exec.getErrorStream());
            } finally {
                exec.close(); // closing the channel before getting the exit status
                standardOutReader.setExitCode(Optional.ofNullable(exec.getExitStatus()).orElseThrow(() -> new Exception("Exit status received as null")));
            }
            return standardOutReader;

        } catch (Exception e) {
            if (e instanceof ConnectionException) {
                Optional.ofNullable(session).ifPresent(ft -> ft.setErrored(true));
            }
            throw new AgentException(e);

        } finally {
            Optional.ofNullable(session).ifPresent(ss -> {
                try {
                    ss.close();
                } catch (IOException e) {
                    //Ignore
                }
            });
        }
    }

    @Override
    public void createDirectory(String path) throws AgentException {
        createDirectory(path, false);
    }

    @Override
    public void createDirectory(String path, boolean recursive) throws AgentException {
        SFTPClientWrapper sftpClient = null;
        try {
            sftpClient = sshjClient.newSFTPClientWrapper();
            if (recursive) {
                sftpClient.mkdirs(path);
            } else {
                sftpClient.mkdir(path);
            }
        } catch (Exception e) {
            if (e instanceof ConnectionException) {
                Optional.ofNullable(sftpClient).ifPresent(ft -> ft.setErrored(true));
            }
            throw new AgentException(e);

        } finally {
            Optional.ofNullable(sftpClient).ifPresent(client -> {
                try {
                    client.close();
                } catch (IOException e) {
                    //Ignore
                }
            });
        }
    }

    @Override
    public void uploadFile(String localFile, String remoteFile) throws AgentException {
        SCPFileTransferWrapper fileTransfer = null;
        try {
            fileTransfer = sshjClient.newSCPFileTransferWrapper();
            fileTransfer.upload(localFile, remoteFile);

        } catch (Exception e) {
            if (e instanceof ConnectionException) {
                Optional.ofNullable(fileTransfer).ifPresent(ft -> ft.setErrored(true));
            }
            throw new AgentException(e);

        } finally {
            Optional.ofNullable(fileTransfer).ifPresent(scpFileTransferWrapper -> {
                try {
                    scpFileTransferWrapper.close();
                } catch (IOException e) {
                    //Ignore
                }
            });
        }
    }

    @Override
    public void uploadFile(InputStream localInStream, FileMetadata metadata, String remoteFile) throws AgentException {
        SCPFileTransferWrapper fileTransfer = null;

        try {
            fileTransfer = sshjClient.newSCPFileTransferWrapper();
            fileTransfer.upload(new LocalSourceFile() {
                @Override
                public String getName() {
                    return metadata.getName();
                }

                @Override
                public long getLength() {
                    return metadata.getSize();
                }

                @Override
                public InputStream getInputStream() throws IOException {
                    return localInStream;
                }

                @Override
                public int getPermissions() throws IOException {
                    return 420; //metadata.getPermissions();
                }

                @Override
                public boolean isFile() {
                    return true;
                }

                @Override
                public boolean isDirectory() {
                    return false;
                }

                @Override
                public Iterable<? extends LocalSourceFile> getChildren(LocalFileFilter filter) throws IOException {
                    return null;
                }

                @Override
                public boolean providesAtimeMtime() {
                    return false;
                }

                @Override
                public long getLastAccessTime() throws IOException {
                    return 0;
                }

                @Override
                public long getLastModifiedTime() throws IOException {
                    return 0;
                }
            }, remoteFile);
        } catch (Exception e) {
            if (e instanceof ConnectionException) {
                Optional.ofNullable(fileTransfer).ifPresent(ft -> ft.setErrored(true));
            }
            throw new AgentException(e);

        } finally {
            Optional.ofNullable(fileTransfer).ifPresent(scpFileTransferWrapper -> {
                try {
                    scpFileTransferWrapper.close();
                } catch (IOException e) {
                    //Ignore
                }
            });
        }
    }

    @Override
    public void downloadFile(String remoteFile, String localFile) throws AgentException {
        SCPFileTransferWrapper fileTransfer = null;
        try {
            fileTransfer = sshjClient.newSCPFileTransferWrapper();
            fileTransfer.download(remoteFile, localFile);

        } catch (Exception e) {
            if (e instanceof ConnectionException) {
                Optional.ofNullable(fileTransfer).ifPresent(ft -> ft.setErrored(true));
            }
            throw new AgentException(e);

        } finally {
            Optional.ofNullable(fileTransfer).ifPresent(scpFileTransferWrapper -> {
                try {
                    scpFileTransferWrapper.close();
                } catch (IOException e) {
                    //Ignore
                }
            });
        }
    }

    @Override
    public void downloadFile(String remoteFile, OutputStream localOutStream, FileMetadata metadata) throws AgentException {
        SCPFileTransferWrapper fileTransfer = null;
        try {
            fileTransfer = sshjClient.newSCPFileTransferWrapper();
            fileTransfer.download(remoteFile, new LocalDestFile() {
                @Override
                public long getLength() {
                    return metadata.getSize();
                }

                @Override
                public OutputStream getOutputStream() throws IOException {
                    return localOutStream;
                }

                @Override
<<<<<<< HEAD
                public OutputStream getOutputStream(boolean append) throws IOException {
=======
                public OutputStream getOutputStream(boolean append) {
>>>>>>> d8bcee8e
                    return localOutStream;
                }

                @Override
                public LocalDestFile getChild(String name) {
                    return null;
                }

                @Override
                public LocalDestFile getTargetFile(String filename) throws IOException {
                    return this;
                }

                @Override
                public LocalDestFile getTargetDirectory(String dirname) throws IOException {
                    return null;
                }

                @Override
                public void setPermissions(int perms) throws IOException {

                }

                @Override
                public void setLastAccessedTime(long t) throws IOException {

                }

                @Override
                public void setLastModifiedTime(long t) throws IOException {

                }
            });
        } catch (Exception e) {
            if (e instanceof ConnectionException) {
                Optional.ofNullable(fileTransfer).ifPresent(ft -> ft.setErrored(true));
            }
            throw new AgentException(e);

        } finally {
            Optional.ofNullable(fileTransfer).ifPresent(scpFileTransferWrapper -> {
                try {
                    scpFileTransferWrapper.close();
                } catch (IOException e) {
                    //Ignore
                }
            });
        }
    }

    @Override
    public List<String> listDirectory(String path) throws AgentException {
        SFTPClientWrapper sftpClient = null;
        try {
            sftpClient = sshjClient.newSFTPClientWrapper();
            List<RemoteResourceInfo> ls = sftpClient.ls(path);
            return ls.stream().map(RemoteResourceInfo::getName).collect(Collectors.toList());
        } catch (Exception e) {
            if (e instanceof ConnectionException) {
                Optional.ofNullable(sftpClient).ifPresent(ft -> ft.setErrored(true));
            }
            throw new AgentException(e);

        } finally {
            Optional.ofNullable(sftpClient).ifPresent(client -> {
                try {
                    client.close();
                } catch (IOException e) {
                    //Ignore
                }
            });
        }
    }

    @Override
    public Boolean doesFileExist(String filePath) throws AgentException {
        SFTPClientWrapper sftpClient = null;
        try {
            sftpClient = sshjClient.newSFTPClientWrapper();
            return sftpClient.statExistence(filePath) != null;
        } catch (Exception e) {
            if (e instanceof ConnectionException) {
                Optional.ofNullable(sftpClient).ifPresent(ft -> ft.setErrored(true));
            }
            throw new AgentException(e);

        } finally {
            Optional.ofNullable(sftpClient).ifPresent(client -> {
                try {
                    client.close();
                } catch (IOException e) {
                    //Ignore
                }
            });
        }
    }

    @Override
    public List<String> getFileNameFromExtension(String fileName, String parentPath) throws AgentException {

        /*try (SFTPClient sftpClient = sshjClient.newSFTPClientWrapper()) {
            List<RemoteResourceInfo> ls = sftpClient.ls(parentPath, resource -> isMatch(resource.getName(), fileName));
            return ls.stream().map(RemoteResourceInfo::getPath).collect(Collectors.toList());
        } catch (Exception e) {
            throw new AgentException(e);
        }*/
        /*
        if (fileName.endsWith("*")) {
            throw new AgentException("Wildcards that ends with * does not support for security reasons. Specify an extension");
        }
        */

        CommandOutput commandOutput = executeCommand("ls " + fileName, parentPath); // This has a risk of returning folders also
        String[] filesTmp = commandOutput.getStdOut().split("\n");
        List<String> files = new ArrayList<>();
        for (String f: filesTmp) {
            if (!f.isEmpty()) {
                files.add(f);
            }
        }
        return files;
    }

    @Override
    public FileMetadata getFileMetadata(String remoteFile) throws AgentException {
        SFTPClientWrapper sftpClient = null;
        try {
            sftpClient = sshjClient.newSFTPClientWrapper();
            FileAttributes stat = sftpClient.stat(remoteFile);
            FileMetadata metadata = new FileMetadata();
            metadata.setName(new File(remoteFile).getName());
            metadata.setSize(stat.getSize());
            metadata.setPermissions(FilePermission.toMask(stat.getPermissions()));
            return metadata;
        } catch (Exception e) {
            if (e instanceof ConnectionException) {
                Optional.ofNullable(sftpClient).ifPresent(ft -> ft.setErrored(true));
            }
            throw new AgentException(e);

        } finally {
            Optional.ofNullable(sftpClient).ifPresent(scpFileTransferWrapper -> {
                try {
                    scpFileTransferWrapper.close();
                } catch (IOException e) {
                    //Ignore
                }
            });
        }
    }

    private boolean isMatch(String s, String p) {
        int i = 0;
        int j = 0;
        int starIndex = -1;
        int iIndex = -1;

        while (i < s.length()) {
            if (j < p.length() && (p.charAt(j) == '?' || p.charAt(j) == s.charAt(i))) {
                ++i;
                ++j;
            } else if (j < p.length() && p.charAt(j) == '*') {
                starIndex = j;
                iIndex = i;
                j++;
            } else if (starIndex != -1) {
                j = starIndex + 1;
                i = iIndex+1;
                iIndex++;
            } else {
                return false;
            }
        }
        while (j < p.length() && p.charAt(j) == '*') {
            ++j;
        }
        return j == p.length();
    }
}<|MERGE_RESOLUTION|>--- conflicted
+++ resolved
@@ -386,11 +386,7 @@
                 }
 
                 @Override
-<<<<<<< HEAD
-                public OutputStream getOutputStream(boolean append) throws IOException {
-=======
                 public OutputStream getOutputStream(boolean append) {
->>>>>>> d8bcee8e
                     return localOutStream;
                 }
 
