/*
 *
 * Licensed to the Apache Software Foundation (ASF) under one
 * or more contributor license agreements.  See the NOTICE file
 * distributed with this work for additional information
 * regarding copyright ownership.  The ASF licenses this file
 * to you under the Apache License, Version 2.0 (the
 * "License"); you may not use this file except in compliance
 * with the License.  You may obtain a copy of the License at
 *
 *   http://www.apache.org/licenses/LICENSE-2.0
 *
 * Unless required by applicable law or agreed to in writing,
 * software distributed under the License is distributed on an
 * "AS IS" BASIS, WITHOUT WARRANTIES OR CONDITIONS OF ANY
 * KIND, either express or implied.  See the License for the
 * specific language governing permissions and limitations
 * under the License.
 */
package org.apache.airavata.helix.adaptor;

import com.google.common.collect.Lists;
import net.schmizz.keepalive.KeepAliveProvider;
import net.schmizz.sshj.DefaultConfig;
import net.schmizz.sshj.connection.ConnectionException;
import net.schmizz.sshj.connection.channel.direct.Session;
import net.schmizz.sshj.sftp.*;
import net.schmizz.sshj.userauth.keyprovider.KeyProvider;
import net.schmizz.sshj.userauth.method.AuthKeyboardInteractive;
import net.schmizz.sshj.userauth.method.AuthMethod;
import net.schmizz.sshj.userauth.method.AuthPublickey;
import net.schmizz.sshj.userauth.method.ChallengeResponseProvider;
import net.schmizz.sshj.userauth.password.PasswordFinder;
import net.schmizz.sshj.userauth.password.PasswordUtils;
import net.schmizz.sshj.userauth.password.Resource;
import net.schmizz.sshj.xfer.FilePermission;
import net.schmizz.sshj.xfer.LocalDestFile;
import net.schmizz.sshj.xfer.LocalFileFilter;
import net.schmizz.sshj.xfer.LocalSourceFile;
import org.apache.airavata.agents.api.*;
import org.apache.airavata.helix.adaptor.wrapper.SCPFileTransferWrapper;
import org.apache.airavata.helix.adaptor.wrapper.SFTPClientWrapper;
import org.apache.airavata.helix.adaptor.wrapper.SessionWrapper;
import org.apache.airavata.helix.agent.ssh.StandardOutReader;
import org.apache.airavata.model.appcatalog.computeresource.ComputeResourceDescription;
import org.apache.airavata.model.appcatalog.computeresource.JobSubmissionInterface;
import org.apache.airavata.model.appcatalog.computeresource.JobSubmissionProtocol;
import org.apache.airavata.model.appcatalog.computeresource.SSHJobSubmission;
import org.apache.airavata.model.credential.store.SSHCredential;
import org.slf4j.Logger;
import org.slf4j.LoggerFactory;

import java.io.*;
import java.util.*;
import java.util.stream.Collectors;

public class SSHJAgentAdaptor implements AgentAdaptor {

    private final static Logger logger = LoggerFactory.getLogger(SSHJAgentAdaptor.class);

    private PoolingSSHJClient sshjClient;

    protected void createPoolingSSHJClient(String user, String host, int port, String publicKey, String privateKey, String passphrase) throws IOException {
        DefaultConfig defaultConfig = new DefaultConfig();
        defaultConfig.setKeepAliveProvider(KeepAliveProvider.KEEP_ALIVE);

        sshjClient = new PoolingSSHJClient(defaultConfig, host, port == 0 ? 22 : port);
        sshjClient.addHostKeyVerifier((h, p, key) -> true);

        sshjClient.setMaxSessionsForConnection(1);

        PasswordFinder passwordFinder = passphrase != null ? PasswordUtils.createOneOff(passphrase.toCharArray()) : null;

        KeyProvider keyProvider = sshjClient.loadKeys(privateKey, publicKey, passwordFinder);

        final List<AuthMethod> am = new LinkedList<>();
        am.add(new AuthPublickey(keyProvider));

        am.add(new AuthKeyboardInteractive(new ChallengeResponseProvider() {
            @Override
            public List<String> getSubmethods() {
                return new ArrayList<>();
            }

            @Override
            public void init(Resource resource, String name, String instruction) {

            }

            @Override
            public char[] getResponse(String prompt, boolean echo) {
                return new char[0];
            }

            @Override
            public boolean shouldRetry() {
                return false;
            }
        }));

        sshjClient.auth(user, am);
    }

    public void init(String user, String host, int port, String publicKey, String privateKey, String passphrase) throws AgentException {
        try {
            createPoolingSSHJClient(user, host, port, publicKey, privateKey, passphrase);
        } catch (IOException e) {
            logger.error("Error while initializing sshj agent for user " + user + " host " + host + " for key starting with " + publicKey.substring(0,10), e);
            throw new AgentException("Error while initializing sshj agent for user " + user + " host " + host + " for key starting with " + publicKey.substring(0,10), e);
        }
    }

    @Override
    public void init(String computeResource, String gatewayId, String userId, String token) throws AgentException {
        try {
            logger.info("Initializing Compute Resource SSH Adaptor for compute resource : "+ computeResource + ", gateway : " +
                    gatewayId +", user " + userId + ", token : " + token);

            ComputeResourceDescription computeResourceDescription = AgentUtils.getRegistryServiceClient().getComputeResource(computeResource);

            logger.info("Fetching job submission interfaces for compute resource " + computeResource);

            Optional<JobSubmissionInterface> jobSubmissionInterfaceOp = computeResourceDescription.getJobSubmissionInterfaces()
                    .stream().filter(iface -> iface.getJobSubmissionProtocol() == JobSubmissionProtocol.SSH).findFirst();

            JobSubmissionInterface sshInterface = jobSubmissionInterfaceOp
                    .orElseThrow(() -> new AgentException("Could not find a SSH interface for compute resource " + computeResource));

            SSHJobSubmission sshJobSubmission = AgentUtils.getRegistryServiceClient().getSSHJobSubmission(sshInterface.getJobSubmissionInterfaceId());

            logger.info("Fetching credentials for cred store token " + token);

            SSHCredential sshCredential = AgentUtils.getCredentialClient().getSSHCredential(token, gatewayId);

            if (sshCredential == null) {
                throw new AgentException("Null credential for token " + token);
            }
            logger.info("Description for token : " + token + " : " + sshCredential.getDescription());

            String alternateHostName = sshJobSubmission.getAlternativeSSHHostName();
            String selectedHostName = (alternateHostName == null || "".equals(alternateHostName))?
                    computeResourceDescription.getHostName() : alternateHostName;

            int selectedPort = sshJobSubmission.getSshPort() == 0 ? 22 : sshJobSubmission.getSshPort();

            createPoolingSSHJClient(userId, selectedHostName, selectedPort,
                    sshCredential.getPublicKey(), sshCredential.getPrivateKey(), sshCredential.getPassphrase());

        } catch (Exception e) {
            logger.error("Error while initializing ssh agent for compute resource " + computeResource + " to token " + token, e);
            throw new AgentException("Error while initializing ssh agent for compute resource " + computeResource + " to token " + token, e);
        }
    }

    @Override
    public void destroy() {
        try {
            if (sshjClient != null) {
                sshjClient.disconnect();
                sshjClient.close();
            }
        } catch (IOException e) {
            logger.warn("Failed to stop sshj client for host " + sshjClient.getHost() + " and user " +
                    sshjClient.getUsername() + " due to : " + e.getMessage());
            // ignore
        }
    }

    @Override
    public CommandOutput executeCommand(String command, String workingDirectory) throws AgentException {
        SessionWrapper session = null;
        try {
            session = sshjClient.startSessionWrapper();
            Session.Command exec = session.exec((workingDirectory != null ? "cd " + workingDirectory + "; " : "") + command);
            StandardOutReader standardOutReader = new StandardOutReader();

            try {
                standardOutReader.readStdOutFromStream(exec.getInputStream());
                standardOutReader.readStdErrFromStream(exec.getErrorStream());
            } finally {
                exec.close(); // closing the channel before getting the exit status
                standardOutReader.setExitCode(Optional.ofNullable(exec.getExitStatus()).orElseThrow(() -> new Exception("Exit status received as null")));
            }
            return standardOutReader;

        } catch (Exception e) {
            if (e instanceof ConnectionException) {
                Optional.ofNullable(session).ifPresent(ft -> ft.setErrored(true));
            }
            throw new AgentException(e);

        } finally {
            Optional.ofNullable(session).ifPresent(ss -> {
                try {
                    ss.close();
                } catch (IOException e) {
                    //Ignore
                }
            });
        }
    }

    @Override
    public void createDirectory(String path) throws AgentException {
        createDirectory(path, false);
    }

    @Override
    public void createDirectory(String path, boolean recursive) throws AgentException {
        SFTPClientWrapper sftpClient = null;
        try {
            sftpClient = sshjClient.newSFTPClientWrapper();
            if (recursive) {
                sftpClient.mkdirs(path);
            } else {
                sftpClient.mkdir(path);
            }
        } catch (Exception e) {
            if (e instanceof ConnectionException) {
                Optional.ofNullable(sftpClient).ifPresent(ft -> ft.setErrored(true));
            }
            throw new AgentException(e);

        } finally {
            Optional.ofNullable(sftpClient).ifPresent(client -> {
                try {
                    client.close();
                } catch (IOException e) {
                    //Ignore
                }
            });
        }
    }

    @Override
    public void uploadFile(String localFile, String remoteFile) throws AgentException {
        SCPFileTransferWrapper fileTransfer = null;
        try {
            fileTransfer = sshjClient.newSCPFileTransferWrapper();
            fileTransfer.upload(localFile, remoteFile);

        } catch (Exception e) {
            if (e instanceof ConnectionException) {
                Optional.ofNullable(fileTransfer).ifPresent(ft -> ft.setErrored(true));
            }
            throw new AgentException(e);

        } finally {
            Optional.ofNullable(fileTransfer).ifPresent(scpFileTransferWrapper -> {
                try {
                    scpFileTransferWrapper.close();
                } catch (IOException e) {
                    //Ignore
                }
            });
        }
    }

    @Override
    public void uploadFile(InputStream localInStream, FileMetadata metadata, String remoteFile) throws AgentException {
        SCPFileTransferWrapper fileTransfer = null;

        try {
            fileTransfer = sshjClient.newSCPFileTransferWrapper();
            fileTransfer.upload(new LocalSourceFile() {
                @Override
                public String getName() {
                    return metadata.getName();
                }

                @Override
                public long getLength() {
                    return metadata.getSize();
                }

                @Override
                public InputStream getInputStream() throws IOException {
                    return localInStream;
                }

                @Override
                public int getPermissions() throws IOException {
                    return 420; //metadata.getPermissions();
                }

                @Override
                public boolean isFile() {
                    return true;
                }

                @Override
                public boolean isDirectory() {
                    return false;
                }

                @Override
                public Iterable<? extends LocalSourceFile> getChildren(LocalFileFilter filter) throws IOException {
                    return null;
                }

                @Override
                public boolean providesAtimeMtime() {
                    return false;
                }

                @Override
                public long getLastAccessTime() throws IOException {
                    return 0;
                }

                @Override
                public long getLastModifiedTime() throws IOException {
                    return 0;
                }
            }, remoteFile);
        } catch (Exception e) {
            if (e instanceof ConnectionException) {
                Optional.ofNullable(fileTransfer).ifPresent(ft -> ft.setErrored(true));
            }
            throw new AgentException(e);

        } finally {
            Optional.ofNullable(fileTransfer).ifPresent(scpFileTransferWrapper -> {
                try {
                    scpFileTransferWrapper.close();
                } catch (IOException e) {
                    //Ignore
                }
            });
        }
    }

    @Override
    public void downloadFile(String remoteFile, String localFile) throws AgentException {
        SCPFileTransferWrapper fileTransfer = null;
        try {
            fileTransfer = sshjClient.newSCPFileTransferWrapper();
            fileTransfer.download(remoteFile, localFile);

        } catch (Exception e) {
            if (e instanceof ConnectionException) {
                Optional.ofNullable(fileTransfer).ifPresent(ft -> ft.setErrored(true));
            }
            throw new AgentException(e);

        } finally {
            Optional.ofNullable(fileTransfer).ifPresent(scpFileTransferWrapper -> {
                try {
                    scpFileTransferWrapper.close();
                } catch (IOException e) {
                    //Ignore
                }
            });
        }
    }

    @Override
    public void downloadFile(String remoteFile, OutputStream localOutStream, FileMetadata metadata) throws AgentException {
        SCPFileTransferWrapper fileTransfer = null;
        try {
            fileTransfer = sshjClient.newSCPFileTransferWrapper();
            fileTransfer.download(remoteFile, new LocalDestFile() {
                @Override
                public OutputStream getOutputStream() throws IOException {
                    return localOutStream;
                }

                @Override
                public LocalDestFile getChild(String name) {
                    return null;
                }

                @Override
                public LocalDestFile getTargetFile(String filename) throws IOException {
                    return this;
                }

                @Override
                public LocalDestFile getTargetDirectory(String dirname) throws IOException {
                    return null;
                }

                @Override
                public void setPermissions(int perms) throws IOException {

                }

                @Override
                public void setLastAccessedTime(long t) throws IOException {

                }

                @Override
                public void setLastModifiedTime(long t) throws IOException {

                }
            });
        } catch (Exception e) {
            if (e instanceof ConnectionException) {
                Optional.ofNullable(fileTransfer).ifPresent(ft -> ft.setErrored(true));
            }
            throw new AgentException(e);

        } finally {
            Optional.ofNullable(fileTransfer).ifPresent(scpFileTransferWrapper -> {
                try {
                    scpFileTransferWrapper.close();
                } catch (IOException e) {
                    //Ignore
                }
            });
        }
    }

    @Override
    public List<String> listDirectory(String path) throws AgentException {
        SFTPClientWrapper sftpClient = null;
        try {
            sftpClient = sshjClient.newSFTPClientWrapper();
            List<RemoteResourceInfo> ls = sftpClient.ls(path);
            return ls.stream().map(RemoteResourceInfo::getName).collect(Collectors.toList());
        } catch (Exception e) {
            if (e instanceof ConnectionException) {
                Optional.ofNullable(sftpClient).ifPresent(ft -> ft.setErrored(true));
            }
            throw new AgentException(e);

        } finally {
            Optional.ofNullable(sftpClient).ifPresent(client -> {
                try {
                    client.close();
                } catch (IOException e) {
                    //Ignore
                }
            });
        }
    }

    @Override
    public Boolean doesFileExist(String filePath) throws AgentException {
        SFTPClientWrapper sftpClient = null;
        try {
            sftpClient = sshjClient.newSFTPClientWrapper();
            return sftpClient.statExistence(filePath) != null;
        } catch (Exception e) {
            if (e instanceof ConnectionException) {
                Optional.ofNullable(sftpClient).ifPresent(ft -> ft.setErrored(true));
            }
            throw new AgentException(e);

        } finally {
            Optional.ofNullable(sftpClient).ifPresent(client -> {
                try {
                    client.close();
                } catch (IOException e) {
                    //Ignore
                }
            });
        }
    }

    @Override
    public List<String> getFileNameFromExtension(String fileName, String parentPath) throws AgentException {
<<<<<<< HEAD

        /*try (SFTPClient sftpClient = sshjClient.newSFTPClientWrapper()) {
=======
        SFTPClientWrapper sftpClient = null;
        try  {
            sftpClient = sshjClient.newSFTPClientWrapper();
>>>>>>> 82139606
            List<RemoteResourceInfo> ls = sftpClient.ls(parentPath, resource -> isMatch(resource.getName(), fileName));
            return ls.stream().map(RemoteResourceInfo::getPath).collect(Collectors.toList());
        } catch (Exception e) {
            if (e instanceof ConnectionException) {
                Optional.ofNullable(sftpClient).ifPresent(ft -> ft.setErrored(true));
            }
            throw new AgentException(e);
<<<<<<< HEAD
        }*/
        if (fileName.endsWith("*")) {
            throw new AgentException("Wildcards that ends with * does not support for security reasons. Specify an extension");
        }

        CommandOutput commandOutput = executeCommand("ls " + fileName, parentPath); // This has a risk of returning folders also
        String[] filesTmp = commandOutput.getStdOut().split("\n");
        List<String> files = new ArrayList<>();
        for (String f: filesTmp) {
            if (!f.isEmpty()) {
                files.add(f);
            }
=======

        } finally {
            Optional.ofNullable(sftpClient).ifPresent(scpFileTransferWrapper -> {
                try {
                    scpFileTransferWrapper.close();
                } catch (IOException e) {
                    //Ignore
                }
            });
>>>>>>> 82139606
        }
        return files;
    }

    @Override
    public FileMetadata getFileMetadata(String remoteFile) throws AgentException {
        SFTPClientWrapper sftpClient = null;
        try {
            sftpClient = sshjClient.newSFTPClientWrapper();
            FileAttributes stat = sftpClient.stat(remoteFile);
            FileMetadata metadata = new FileMetadata();
            metadata.setName(new File(remoteFile).getName());
            metadata.setSize(stat.getSize());
            metadata.setPermissions(FilePermission.toMask(stat.getPermissions()));
            return metadata;
        } catch (Exception e) {
            if (e instanceof ConnectionException) {
                Optional.ofNullable(sftpClient).ifPresent(ft -> ft.setErrored(true));
            }
            throw new AgentException(e);

        } finally {
            Optional.ofNullable(sftpClient).ifPresent(scpFileTransferWrapper -> {
                try {
                    scpFileTransferWrapper.close();
                } catch (IOException e) {
                    //Ignore
                }
            });
        }
    }

    private boolean isMatch(String s, String p) {
        int i = 0;
        int j = 0;
        int starIndex = -1;
        int iIndex = -1;

        while (i < s.length()) {
            if (j < p.length() && (p.charAt(j) == '?' || p.charAt(j) == s.charAt(i))) {
                ++i;
                ++j;
            } else if (j < p.length() && p.charAt(j) == '*') {
                starIndex = j;
                iIndex = i;
                j++;
            } else if (starIndex != -1) {
                j = starIndex + 1;
                i = iIndex+1;
                iIndex++;
            } else {
                return false;
            }
        }
        while (j < p.length() && p.charAt(j) == '*') {
            ++j;
        }
        return j == p.length();
    }
}<|MERGE_RESOLUTION|>--- conflicted
+++ resolved
@@ -461,22 +461,12 @@
 
     @Override
     public List<String> getFileNameFromExtension(String fileName, String parentPath) throws AgentException {
-<<<<<<< HEAD
 
         /*try (SFTPClient sftpClient = sshjClient.newSFTPClientWrapper()) {
-=======
-        SFTPClientWrapper sftpClient = null;
-        try  {
-            sftpClient = sshjClient.newSFTPClientWrapper();
->>>>>>> 82139606
             List<RemoteResourceInfo> ls = sftpClient.ls(parentPath, resource -> isMatch(resource.getName(), fileName));
             return ls.stream().map(RemoteResourceInfo::getPath).collect(Collectors.toList());
         } catch (Exception e) {
-            if (e instanceof ConnectionException) {
-                Optional.ofNullable(sftpClient).ifPresent(ft -> ft.setErrored(true));
-            }
-            throw new AgentException(e);
-<<<<<<< HEAD
+            throw new AgentException(e);
         }*/
         if (fileName.endsWith("*")) {
             throw new AgentException("Wildcards that ends with * does not support for security reasons. Specify an extension");
@@ -489,17 +479,6 @@
             if (!f.isEmpty()) {
                 files.add(f);
             }
-=======
-
-        } finally {
-            Optional.ofNullable(sftpClient).ifPresent(scpFileTransferWrapper -> {
-                try {
-                    scpFileTransferWrapper.close();
-                } catch (IOException e) {
-                    //Ignore
-                }
-            });
->>>>>>> 82139606
         }
         return files;
     }
