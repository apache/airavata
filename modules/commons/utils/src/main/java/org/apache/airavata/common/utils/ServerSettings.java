--- conflicted
+++ resolved
@@ -230,8 +230,7 @@
         return getSetting(ACTIVITY_LISTENERS).split(",");
     }
 
-<<<<<<< HEAD
-=======
+
     public static String getActivityPublisher() throws ApplicationSettingsException{
         return getSetting(ACTIVITY_PUBLISHER);
     }
@@ -241,7 +240,6 @@
         return Boolean.parseBoolean(setting);
     }
 
->>>>>>> 255dd9e3
     public static boolean isEmbeddedZK() {
         return Boolean.parseBoolean(getSetting(EMBEDDED_ZK, "true"));
     }
