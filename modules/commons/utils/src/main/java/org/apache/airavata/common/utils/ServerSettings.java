--- conflicted
+++ resolved
@@ -60,15 +60,12 @@
     public static final String JOB_NOTIFICATION_FLAGS = "job.notification.flags";
     public static final String GFAC_PASSIVE = "gfac.passive"; // by default this is desabled
 
-<<<<<<< HEAD
-=======
 
 //    Workflow Enactment Service component configuration.
     private static final String ENACTMENT_THREAD_POOL_SIZE = "enactment.thread.pool.size";
     private static final int DEFAULT_ENACTMENT_THREAD_POOL_SIZE = 10;
     private static final String WORKFLOW_PARSER = "workflow.parser";
 
->>>>>>> 5e5630d3
 
     private static boolean stopAllThreads = false;
 
