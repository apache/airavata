--- conflicted
+++ resolved
@@ -4,21 +4,8 @@
 import java.util.HashMap;
 import java.util.Map;
 
-<<<<<<< HEAD
-import javax.persistence.Cache;
-import javax.persistence.EntityGraph;
-import javax.persistence.EntityManager;
 import javax.persistence.EntityManagerFactory;
 import javax.persistence.Persistence;
-import javax.persistence.PersistenceUnitUtil;
-import javax.persistence.Query;
-import javax.persistence.SynchronizationType;
-import javax.persistence.criteria.CriteriaBuilder;
-import javax.persistence.metamodel.Metamodel;
-=======
-import javax.persistence.EntityManagerFactory;
-import javax.persistence.Persistence;
->>>>>>> e848d363
 
 import org.slf4j.Logger;
 import org.slf4j.LoggerFactory;
@@ -28,125 +15,6 @@
  */
 public class JPAUtils {
 
-<<<<<<< HEAD
-    private static class EntityManagerFactoryWrapper implements EntityManagerFactory {
-
-        private final EntityManagerFactory factory;
-        private final JDBCConfig jdbcConfig;
-
-        EntityManagerFactoryWrapper(EntityManagerFactory factory, JDBCConfig jdbcConfig) {
-            this.factory = factory;
-            this.jdbcConfig = jdbcConfig;
-        }
-
-        @Override
-        public EntityManager createEntityManager() {
-            return wrapCreateEntityManager(() -> this.factory.createEntityManager());
-        }
-
-        @Override
-        public EntityManager createEntityManager(Map map) {
-            return wrapCreateEntityManager(() -> this.factory.createEntityManager(map));
-        }
-
-        @Override
-        public EntityManager createEntityManager(SynchronizationType synchronizationType) {
-            return wrapCreateEntityManager(() -> this.factory.createEntityManager(synchronizationType));
-        }
-
-        @Override
-        public EntityManager createEntityManager(SynchronizationType synchronizationType, Map map) {
-            return wrapCreateEntityManager(() -> this.factory.createEntityManager(synchronizationType, map));
-        }
-
-        private EntityManager wrapCreateEntityManager(Supplier<EntityManager> entityManagerSupplier) {
-
-            try {
-                return entityManagerSupplier.get();
-            } catch (ArgumentException e) {
-
-                Map<String, String> finalProperties = new HashMap<>(JPAUtils.DEFAULT_ENTITY_MANAGER_FACTORY_PROPERTIES);
-                finalProperties.putAll(JPAUtils.createConnectionProperties(this.jdbcConfig));
-                JDBCConfiguration jdbcConfiguration = new JDBCConfigurationImpl();
-                jdbcConfiguration.fromProperties(finalProperties);
-
-                Options options = new Options();
-                options.put("sqlFile", "migration.sql");
-                // If you want to generate the entire schema instead of just what is
-                // needed to bring the database up to date, use schemaAction=build
-                // options.put("schemaAction", "build");
-                options.put("foreignKeys", "true");
-                options.put("indexes", "true");
-                options.put("primaryKeys", "true");
-                try {
-                    MappingTool.run(jdbcConfiguration, new String[] {}, options, null);
-                } catch (Exception mappingToolEx) {
-                    logger.error("Failed to run MappingTool", mappingToolEx);
-                    throw new RuntimeException(
-                            "Failed to get EntityManager, then failed to run MappingTool to generate migration script",
-                            e);
-                }
-                throw new RuntimeException("Failed to get EntityManager, but successfully executed "
-                        + "MappingTool to generate migration script (to file named "
-                        + "migration.sql) in case the error was caused by the database "
-                        + "schema being out of date with the mappings", e);
-            }
-        }
-
-        @Override
-        public CriteriaBuilder getCriteriaBuilder() {
-            return this.factory.getCriteriaBuilder();
-        }
-
-        @Override
-        public Metamodel getMetamodel() {
-            return this.factory.getMetamodel();
-        }
-
-        @Override
-        public boolean isOpen() {
-            return this.factory.isOpen();
-        }
-
-        @Override
-        public void close() {
-            this.factory.close();
-        }
-
-        @Override
-        public Map<String, Object> getProperties() {
-            return this.factory.getProperties();
-        }
-
-        @Override
-        public Cache getCache() {
-            return this.factory.getCache();
-        }
-
-        @Override
-        public PersistenceUnitUtil getPersistenceUnitUtil() {
-            return this.factory.getPersistenceUnitUtil();
-        }
-
-        @Override
-        public void addNamedQuery(String name, Query query) {
-            this.factory.addNamedQuery(name, query);
-        }
-
-        @Override
-        public <T> T unwrap(Class<T> cls) {
-            return this.factory.unwrap(cls);
-        }
-
-        @Override
-        public <T> void addNamedEntityGraph(String graphName, EntityGraph<T> entityGraph) {
-            this.factory.addNamedEntityGraph(graphName, entityGraph);
-        }
-
-    }
-
-=======
->>>>>>> e848d363
     private final static Logger logger = LoggerFactory.getLogger(JPAUtils.class);
     private final static Map<String, String> DEFAULT_ENTITY_MANAGER_FACTORY_PROPERTIES;
     static {
