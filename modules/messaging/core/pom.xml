--- conflicted
+++ resolved
@@ -2,10 +2,6 @@
 <!--
 
 
-<<<<<<< HEAD
-<project xmlns="http://maven.apache.org/POM/4.0.0" xmlns:xsi="http://www.w3.org/2001/XMLSchema-instance"
-         xsi:schemaLocation="http://maven.apache.org/POM/4.0.0 http://maven.apache.org/maven-v4_0_0.xsd">
-=======
     Licensed to the Apache Software Foundation (ASF) under one
     or more contributor license agreements.  See the NOTICE file
     distributed with this work for additional information
@@ -25,7 +21,6 @@
 
 -->
 <project xmlns="http://maven.apache.org/POM/4.0.0" xmlns:xsi="http://www.w3.org/2001/XMLSchema-instance" xsi:schemaLocation="http://maven.apache.org/POM/4.0.0 http://maven.apache.org/maven-v4_0_0.xsd">
->>>>>>> 10d7c029
 
     <parent>
         <groupId>org.apache.airavata</groupId>
