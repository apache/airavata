config:
 resources:
   - jobManagerType: PBS
     emailParser: org.apache.airavata.monitor.email.parser.PBSEmailParser
     resourceEmailAddresses:
       - pbsconsult@sdsc.edu  # gordon
       - adm@trident.bigred2.uits.iu.edu # Bigred2
       - root <adm@trident.bigred2.uits.iu.edu> # Bigred2
       - root <adm@scyld.localdomain> # alamo

   - jobManagerType: SLURM
     emailParser: org.apache.airavata.monitor.email.parser.SLURMEmailParser
     resourceEmailAddresses:
       - SDSC Admin <slurm@comet-fe3.sdsc.edu> # comet
       - slurm@batch1.stampede.tacc.utexas.edu # stampede
       - slurm@helix-slurm-headnode.novalocal

   - jobManagerType: UGE
     emailParser: org.apache.airavata.monitor.email.parser.UGEEmailParser
     resourceEmailAddresses:
       - ls4.tacc.utexas.edu # contain Lonestar

<<<<<<< HEAD
   - jobManagerType: HTCONDOR
     emailParser: org.apache.airavata.monitor.email.parser.HTCondorEmailParser
     resourceEmailAddresses:
=======
#   - jobManagerType: HTCONDOR
#     emailParser: org.apache.airavata.monitor.email.parser.HTCondorEmailParser
#     resourceEmailAddresses:
>>>>>>> fe009e71
<|MERGE_RESOLUTION|>--- conflicted
+++ resolved
@@ -20,12 +20,6 @@
      resourceEmailAddresses:
        - ls4.tacc.utexas.edu # contain Lonestar
 
-<<<<<<< HEAD
-   - jobManagerType: HTCONDOR
-     emailParser: org.apache.airavata.monitor.email.parser.HTCondorEmailParser
-     resourceEmailAddresses:
-=======
 #   - jobManagerType: HTCONDOR
 #     emailParser: org.apache.airavata.monitor.email.parser.HTCondorEmailParser
-#     resourceEmailAddresses:
->>>>>>> fe009e71
+#     resourceEmailAddresses: