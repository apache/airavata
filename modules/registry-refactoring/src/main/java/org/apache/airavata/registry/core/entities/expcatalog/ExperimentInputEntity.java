--- conflicted
+++ resolved
@@ -56,7 +56,7 @@
     @Column(name = "USER_FRIENDLY_DESCRIPTION")
     private String userFriendlyDescription;
 
-    @Column(name = "METADATA")
+    @Column(name = "METADATA", length = 4096)
     private String metaData;
 
     @Column(name = "INPUT_ORDER")
@@ -140,10 +140,6 @@
         this.userFriendlyDescription = userFriendlyDescription;
     }
 
-<<<<<<< HEAD
-=======
-    @Column(name = "METADATA", length = 4096)
->>>>>>> cca45cd2
     public String getMetaData() {
         return metaData;
     }
