--- conflicted
+++ resolved
@@ -20,12 +20,6 @@
 */
 package org.apache.airavata.registry.core.entities.appcatalog;
 
-<<<<<<< HEAD
-=======
-import javax.persistence.Column;
-import javax.persistence.Embeddable;
-import javax.persistence.Id;
->>>>>>> e5203478
 import java.io.Serializable;
 
 /**
@@ -37,10 +31,7 @@
 	private static final long serialVersionUID = 1L;
 
 	private String storageResourceId;
-<<<<<<< HEAD
-=======
 
->>>>>>> e5203478
 	private String dataMovementInterfaceId;
 
 	public StorageInterfacePK() {
