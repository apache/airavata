--- conflicted
+++ resolved
@@ -39,13 +39,7 @@
     String FIND_ALL_GROUP_COMPUTE_RESOURCE_POLICY = "SELECT CR FROM "+ ComputeResourcePolicyEntity.class.getSimpleName() + " CR " +
             "WHERE CR.groupResourceProfileId LIKE : " + DBConstants.GroupResourceProfile.GROUP_RESOURCE_PROFILE_ID;
 
-<<<<<<< HEAD
-    String FIND_ALL_CHILD_DATA_PRODUCTS = "SELECT DP FROM " + DataProductEntity.class.getSimpleName() + " DP " +
-            "WHERE DP.parentProductUri LIKE :" + DBConstants.DataProduct.PARENT_PRODUCT_URI;
-    String FIND_DATA_PRODUCT_BY_NAME = "SELECT DP FROM " + DataProductEntity.class.getSimpleName() + " DP " +
-            "WHERE DP.gatewayId LIKE :" + DBConstants.DataProduct.GATEWAY_ID + " AND DP.ownerName LIKE :" +
-            DBConstants.DataProduct.OWNER_NAME + " AND dp.productName LIKE :" + DBConstants.DataProduct.PRODUCT_NAME;
-=======
+
     String GET_ALL_USER_RESOURCE_PROFILE = "SELECT URP FROM " + UserResourceProfileEntity.class.getSimpleName() + " URP";
     String GET_ALL_GATEWAY_ID = "SELECT DISTINCT URP FROM " + UserResourceProfileEntity.class.getSimpleName() + " URP " +
             "WHERE URP.gatewayId LIKE :" + DBConstants.UserResourceProfile.GATEWAY_ID;
@@ -58,5 +52,10 @@
             "WHERE USP.userId LIKE :" + DBConstants.UserStoragePreference.USER_ID + " AND USP.gatewayId LIKE :" +
             DBConstants.UserStoragePreference.GATEWAY_ID;
 
->>>>>>> 120dfd3c
+    String FIND_ALL_CHILD_DATA_PRODUCTS = "SELECT DP FROM " + DataProductEntity.class.getSimpleName() + " DP " +
+            "WHERE DP.parentProductUri LIKE :" + DBConstants.DataProduct.PARENT_PRODUCT_URI;
+    String FIND_DATA_PRODUCT_BY_NAME = "SELECT DP FROM " + DataProductEntity.class.getSimpleName() + " DP " +
+            "WHERE DP.gatewayId LIKE :" + DBConstants.DataProduct.GATEWAY_ID + " AND DP.ownerName LIKE :" +
+            DBConstants.DataProduct.OWNER_NAME + " AND dp.productName LIKE :" + DBConstants.DataProduct.PRODUCT_NAME;
+
 }