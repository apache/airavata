--- conflicted
+++ resolved
@@ -97,7 +97,6 @@
     String FIND_ALL_GROUP_BATCH_QUEUE_RESOURCE_POLICY = "SELECT BQ FROM "+ BatchQueueResourcePolicyEntity.class.getSimpleName() + " BQ " +
             "WHERE BQ.groupResourceProfileId LIKE :" + DBConstants.GroupResourceProfile.GROUP_RESOURCE_PROFILE_ID;
     String FIND_ALL_GROUP_COMPUTE_RESOURCE_POLICY = "SELECT CR FROM "+ ComputeResourcePolicyEntity.class.getSimpleName() + " CR " +
-<<<<<<< HEAD
             "WHERE CR.groupResourceProfileId LIKE :" + DBConstants.GroupResourceProfile.GROUP_RESOURCE_PROFILE_ID;
 
     String GET_ALL_USER_RESOURCE_PROFILE = "SELECT URP FROM " + UserResourceProfileEntity.class.getSimpleName() + " URP";
@@ -123,13 +122,9 @@
     String GET_WORKFLOW_GIVEN_NAME = "SELECT W FROM " + WorkflowEntity.class.getSimpleName() + " W " +
             "WHERE W.workflowName LIKE :" + DBConstants.Workflow.WORKFLOW_NAME;
 
-=======
-            "WHERE CR.groupResourceProfileId LIKE : " + DBConstants.GroupResourceProfile.GROUP_RESOURCE_PROFILE_ID;
-
     String FIND_STORAGE_RESOURCE = "SELECT DISTINCT SR FROM " + StorageResourceEntity.class.getSimpleName() + " SR " +
             "WHERE SR.hostName LIKE :" + DBConstants.StorageResource.HOST_NAME;
     String FIND_ALL_STORAGE_RESOURCES = "SELECT SR FROM " + StorageResourceEntity.class.getSimpleName() + " SR";
     String FIND_ALL_AVAILABLE_STORAGE_RESOURCES = "SELECT SR FROM " + StorageResourceEntity.class.getSimpleName() + " SR " +
             "WHERE SR.enabled = TRUE";
->>>>>>> 824d0f6f
 }