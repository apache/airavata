/**
 *
 * Licensed to the Apache Software Foundation (ASF) under one
 * or more contributor license agreements.  See the NOTICE file
 * distributed with this work for additional information
 * regarding copyright ownership.  The ASF licenses this file
 * to you under the Apache License, Version 2.0 (the
 * "License"); you may not use this file except in compliance
 * with the License.  You may obtain a copy of the License at
 *
 *   http://www.apache.org/licenses/LICENSE-2.0
 *
 * Unless required by applicable law or agreed to in writing,
 * software distributed under the License is distributed on an
 * "AS IS" BASIS, WITHOUT WARRANTIES OR CONDITIONS OF ANY
 * KIND, either express or implied.  See the License for the
 * specific language governing permissions and limitations
 * under the License.
 */
package org.apache.airavata.registry.core.utils;

import org.apache.airavata.model.user.UserProfile;
import org.apache.airavata.registry.core.entities.appcatalog.*;
import org.apache.airavata.registry.core.entities.replicacatalog.DataProductEntity;

public interface QueryConstants {

    String FIND_USER_PROFILE_BY_USER_ID = "SELECT u FROM UserProfileEntity u " +
            "where u.userId LIKE :" + UserProfile._Fields.USER_ID.getFieldName() + " " +
            "AND u.gatewayId LIKE :"+ UserProfile._Fields.GATEWAY_ID.getFieldName() + "";

    String FIND_ALL_USER_PROFILES_BY_GATEWAY_ID = "SELECT u FROM UserProfileEntity u " +
            "where u.gatewayId LIKE :"+ UserProfile._Fields.GATEWAY_ID.getFieldName() + "";

    // Application Deployment Queries
    String FIND_APPLICATION_DEPLOYMENTS_FOR_GATEWAY_ID = "SELECT AD FROM " + ApplicationDeploymentEntity.class.getSimpleName() + " AD " +
            "WHERE AD.gatewayId LIKE :" + DBConstants.ApplicationDeployment.GATEWAY_ID;
    String FIND_APPLICATION_DEPLOYMENTS_FOR_APPLICATION_MODULE_ID = "SELECT AD FROM " + ApplicationDeploymentEntity.class.getSimpleName() + " AD " +
            "WHERE AD.appModuleId LIKE :" + DBConstants.ApplicationDeployment.APPLICATION_MODULE_ID;
    String FIND_APPLICATION_DEPLOYMENTS_FOR_COMPUTE_HOST_ID = "SELECT AD FROM " + ApplicationDeploymentEntity.class.getSimpleName() + " AD " +
            "WHERE AD.computeHostId LIKE :" + DBConstants.ApplicationDeployment.COMPUTE_HOST_ID;
    String GET_ALL_APPLICATION_DEPLOYMENTS = "SELECT AD FROM " + ApplicationDeploymentEntity.class.getSimpleName() + " AD";
    String FIND_ACCESSIBLE_APPLICATION_DEPLOYMENTS = "SELECT AD FROM " + ApplicationDeploymentEntity.class.getSimpleName() + " AD " +
            "WHERE AD.gatewayId LIKE :" + DBConstants.ApplicationDeployment.GATEWAY_ID + " AND AD.appDeploymentId IN :" +
            DBConstants.ApplicationDeployment.ACCESSIBLE_APPLICATION_DEPLOYMENT_IDS + " AND AD.computeHostId IN :" +
            DBConstants.ApplicationDeployment.ACCESSIBLE_COMPUTE_HOST_IDS;

    // Application Module Queries
    String FIND_APPLICATION_MODULES_FOR_GATEWAY_ID = "SELECT AM FROM " + ApplicationModuleEntity.class.getSimpleName() + " AM " +
            "WHERE AM.gatewayId LIKE :" + DBConstants.ApplicationModule.GATEWAY_ID;
    String FIND_APPLICATION_MODULES_FOR_APPLICATION_MODULE_NAME = "SELECT AM FROM " + ApplicationModuleEntity.class.getSimpleName() + " AM " +
            "WHERE AM.appModuleName LIKE :" + DBConstants.ApplicationModule.APPLICATION_MODULE_NAME;
    String FIND_ACCESSIBLE_APPLICATION_MODULES = "SELECT AM FROM " + ApplicationModuleEntity.class.getSimpleName() + " AM " +
            ", " + ApplicationDeploymentEntity.class.getSimpleName() + " AD WHERE AM.appModuleId = AD.appModuleId AND AM.gatewayId LIKE :" +
            DBConstants.ApplicationModule.GATEWAY_ID + " AND AD.appDeploymentId IN :" + DBConstants.ApplicationDeployment.ACCESSIBLE_APPLICATION_DEPLOYMENT_IDS +
            " AND AD.computeHostId IN :" + DBConstants.ApplicationDeployment.ACCESSIBLE_COMPUTE_HOST_IDS;

    // Application Interface Queries
    String FIND_APPLICATION_INTERFACES_FOR_GATEWAY_ID = "SELECT AI FROM " + ApplicationInterfaceEntity.class.getSimpleName() + " AI " +
            "WHERE AI.gatewayId LIKE :" + DBConstants.ApplicationInterface.GATEWAY_ID;
    String FIND_APPLICATION_INTERFACES_FOR_APPLICATION_NAME = "SELECT AI FROM " + ApplicationInterfaceEntity.class.getSimpleName() + " AI " +
            "WHERE AI.applicationName LIKE :" + DBConstants.ApplicationInterface.APPLICATION_NAME;
    String GET_ALL_APPLICATION_INTERFACES = "SELECT AI FROM " + ApplicationInterfaceEntity.class.getSimpleName() + " AI";

    // Application Inputs Queries
    String FIND_APPLICATION_INPUTS = "SELECT AI FROM " + ApplicationInputEntity.class.getSimpleName() + " AI " +
            "WHERE AI.interfaceId LIKE :" + DBConstants.ApplicationInput.APPLICATION_INTERFACE_ID;

    // Application Outputs Queries
    String FIND_APPLICATION_OUTPUTS = "SELECT AI FROM " + ApplicationOutputEntity.class.getSimpleName() + " AI " +
            "WHERE AI.interfaceId LIKE :" + DBConstants.ApplicationOutput.APPLICATION_INTERFACE_ID;

    String FIND_ALL_GATEWAY_PROFILES = "SELECT G FROM " + GatewayProfileEntity.class.getSimpleName() + " G";
    String FIND_ALL_COMPUTE_RESOURCE_PREFERENCES = "SELECT DISTINCT CR FROM " + ComputeResourcePreferenceEntity.class.getSimpleName() + " CR " +
            "WHERE CR.gatewayId LIKE :" + DBConstants.ComputeResourcePreference.GATEWAY_ID;
    String FIND_ALL_STORAGE_RESOURCE_PREFERENCES = "SELECT DISTINCT S FROM " + StoragePreferenceEntity.class.getSimpleName() + " S " +
            "WHERE S.gatewayId LIKE :" + DBConstants.StorageResourcePreference.GATEWAY_ID;

    String FIND_COMPUTE_RESOURCE = "SELECT DISTINCT CR FROM " + ComputeResourceEntity.class.getSimpleName() + " CR " +
            "WHERE CR.hostName LIKE :" + DBConstants.ComputeResource.HOST_NAME;
    String FIND_ALL_COMPUTE_RESOURCES = "SELECT CR FROM " + ComputeResourceEntity.class.getSimpleName() + " CR";
    String GET_FILE_SYSTEM = "SELECT DISTINCT FS FROM " + ComputeResourceFileSystemEntity.class.getSimpleName() + " FS " +
            "WHERE FS.computeResourceId LIKE :" + DBConstants.ComputeResource.COMPUTE_RESOURCE_ID;
    String GET_JOB_MANAGER_COMMAND = "SELECT DISTINCT JM FROM " + JobManagerCommandEntity.class.getSimpleName() + " JM " +
            "WHERE JM.id.resourceJobManagerId LIKE :" + DBConstants.ResourceJobManager.RESOURCE_JOB_MANAGER_ID;
    String GET_PARALLELISM_PREFIX = "SELECT DISTINCT PF FROM " + ParallelismCommandEntity.class.getSimpleName() + " PF " +
            "WHERE PF.id.resourceJobManagerId LIKE :" + DBConstants.ResourceJobManager.RESOURCE_JOB_MANAGER_ID;

    String FIND_ALL_GROUP_RESOURCE_PROFILES = "SELECT G FROM " + GroupResourceProfileEntity.class.getSimpleName() + " G " +
            "WHERE G.gatewayId LIKE :" + DBConstants.GroupResourceProfile.GATEWAY_ID;
    String FIND_ALL_GROUP_COMPUTE_PREFERENCES = "SELECT GC FROM "+ GroupComputeResourcePrefEntity.class.getSimpleName() + " GC " +
            "WHERE GC.groupResourceProfileId LIKE :" + DBConstants.GroupResourceProfile.GROUP_RESOURCE_PROFILE_ID;
    String FIND_ALL_GROUP_BATCH_QUEUE_RESOURCE_POLICY = "SELECT BQ FROM "+ BatchQueueResourcePolicyEntity.class.getSimpleName() + " BQ " +
            "WHERE BQ.groupResourceProfileId LIKE :" + DBConstants.GroupResourceProfile.GROUP_RESOURCE_PROFILE_ID;
    String FIND_ALL_GROUP_COMPUTE_RESOURCE_POLICY = "SELECT CR FROM "+ ComputeResourcePolicyEntity.class.getSimpleName() + " CR " +
            "WHERE CR.groupResourceProfileId LIKE :" + DBConstants.GroupResourceProfile.GROUP_RESOURCE_PROFILE_ID;
<<<<<<< HEAD

=======
>>>>>>> 11efe8a6

    String GET_ALL_USER_RESOURCE_PROFILE = "SELECT URP FROM " + UserResourceProfileEntity.class.getSimpleName() + " URP";
    String GET_ALL_GATEWAY_ID = "SELECT DISTINCT URP FROM " + UserResourceProfileEntity.class.getSimpleName() + " URP " +
            "WHERE URP.gatewayId LIKE :" + DBConstants.UserResourceProfile.GATEWAY_ID;

    String GET_ALL_USER_COMPUTE_RESOURCE_PREFERENCE = "SELECT UCRP FROM " + UserComputeResourcePreferenceEntity.class.getSimpleName() + " UCRP " +
            "WHERE UCRP.userId LIKE :" + DBConstants.UserComputeResourcePreference.USER_ID + " AND UCRP.gatewayId LIKE :" +
            DBConstants.UserComputeResourcePreference.GATEWAY_ID;

    String GET_ALL_USER_STORAGE_PREFERENCE = "SELECT USP FROM " + UserStoragePreferenceEntity.class.getSimpleName() + " USP " +
            "WHERE USP.userId LIKE :" + DBConstants.UserStoragePreference.USER_ID + " AND USP.gatewayId LIKE :" +
            DBConstants.UserStoragePreference.GATEWAY_ID;

    String FIND_ALL_CHILD_DATA_PRODUCTS = "SELECT DP FROM " + DataProductEntity.class.getSimpleName() + " DP " +
            "WHERE DP.parentProductUri LIKE :" + DBConstants.DataProduct.PARENT_PRODUCT_URI;
    String FIND_DATA_PRODUCT_BY_NAME = "SELECT DP FROM " + DataProductEntity.class.getSimpleName() + " DP " +
            "WHERE DP.gatewayId LIKE :" + DBConstants.DataProduct.GATEWAY_ID + " AND DP.ownerName LIKE :" +
            DBConstants.DataProduct.OWNER_NAME + " AND dp.productName LIKE :" + DBConstants.DataProduct.PRODUCT_NAME;

}<|MERGE_RESOLUTION|>--- conflicted
+++ resolved
@@ -94,10 +94,6 @@
             "WHERE BQ.groupResourceProfileId LIKE :" + DBConstants.GroupResourceProfile.GROUP_RESOURCE_PROFILE_ID;
     String FIND_ALL_GROUP_COMPUTE_RESOURCE_POLICY = "SELECT CR FROM "+ ComputeResourcePolicyEntity.class.getSimpleName() + " CR " +
             "WHERE CR.groupResourceProfileId LIKE :" + DBConstants.GroupResourceProfile.GROUP_RESOURCE_PROFILE_ID;
-<<<<<<< HEAD
-
-=======
->>>>>>> 11efe8a6
 
     String GET_ALL_USER_RESOURCE_PROFILE = "SELECT URP FROM " + UserResourceProfileEntity.class.getSimpleName() + " URP";
     String GET_ALL_GATEWAY_ID = "SELECT DISTINCT URP FROM " + UserResourceProfileEntity.class.getSimpleName() + " URP " +
