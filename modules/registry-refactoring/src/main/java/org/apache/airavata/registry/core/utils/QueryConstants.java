/**
 *
 * Licensed to the Apache Software Foundation (ASF) under one
 * or more contributor license agreements.  See the NOTICE file
 * distributed with this work for additional information
 * regarding copyright ownership.  The ASF licenses this file
 * to you under the Apache License, Version 2.0 (the
 * "License"); you may not use this file except in compliance
 * with the License.  You may obtain a copy of the License at
 *
 *   http://www.apache.org/licenses/LICENSE-2.0
 *
 * Unless required by applicable law or agreed to in writing,
 * software distributed under the License is distributed on an
 * "AS IS" BASIS, WITHOUT WARRANTIES OR CONDITIONS OF ANY
 * KIND, either express or implied.  See the License for the
 * specific language governing permissions and limitations
 * under the License.
 */
package org.apache.airavata.registry.core.utils;

import org.apache.airavata.model.user.UserProfile;
import org.apache.airavata.registry.core.entities.appcatalog.*;

public interface QueryConstants {

    String FIND_USER_PROFILE_BY_USER_ID = "SELECT u FROM UserProfileEntity u " +
            "where u.userId LIKE :" + UserProfile._Fields.USER_ID.getFieldName() + " " +
            "AND u.gatewayId LIKE :"+ UserProfile._Fields.GATEWAY_ID.getFieldName() + "";

    String FIND_ALL_USER_PROFILES_BY_GATEWAY_ID = "SELECT u FROM UserProfileEntity u " +
            "where u.gatewayId LIKE :"+ UserProfile._Fields.GATEWAY_ID.getFieldName() + "";

    // Application Deployment Queries
    String FIND_APPLICATION_DEPLOYMENTS_FOR_GATEWAY_ID = "SELECT AD FROM " + ApplicationDeploymentEntity.class.getSimpleName() + " AD " +
            "WHERE AD.gatewayId LIKE : " + DBConstants.ApplicationDeployment.GATEWAY_ID;
    String FIND_APPLICATION_DEPLOYMENTS_FOR_APPLICATION_MODULE_ID = "SELECT AD FROM " + ApplicationDeploymentEntity.class.getSimpleName() + " AD " +
            "WHERE AD.appModuleId LIKE : " + DBConstants.ApplicationDeployment.APPLICATION_MODULE_ID;
    String FIND_APPLICATION_DEPLOYMENTS_FOR_COMPUTE_HOST_ID = "SELECT AD FROM " + ApplicationDeploymentEntity.class.getSimpleName() + " AD " +
            "WHERE AD.computeHostId LIKE : " + DBConstants.ApplicationDeployment.COMPUTE_HOST_ID;
    String FIND_APPLICATION_DEPLOYMENT = "SELECT AD FROM " + ApplicationDeploymentEntity.class.getSimpleName() + " AD " +
            "WHERE AD.appDeploymentId LIKE : " + DBConstants.ApplicationDeployment.APPLICATION_DEPLOYMENT_ID;
    String GET_ALL_APPLICATION_DEPLOYMENTS = "SELECT AD FROM " + ApplicationDeploymentEntity.class.getSimpleName() + " AD";
    String FIND_ACCESSIBLE_APPLICATION_DEPLOYMENTS = "SELECT AD FROM " + ApplicationDeploymentEntity.class.getSimpleName() + " AD " +
            "WHERE AD.gatewayId LIKE : " + DBConstants.ApplicationDeployment.GATEWAY_ID + " AND AD.appDeploymentId IN :" +
<<<<<<< HEAD
            DBConstants.ApplicationDeployment.ACCESSIBLE_APPLICATION_DEPLOYMENT_IDS;
=======
            DBConstants.ApplicationDeployment.ACCESSIBLE_APPLICATION_DEPLOYMENT_IDS + " AND AD.computeHostId IN :" +
            DBConstants.ApplicationDeployment.ACCESSIBLE_COMPUTE_HOST_IDS;
>>>>>>> 74905121

    // Application Module Queries
    String FIND_APPLICATION_MODULES_FOR_GATEWAY_ID = "SELECT AM FROM " + ApplicationModuleEntity.class.getSimpleName() + " AM " +
            "WHERE AM.gatewayId LIKE : " + DBConstants.ApplicationModule.GATEWAY_ID;
    String FIND_APPLICATION_MODULES_FOR_APPLICATION_MODULE_NAME = "SELECT AM FROM " + ApplicationModuleEntity.class.getSimpleName() + " AM " +
            "WHERE AM.appModuleName LIKE : " + DBConstants.ApplicationModule.APPLICATION_MODULE_NAME;
    String FIND_APPLICATION_MODULE = "SELECT AM FROM " + ApplicationModuleEntity.class.getSimpleName() + " AM " +
            "WHERE AM.appModuleId LIKE : " + DBConstants.ApplicationModule.APPLICATION_MODULE_ID;
    String FIND_ACCESSIBLE_APPLICATION_MODULES = "SELECT AM FROM " + ApplicationModuleEntity.class.getSimpleName() + " AM " +
            ", " + ApplicationDeploymentEntity.class.getSimpleName() + " AD WHERE AM.appModuleId = AD.appModuleId AND AM.gatewayId LIKE : " +
            DBConstants.ApplicationModule.GATEWAY_ID + " AND AD.appDeploymentId IN :" + DBConstants.ApplicationDeployment.ACCESSIBLE_APPLICATION_DEPLOYMENT_IDS +
            " AND AD.computeHostId IN :" + DBConstants.ApplicationDeployment.ACCESSIBLE_COMPUTE_HOST_IDS;

    // Application Interface Queries
    String FIND_APPLICATION_INTERFACES_FOR_GATEWAY_ID = "SELECT AI FROM " + ApplicationInterfaceEntity.class.getSimpleName() + " AI " +
            "WHERE AI.gatewayId LIKE : " + DBConstants.ApplicationInterface.GATEWAY_ID;
    String FIND_APPLICATION_INTERFACES_FOR_APPLICATION_NAME = "SELECT AI FROM " + ApplicationInterfaceEntity.class.getSimpleName() + " AI " +
            "WHERE AI.applicationName LIKE : " + DBConstants.ApplicationInterface.APPLICATION_NAME;
    String FIND_APPLICATION_INTERFACE = "SELECT AI FROM " + ApplicationInterfaceEntity.class.getSimpleName() + " AI " +
            "WHERE AI.applicationInterfaceId LIKE : " + DBConstants.ApplicationInterface.APPLICATION_INTERFACE_ID;
    String GET_ALL_APPLICATION_INTERFACES = "SELECT AI FROM " + ApplicationInterfaceEntity.class.getSimpleName() + " AI";

    // Application Inputs Queries
    String FIND_APPLICATION_INPUTS = "SELECT AI FROM " + ApplicationInputEntity.class.getSimpleName() + " AI " +
            "WHERE AI.interfaceId LIKE : " + DBConstants.ApplicationInput.APPLICATION_INTERFACE_ID;

    // Application Outputs Queries
    String FIND_APPLICATION_OUTPUTS = "SELECT AI FROM " + ApplicationOutputEntity.class.getSimpleName() + " AI " +
            "WHERE AI.interfaceId LIKE : " + DBConstants.ApplicationOutput.APPLICATION_INTERFACE_ID;

    String FIND_ALL_GATEWAY_PROFILES = "SELECT G FROM " + GatewayProfileEntity.class.getSimpleName() + " G";
    String FIND_ALL_COMPUTE_RESOURCE_PREFERENCES = "SELECT DISTINCT CR FROM " + ComputeResourcePreferenceEntity.class.getSimpleName() + " CR " +
            "WHERE CR.gatewayId LIKE : " + DBConstants.ComputeResourcePreference.GATEWAY_ID;
    String FIND_ALL_STORAGE_RESOURCE_PREFERENCES = "SELECT DISTINCT S FROM " + StoragePreferenceEntity.class.getSimpleName() + " S " +
            "WHERE S.gatewayId LIKE : " + DBConstants.StorageResourcePreference.GATEWAY_ID;

    String FIND_COMPUTE_RESOURCE = "SELECT DISTINCT CR FROM " + ComputeResourceEntity.class.getSimpleName() + " CR " +
            "WHERE CR.hostName LIKE : " + DBConstants.ComputeResource.HOST_NAME;
    String FIND_ALL_COMPUTE_RESOURCES = "SELECT CR FROM " + ComputeResourceEntity.class.getSimpleName() + " CR";
    String GET_FILE_SYSTEM = "SELECT DISTINCT FS FROM " + ComputeResourceFileSystemEntity.class.getSimpleName() + " FS " +
            "WHERE FS.computeResourceId LIKE: " + DBConstants.ComputeResource.COMPUTE_RESOURCE_ID;
    String GET_JOB_MANAGER_COMMAND = "SELECT DISTINCT JM FROM " + JobManagerCommandEntity.class.getSimpleName() + " JM " +
            "WHERE JM.id.resourceJobManagerId LIKE: " + DBConstants.ResourceJobManager.RESOURCE_JOB_MANAGER_ID;
    String GET_PARALLELISM_PREFIX = "SELECT DISTINCT PF FROM " + ParallelismCommandEntity.class.getSimpleName() + " PF " +
            "WHERE PF.id.resourceJobManagerId LIKE: " + DBConstants.ResourceJobManager.RESOURCE_JOB_MANAGER_ID;

    String FIND_ALL_GROUP_RESOURCE_PROFILES = "SELECT G FROM " + GroupResourceProfileEntity.class.getSimpleName() + " G " +
            "WHERE G.gatewayId LIKE : " + DBConstants.GroupResourceProfile.GATEWAY_ID;
    String FIND_ALL_GROUP_COMPUTE_PREFERENCES = "SELECT GC FROM "+ GroupComputeResourcePrefEntity.class.getSimpleName() + " GC " +
            "WHERE GC.groupResourceProfileId LIKE : " + DBConstants.GroupResourceProfile.GROUP_RESOURCE_PROFILE_ID;
    String FIND_ALL_GROUP_BATCH_QUEUE_RESOURCE_POLICY = "SELECT BQ FROM "+ BatchQueueResourcePolicyEntity.class.getSimpleName() + " BQ " +
            "WHERE BQ.groupResourceProfileId LIKE : " + DBConstants.GroupResourceProfile.GROUP_RESOURCE_PROFILE_ID;
    String FIND_ALL_GROUP_COMPUTE_RESOURCE_POLICY = "SELECT CR FROM "+ ComputeResourcePolicyEntity.class.getSimpleName() + " CR " +
            "WHERE CR.groupResourceProfileId LIKE : " + DBConstants.GroupResourceProfile.GROUP_RESOURCE_PROFILE_ID;
}<|MERGE_RESOLUTION|>--- conflicted
+++ resolved
@@ -43,12 +43,8 @@
     String GET_ALL_APPLICATION_DEPLOYMENTS = "SELECT AD FROM " + ApplicationDeploymentEntity.class.getSimpleName() + " AD";
     String FIND_ACCESSIBLE_APPLICATION_DEPLOYMENTS = "SELECT AD FROM " + ApplicationDeploymentEntity.class.getSimpleName() + " AD " +
             "WHERE AD.gatewayId LIKE : " + DBConstants.ApplicationDeployment.GATEWAY_ID + " AND AD.appDeploymentId IN :" +
-<<<<<<< HEAD
-            DBConstants.ApplicationDeployment.ACCESSIBLE_APPLICATION_DEPLOYMENT_IDS;
-=======
             DBConstants.ApplicationDeployment.ACCESSIBLE_APPLICATION_DEPLOYMENT_IDS + " AND AD.computeHostId IN :" +
             DBConstants.ApplicationDeployment.ACCESSIBLE_COMPUTE_HOST_IDS;
->>>>>>> 74905121
 
     // Application Module Queries
     String FIND_APPLICATION_MODULES_FOR_GATEWAY_ID = "SELECT AM FROM " + ApplicationModuleEntity.class.getSimpleName() + " AM " +
