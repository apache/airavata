--- conflicted
+++ resolved
@@ -29,10 +29,7 @@
         public static final String COMPUTE_HOST_ID = "computeHostId";
         public static final String GATEWAY_ID = "gatewayId";
         public static final String ACCESSIBLE_APPLICATION_DEPLOYMENT_IDS = "accessibleAppDeploymentIds";
-<<<<<<< HEAD
-=======
         public static final String ACCESSIBLE_COMPUTE_HOST_IDS = "accessibleComputeHostIds";
->>>>>>> 74905121
     }
 
     public static class ApplicationModule {
