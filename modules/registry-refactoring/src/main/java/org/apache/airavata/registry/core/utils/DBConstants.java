--- conflicted
+++ resolved
@@ -27,13 +27,6 @@
         public static final String GROUP_RESOURCE_PROFILE_ID = "groupResourceProfileId";
     }
 
-<<<<<<< HEAD
-    public static class DataProduct {
-        public static final String GATEWAY_ID = "gatewayId";
-        public static final String OWNER_NAME = "ownerName";
-        public static final String PRODUCT_NAME = "productName";
-        public static final String PARENT_PRODUCT_URI = "parentProductUri";
-=======
     public static class UserResourceProfile {
         public static final String USER_ID = "userId";
         public static final String GATEWAY_ID = "gatewayId";
@@ -49,7 +42,13 @@
         public static final String USER_ID = "userId";
         public static final String GATEWAY_ID = "gatewayId";
         public static final String STORAGE_RESOURCE_ID = "storageResourceId";
->>>>>>> 120dfd3c
+    }
+
+    public static class DataProduct {
+        public static final String GATEWAY_ID = "gatewayId";
+        public static final String OWNER_NAME = "ownerName";
+        public static final String PRODUCT_NAME = "productName";
+        public static final String PARENT_PRODUCT_URI = "parentProductUri";
     }
 
 }