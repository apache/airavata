--- conflicted
+++ resolved
@@ -78,7 +78,6 @@
         public static final String GROUP_RESOURCE_PROFILE_ID = "groupResourceProfileId";
     }
 
-<<<<<<< HEAD
     public final class PreJobCommand {
         public static final String APPLICATION_DEPLOYMENT_ID = "deploymentId";
         public static final String COMMAND = "command";
@@ -107,7 +106,8 @@
     public final class ModuleLoadCmd {
         public static final String APPLICATION_DEPLOYMENT_ID = "appDeploymentId";
         public static final String COMMAND = "cmd";
-=======
+    }
+
     public static class UserResourceProfile {
         public static final String USER_ID = "userId";
         public static final String GATEWAY_ID = "gatewayId";
@@ -123,7 +123,6 @@
         public static final String USER_ID = "userId";
         public static final String GATEWAY_ID = "gatewayId";
         public static final String STORAGE_RESOURCE_ID = "storageResourceId";
->>>>>>> 120dfd3c
     }
 
 }