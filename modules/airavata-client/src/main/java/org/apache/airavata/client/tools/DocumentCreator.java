/*
 *
 * Licensed to the Apache Software Foundation (ASF) under one
 * or more contributor license agreements.  See the NOTICE file
 * distributed with this work for additional information
 * regarding copyright ownership.  The ASF licenses this file
 * to you under the Apache License, Version 2.0 (the
 * "License"); you may not use this file except in compliance
 * with the License.  You may obtain a copy of the License at
 *
 *   http://www.apache.org/licenses/LICENSE-2.0
 *
 * Unless required by applicable law or agreed to in writing,
 * software distributed under the License is distributed on an
 * "AS IS" BASIS, WITHOUT WARRANTIES OR CONDITIONS OF ANY
 * KIND, either express or implied.  See the License for the
 * specific language governing permissions and limitations
 * under the License.
 *
*/
package org.apache.airavata.client.tools;

import java.util.ArrayList;
import java.util.List;

import org.apache.airavata.client.api.AiravataAPI;
import org.apache.airavata.client.api.exception.AiravataAPIInvocationException;
import org.apache.airavata.commons.gfac.type.ApplicationDescription;
import org.apache.airavata.commons.gfac.type.HostDescription;
import org.apache.airavata.commons.gfac.type.ServiceDescription;
import org.apache.airavata.schemas.gfac.ApplicationDeploymentDescriptionType;
import org.apache.airavata.schemas.gfac.DataType;
import org.apache.airavata.schemas.gfac.GlobusHostType;
import org.apache.airavata.schemas.gfac.GsisshHostType;
import org.apache.airavata.schemas.gfac.HpcApplicationDeploymentType;
import org.apache.airavata.schemas.gfac.InputParameterType;
import org.apache.airavata.schemas.gfac.JobTypeType;
import org.apache.airavata.schemas.gfac.OutputParameterType;
import org.apache.airavata.schemas.gfac.ParameterType;
import org.apache.airavata.schemas.gfac.ProjectAccountType;
import org.apache.airavata.schemas.gfac.QueueType;
import org.apache.airavata.schemas.gfac.SSHHostType;

public class DocumentCreator {

    private AiravataAPI airavataAPI = null;
    private String trestleshpcHostAddress = "trestles.sdsc.edu";
    private String lonestarHostAddress = "lonestar.tacc.utexas.edu";
    private String stampedeHostAddress  = "stampede.tacc.xsede.org";
    private String gridftpAddress = "gsiftp://trestles-dm1.sdsc.edu:2811";
    private String gramAddress = "trestles-login1.sdsc.edu:2119/jobmanager-pbstest2";


    public DocumentCreator(AiravataAPI airavataAPI) {
        this.airavataAPI = airavataAPI;
    }

    public void createLocalHostDocs() {
        HostDescription descriptor = new HostDescription();
        descriptor.getType().setHostName("localhost");
        descriptor.getType().setHostAddress("127.0.0.1");
        try {
            airavataAPI.getApplicationManager().saveHostDescription(descriptor);
        } catch (AiravataAPIInvocationException e) {
            e.printStackTrace();  //To change body of catch statement use File | Settings | File Templates.
        }

        String serviceName = "SimpleEcho0";
        ServiceDescription serviceDescription = new ServiceDescription();
        List<InputParameterType> inputParameters = new ArrayList<InputParameterType>();
        List<OutputParameterType> outputParameters = new ArrayList<OutputParameterType>();
        serviceDescription.getType().setName(serviceName);
        serviceDescription.getType().setDescription("Echo service");
        // Creating input parameters
        InputParameterType parameter = InputParameterType.Factory.newInstance();
        parameter.setParameterName("echo_input");
        parameter.setParameterDescription("echo input");
        ParameterType parameterType = parameter.addNewParameterType();
        parameterType.setType(DataType.STRING);
        parameterType.setName("String");
        inputParameters.add(parameter);

        // Creating output parameters
        OutputParameterType outputParameter = OutputParameterType.Factory.newInstance();
        outputParameter.setParameterName("echo_output");
        outputParameter.setParameterDescription("Echo output");
        ParameterType outputParaType = outputParameter.addNewParameterType();
        outputParaType.setType(DataType.STRING);
        outputParaType.setName("String");
        outputParameters.add(outputParameter);

        // Setting input and output parameters to serviceDescriptor
        serviceDescription.getType().setInputParametersArray(inputParameters.toArray(new InputParameterType[]{}));
        serviceDescription.getType().setOutputParametersArray(outputParameters.toArray(new OutputParameterType[]{}));

        try {
            airavataAPI.getApplicationManager().saveServiceDescription(serviceDescription);
        } catch (AiravataAPIInvocationException e) {
            e.printStackTrace();  //To change body of catch statement use File | Settings | File Templates.
        }

        ApplicationDescription applicationDeploymentDescription = new ApplicationDescription();
        ApplicationDeploymentDescriptionType applicationDeploymentDescriptionType = applicationDeploymentDescription
                .getType();
        applicationDeploymentDescriptionType.addNewApplicationName().setStringValue("EchoApplication");
        applicationDeploymentDescriptionType.setExecutableLocation("/bin/echo");
        applicationDeploymentDescriptionType.setScratchWorkingDirectory("/tmp");

        try {
            airavataAPI.getApplicationManager().saveApplicationDescription(serviceName, "localhost", applicationDeploymentDescription);
        } catch (AiravataAPIInvocationException e) {
            e.printStackTrace();  //To change body of catch statement use File | Settings | File Templates.
        }
    }
    
  
    
    public void createSSHHostDocs() {
        HostDescription descriptor = new HostDescription(SSHHostType.type);
        descriptor.getType().setHostName("gw111.iu.xsede.org");
        descriptor.getType().setHostAddress("gw111.iu.xsede.org");
        try {
            airavataAPI.getApplicationManager().saveHostDescription(descriptor);
        } catch (AiravataAPIInvocationException e) {
            e.printStackTrace();  //To change body of catch statement use File | Settings | File Templates.
        }

        String serviceName = "SSHEcho1";
        ServiceDescription serviceDescription = new ServiceDescription();
        List<InputParameterType> inputParameters = new ArrayList<InputParameterType>();
        List<OutputParameterType> outputParameters = new ArrayList<OutputParameterType>();
        serviceDescription.getType().setName(serviceName);
        serviceDescription.getType().setDescription("Echo service");
        // Creating input parameters
        InputParameterType parameter = InputParameterType.Factory.newInstance();
        parameter.setParameterName("echo_input");
        parameter.setParameterDescription("echo input");
        ParameterType parameterType = parameter.addNewParameterType();
        parameterType.setType(DataType.STRING);
        parameterType.setName("String");
        inputParameters.add(parameter);

        // Creating output parameters
        OutputParameterType outputParameter = OutputParameterType.Factory.newInstance();
        outputParameter.setParameterName("echo_output");
        outputParameter.setParameterDescription("Echo output");
        ParameterType outputParaType = outputParameter.addNewParameterType();
        outputParaType.setType(DataType.STRING);
        outputParaType.setName("String");
        outputParameters.add(outputParameter);

        // Setting input and output parameters to serviceDescriptor
        serviceDescription.getType().setInputParametersArray(inputParameters.toArray(new InputParameterType[]{}));
        serviceDescription.getType().setOutputParametersArray(outputParameters.toArray(new OutputParameterType[]{}));

        try {
            airavataAPI.getApplicationManager().saveServiceDescription(serviceDescription);
        } catch (AiravataAPIInvocationException e) {
            e.printStackTrace();  //To change body of catch statement use File | Settings | File Templates.
        }

        ApplicationDescription applicationDeploymentDescription = new ApplicationDescription();
        ApplicationDeploymentDescriptionType applicationDeploymentDescriptionType = applicationDeploymentDescription
                .getType();
        applicationDeploymentDescriptionType.addNewApplicationName().setStringValue("SSHEchoApplication");
        applicationDeploymentDescriptionType.setExecutableLocation("/bin/echo");
        applicationDeploymentDescriptionType.setScratchWorkingDirectory("/tmp");

        try {
            airavataAPI.getApplicationManager().saveApplicationDescription(serviceName, "gw111.iu.xsede.org", applicationDeploymentDescription);
        } catch (AiravataAPIInvocationException e) {
            e.printStackTrace();  //To change body of catch statement use File | Settings | File Templates.
        }

    }

    public void createGramDocs() {
        /*
           creating host descriptor for gram
        */
        HostDescription host = new HostDescription(GlobusHostType.type);
        host.getType().setHostAddress(trestleshpcHostAddress);
        host.getType().setHostName(trestleshpcHostAddress);
        ((GlobusHostType) host.getType()).setGlobusGateKeeperEndPointArray(new String[]{gramAddress});
        ((GlobusHostType) host.getType()).setGridFTPEndPointArray(new String[]{gridftpAddress});
        try {
            airavataAPI.getApplicationManager().saveHostDescription(host);
        } catch (AiravataAPIInvocationException e) {
            e.printStackTrace();  //To change body of catch statement use File | Settings | File Templates.
        }


        /*
        * Service Description creation and saving
        */
        String serviceName = "SimpleEcho1";
        ServiceDescription serv = new ServiceDescription();
        serv.getType().setName(serviceName);

        List<InputParameterType> inputList = new ArrayList<InputParameterType>();
        List<OutputParameterType> outputList = new ArrayList<OutputParameterType>();

        InputParameterType input = InputParameterType.Factory.newInstance();
        input.setParameterName("echo_input");
        ParameterType parameterType = input.addNewParameterType();
        parameterType.setType(DataType.STRING);
        parameterType.setName("String");

        OutputParameterType output = OutputParameterType.Factory.newInstance();
        output.setParameterName("echo_output");
        ParameterType parameterType1 = output.addNewParameterType();
        parameterType1.setType(DataType.STRING);
        parameterType1.setName("String");

        inputList.add(input);
        outputList.add(output);

        InputParameterType[] inputParamList = inputList.toArray(new InputParameterType[inputList.size()]);
        OutputParameterType[] outputParamList = outputList.toArray(new OutputParameterType[outputList.size()]);

        serv.getType().setInputParametersArray(inputParamList);
        serv.getType().setOutputParametersArray(outputParamList);
        try {
            airavataAPI.getApplicationManager().saveServiceDescription(serv);
        } catch (AiravataAPIInvocationException e) {
            e.printStackTrace();
        }

        /*
            Application descriptor creation and saving
         */
        ApplicationDescription appDesc = new ApplicationDescription(HpcApplicationDeploymentType.type);
        HpcApplicationDeploymentType app = (HpcApplicationDeploymentType) appDesc.getType();
        ApplicationDeploymentDescriptionType.ApplicationName name = ApplicationDeploymentDescriptionType.ApplicationName.Factory.newInstance();
        name.setStringValue("EchoLocal");
        app.setApplicationName(name);
        ProjectAccountType projectAccountType = app.addNewProjectAccount();
        projectAccountType.setProjectAccountNumber("sds128");

        QueueType queueType = app.addNewQueue();
        queueType.setQueueName("normal");

        app.setCpuCount(1);
        app.setJobType(JobTypeType.SERIAL);
        app.setNodeCount(1);
        app.setProcessorsPerNode(1);

        /*
           * Use bat file if it is compiled on Windows
           */
        app.setExecutableLocation("/bin/echo");

        /*
           * Default tmp location
           */
        String tempDir = "/home/ogce/scratch";
        app.setScratchWorkingDirectory(tempDir);
        app.setMaxMemory(10);


        try {
            airavataAPI.getApplicationManager().saveApplicationDescription(serviceName, trestleshpcHostAddress, appDesc);
        } catch (AiravataAPIInvocationException e) {
            e.printStackTrace();  //To change body of catch statement use File | Settings | File Templates.
        }
    }

    public void createPBSDocsForOGCE() {
        HostDescription host = new HostDescription(GsisshHostType.type);
        host.getType().setHostAddress(trestleshpcHostAddress);
        host.getType().setHostName(trestleshpcHostAddress);
        ((GsisshHostType) host.getType()).setPort(22);
        ((GsisshHostType) host.getType()).setInstalledPath("/opt/torque/bin/");

        try {
            airavataAPI.getApplicationManager().saveHostDescription(host);
        } catch (AiravataAPIInvocationException e) {
            e.printStackTrace();  //To change body of catch statement use File | Settings | File Templates.
        }
        /*
        * Service Description creation and saving
        */
        String serviceName = "SimpleEcho2";
        ServiceDescription serv = new ServiceDescription();
        serv.getType().setName(serviceName);

        List<InputParameterType> inputList = new ArrayList<InputParameterType>();
        List<OutputParameterType> outputList = new ArrayList<OutputParameterType>();


        InputParameterType input = InputParameterType.Factory.newInstance();
        input.setParameterName("echo_input");
        ParameterType parameterType = input.addNewParameterType();
        parameterType.setType(DataType.STRING);
        parameterType.setName("String");

        OutputParameterType output = OutputParameterType.Factory.newInstance();
        output.setParameterName("echo_output");
        ParameterType parameterType1 = output.addNewParameterType();
        parameterType1.setType(DataType.STRING);
        parameterType1.setName("String");

        inputList.add(input);
        outputList.add(output);

        InputParameterType[] inputParamList = inputList.toArray(new InputParameterType[inputList.size()]);
        OutputParameterType[] outputParamList = outputList.toArray(new OutputParameterType[outputList.size()]);

        serv.getType().setInputParametersArray(inputParamList);
        serv.getType().setOutputParametersArray(outputParamList);
        try {
            airavataAPI.getApplicationManager().saveServiceDescription(serv);
        } catch (AiravataAPIInvocationException e) {
            e.printStackTrace();  //To change body of catch statement use File | Settings | File Templates.
        }

        /*
            Application descriptor creation and saving
         */
        ApplicationDescription appDesc = new ApplicationDescription(HpcApplicationDeploymentType.type);
        HpcApplicationDeploymentType app = (HpcApplicationDeploymentType) appDesc.getType();
        ApplicationDeploymentDescriptionType.ApplicationName name = ApplicationDeploymentDescriptionType.ApplicationName.Factory.newInstance();
        name.setStringValue("EchoLocal");
        app.setApplicationName(name);
        ProjectAccountType projectAccountType = app.addNewProjectAccount();
        projectAccountType.setProjectAccountNumber("sds128");

        QueueType queueType = app.addNewQueue();
        queueType.setQueueName("normal");

        app.setCpuCount(1);
        app.setJobType(JobTypeType.SERIAL);
        app.setNodeCount(1);
        app.setProcessorsPerNode(1);
        app.setMaxWallTime(10);
        /*
           * Use bat file if it is compiled on Windows
           */
        app.setExecutableLocation("/bin/echo");

        /*
           * Default tmp location
           */
        String tempDir = "/oasis/scratch/trestles/ogce/temp_project/";

     
        app.setScratchWorkingDirectory(tempDir);
        app.setInstalledParentPath("/opt/torque/bin/");

        try {
            airavataAPI.getApplicationManager().saveApplicationDescription(serviceName, trestleshpcHostAddress, appDesc);
        } catch (AiravataAPIInvocationException e) {
            e.printStackTrace();  //To change body of catch statement use File | Settings | File Templates.
        }

         /*
        * Service Description creation and saving
        */
        String wrfserviceName = "WRF";
        ServiceDescription wrfServ = new ServiceDescription();
        wrfServ.getType().setName(wrfserviceName);

        List<InputParameterType> wrfinputList = new ArrayList<InputParameterType>();
        List<OutputParameterType> wrfoutputList = new ArrayList<OutputParameterType>();


        InputParameterType wrfinput1 = InputParameterType.Factory.newInstance();
        wrfinput1.setParameterName("WRF_Namelist");
        ParameterType wrfparameterType1 = wrfinput1.addNewParameterType();
        wrfparameterType1.setType(DataType.URI);
        wrfparameterType1.setName("URI");

        InputParameterType wrfinput2 = InputParameterType.Factory.newInstance();
        wrfinput2.setParameterName("WRF_Input_File");
        ParameterType wrfparameterType2 = wrfinput2.addNewParameterType();
        wrfparameterType2.setType(DataType.URI);
        wrfparameterType2.setName("URI");

        InputParameterType wrfinput3 = InputParameterType.Factory.newInstance();
        wrfinput3.setParameterName("WRF_Boundary_File");
        ParameterType wrfparameterType3 = wrfinput3.addNewParameterType();
        wrfparameterType3.setType(DataType.URI);
        wrfparameterType3.setName("URI");

        OutputParameterType wrfOutput1 = OutputParameterType.Factory.newInstance();
        wrfOutput1.setParameterName("WRF_Output");
        ParameterType wrfoutparameterType1 = wrfOutput1.addNewParameterType();
        wrfoutparameterType1.setType(DataType.URI);
        wrfoutparameterType1.setName("URI");

        OutputParameterType wrfOutput2 = OutputParameterType.Factory.newInstance();
        wrfOutput2.setParameterName("WRF_Execution_Log");
        ParameterType wrfoutparameterType2 = wrfOutput2.addNewParameterType();
        wrfoutparameterType2.setType(DataType.URI);
        wrfoutparameterType2.setName("URI");

        wrfinputList.add(wrfinput1);
        wrfinputList.add(wrfinput2);
        wrfinputList.add(wrfinput3);
        wrfoutputList.add(wrfOutput1);
        wrfoutputList.add(wrfOutput2);

        InputParameterType[] wrfinputParamList = wrfinputList.toArray(new InputParameterType[wrfinputList.size()]);
        OutputParameterType[] wrfoutputParamList = wrfoutputList.toArray(new OutputParameterType[wrfoutputList.size()]);

        wrfServ.getType().setInputParametersArray(wrfinputParamList);
        wrfServ.getType().setOutputParametersArray(wrfoutputParamList);
        try {
            airavataAPI.getApplicationManager().saveServiceDescription(wrfServ);
        } catch (AiravataAPIInvocationException e) {
            e.printStackTrace();  //To change body of catch statement use File | Settings | File Templates.
        }

        /*
            Application descriptor creation and saving
         */
        ApplicationDescription wrfAppDesc = new ApplicationDescription(HpcApplicationDeploymentType.type);
        HpcApplicationDeploymentType wrfApp = (HpcApplicationDeploymentType) wrfAppDesc.getType();
        ApplicationDeploymentDescriptionType.ApplicationName wrfName = ApplicationDeploymentDescriptionType.ApplicationName.Factory.newInstance();
        wrfName.setStringValue("WRF");
        wrfApp.setApplicationName(wrfName);
        ProjectAccountType wrfprojectAccountType = wrfApp.addNewProjectAccount();
        wrfprojectAccountType.setProjectAccountNumber("sds128");

        QueueType wrfQueueType = wrfApp.addNewQueue();
        wrfQueueType.setQueueName("normal");

<<<<<<< HEAD
        wrfApp.setCpuCount(32);
        wrfApp.setJobType(JobTypeType.MPI);
        wrfApp.setNodeCount(2);
        wrfApp.setProcessorsPerNode(1);
        wrfApp.setMaxWallTime(30);
=======
        wrfApp.setCpuCount(64);
        wrfApp.setJobType(JobTypeType.MPI);
        wrfApp.setNodeCount(2);
        wrfApp.setProcessorsPerNode(32);
        wrfApp.setMaxWallTime(15);
>>>>>>> 867778bf
        /*
           * Use bat file if it is compiled on Windows
           */
        wrfApp.setExecutableLocation("/home/ogce/apps/wrf_wrapper.sh");

        /*
           * Default tmp location
           */
        String wrfTempDir = "/oasis/scratch/trestles/ogce/temp_project/";

        wrfApp.setScratchWorkingDirectory(wrfTempDir);
        wrfApp.setInstalledParentPath("/opt/torque/bin/");

        try {
            airavataAPI.getApplicationManager().saveApplicationDescription(wrfserviceName, trestleshpcHostAddress, wrfAppDesc);
        } catch (AiravataAPIInvocationException e) {
            e.printStackTrace();  //To change body of catch statement use File | Settings | File Templates.
        }
    }

   
    public void createSlurmDocs() {
        HostDescription host = new HostDescription(GsisshHostType.type);
        host.getType().setHostAddress(stampedeHostAddress);
        host.getType().setHostName(stampedeHostAddress);
        ((GsisshHostType) host.getType()).setJobManager("slurm");
        ((GsisshHostType) host.getType()).setInstalledPath("/usr/bin/");
        ((GsisshHostType) host.getType()).setPort(2222);
        ((GsisshHostType) host.getType()).setMonitorMode("push");
    

        try {
            airavataAPI.getApplicationManager().saveHostDescription(host);
        } catch (AiravataAPIInvocationException e) {
            e.printStackTrace();  //To change body of catch statement use File | Settings | File Templates.
        }
        /*
        * Service Description creation and saving
        */
        String serviceName = "SimpleEcho3";
        ServiceDescription serv = new ServiceDescription();
        serv.getType().setName(serviceName);

        List<InputParameterType> inputList = new ArrayList<InputParameterType>();
        List<OutputParameterType> outputList = new ArrayList<OutputParameterType>();


        InputParameterType input = InputParameterType.Factory.newInstance();
        input.setParameterName("echo_input");
        ParameterType parameterType = input.addNewParameterType();
        parameterType.setType(DataType.STRING);
        parameterType.setName("String");

        OutputParameterType output = OutputParameterType.Factory.newInstance();
        output.setParameterName("echo_output");
        ParameterType parameterType1 = output.addNewParameterType();
        parameterType1.setType(DataType.STRING);
        parameterType1.setName("String");

        inputList.add(input);
        outputList.add(output);

        InputParameterType[] inputParamList = inputList.toArray(new InputParameterType[inputList.size()]);
        OutputParameterType[] outputParamList = outputList.toArray(new OutputParameterType[outputList.size()]);

        serv.getType().setInputParametersArray(inputParamList);
        serv.getType().setOutputParametersArray(outputParamList);
        try {
            airavataAPI.getApplicationManager().saveServiceDescription(serv);
        } catch (AiravataAPIInvocationException e) {
            e.printStackTrace();  //To change body of catch statement use File | Settings | File Templates.
        }

        /*
           Application descriptor creation and saving
        */
        ApplicationDescription appDesc = new ApplicationDescription(HpcApplicationDeploymentType.type);
        HpcApplicationDeploymentType app = (HpcApplicationDeploymentType) appDesc.getType();
        ApplicationDeploymentDescriptionType.ApplicationName name = ApplicationDeploymentDescriptionType.ApplicationName.Factory.newInstance();
        name.setStringValue("EchoLocal");
        app.setApplicationName(name);
        ProjectAccountType projectAccountType = app.addNewProjectAccount();
        projectAccountType.setProjectAccountNumber("TG-STA110014S");

        QueueType queueType = app.addNewQueue();
        queueType.setQueueName("normal");

        app.setCpuCount(1);
        app.setJobType(JobTypeType.SERIAL);
        app.setNodeCount(1);
        app.setProcessorsPerNode(1);
        app.setMaxWallTime(10);
        /*
        * Use bat file if it is compiled on Windows
        */
        app.setExecutableLocation("/bin/echo");

        /*
        * Default tmp location
        */
        String tempDir = "/home1/01437/ogce";


        app.setScratchWorkingDirectory(tempDir);
        app.setInstalledParentPath("/usr/bin/");

        try {
            airavataAPI.getApplicationManager().saveApplicationDescription(serviceName, stampedeHostAddress, appDesc);
        } catch (AiravataAPIInvocationException e) {
            e.printStackTrace();  //To change body of catch statement use File | Settings | File Templates.
        }
    }

    public void createSGEDocs() {
        HostDescription host = new HostDescription(GsisshHostType.type);
        host.getType().setHostAddress(lonestarHostAddress);
        host.getType().setHostName(lonestarHostAddress);
        ((GsisshHostType) host.getType()).setJobManager("sge");
        ((GsisshHostType) host.getType()).setInstalledPath("/opt/sge6.2/bin/lx24-amd64/");
        ((GsisshHostType) host.getType()).setPort(22);
        try {
            airavataAPI.getApplicationManager().saveHostDescription(host);
        } catch (AiravataAPIInvocationException e) {
            e.printStackTrace();  //To change body of catch statement use File | Settings | File Templates.
        }
        /*
        * Service Description creation and saving
        */
        String serviceName = "SimpleEcho4";
        ServiceDescription serv = new ServiceDescription();
        serv.getType().setName(serviceName);

        List<InputParameterType> inputList = new ArrayList<InputParameterType>();
        List<OutputParameterType> outputList = new ArrayList<OutputParameterType>();


        InputParameterType input = InputParameterType.Factory.newInstance();
        input.setParameterName("echo_input");
        ParameterType parameterType = input.addNewParameterType();
        parameterType.setType(DataType.STRING);
        parameterType.setName("String");

        OutputParameterType output = OutputParameterType.Factory.newInstance();
        output.setParameterName("echo_output");
        ParameterType parameterType1 = output.addNewParameterType();
        parameterType1.setType(DataType.STRING);
        parameterType1.setName("String");

        inputList.add(input);
        outputList.add(output);

        InputParameterType[] inputParamList = inputList.toArray(new InputParameterType[inputList.size()]);
        OutputParameterType[] outputParamList = outputList.toArray(new OutputParameterType[outputList.size()]);

        serv.getType().setInputParametersArray(inputParamList);
        serv.getType().setOutputParametersArray(outputParamList);
        try {
            airavataAPI.getApplicationManager().saveServiceDescription(serv);
        } catch (AiravataAPIInvocationException e) {
            e.printStackTrace();  //To change body of catch statement use File | Settings | File Templates.
        }

        /*
           Application descriptor creation and saving
        */
        ApplicationDescription appDesc = new ApplicationDescription(HpcApplicationDeploymentType.type);
        HpcApplicationDeploymentType app = (HpcApplicationDeploymentType) appDesc.getType();
        ApplicationDeploymentDescriptionType.ApplicationName name = ApplicationDeploymentDescriptionType.ApplicationName.Factory.newInstance();
        name.setStringValue("EchoLocal");
        app.setApplicationName(name);
        ProjectAccountType projectAccountType = app.addNewProjectAccount();
        projectAccountType.setProjectAccountNumber("TG-STA110014S");

        QueueType queueType = app.addNewQueue();
        queueType.setQueueName("normal");

        app.setCpuCount(1);
        app.setJobType(JobTypeType.SERIAL);
        app.setNodeCount(1);
        app.setProcessorsPerNode(1);
        app.setMaxWallTime(10);
        /*
        * Use bat file if it is compiled on Windows
        */
        app.setExecutableLocation("/bin/echo");

        /*
        * Default tmp location
        */
        String tempDir = "/home1/01437/ogce";


        app.setScratchWorkingDirectory(tempDir);
        app.setInstalledParentPath("/opt/sge6.2/bin/lx24-amd64/");

        try {
            airavataAPI.getApplicationManager().saveApplicationDescription(serviceName, lonestarHostAddress, appDesc);
        } catch (AiravataAPIInvocationException e) {
            e.printStackTrace();  //To change body of catch statement use File | Settings | File Templates.
        }
    }

	public void createEchoHostDocs() {
		String serviceName = "Echo";
		ServiceDescription serviceDescription = new ServiceDescription();
		List<InputParameterType> inputParameters = new ArrayList<InputParameterType>();
		List<OutputParameterType> outputParameters = new ArrayList<OutputParameterType>();
		serviceDescription.getType().setName(serviceName);
		serviceDescription.getType().setDescription("Echo service");
		// Creating input parameters
		InputParameterType parameter = InputParameterType.Factory.newInstance();
		parameter.setParameterName("echo_input");
		parameter.setParameterDescription("echo input");
		ParameterType parameterType = parameter.addNewParameterType();
		parameterType.setType(DataType.STRING);
		parameterType.setName("String");
		inputParameters.add(parameter);

		// Creating output parameters
		OutputParameterType outputParameter = OutputParameterType.Factory.newInstance();
		outputParameter.setParameterName("echo_output");
		outputParameter.setParameterDescription("Echo output");
		ParameterType outputParaType = outputParameter.addNewParameterType();
		outputParaType.setType(DataType.STRING);
		outputParaType.setName("String");
		outputParameters.add(outputParameter);

		// Setting input and output parameters to serviceDescriptor
		serviceDescription.getType().setInputParametersArray(inputParameters.toArray(new InputParameterType[] {}));
		serviceDescription.getType().setOutputParametersArray(outputParameters.toArray(new OutputParameterType[] {}));

		try {
			airavataAPI.getApplicationManager().saveServiceDescription(serviceDescription);
		} catch (AiravataAPIInvocationException e) {
			e.printStackTrace(); // To change body of catch statement use File |
									// Settings | File Templates.
		}
		// Localhost
		ApplicationDescription applicationDeploymentDescription = new ApplicationDescription();
		ApplicationDeploymentDescriptionType applicationDeploymentDescriptionType = applicationDeploymentDescription.getType();
		applicationDeploymentDescriptionType.addNewApplicationName().setStringValue(serviceName);
		applicationDeploymentDescriptionType.setExecutableLocation("/bin/echo");
		applicationDeploymentDescriptionType.setScratchWorkingDirectory("/tmp");

		try {
			airavataAPI.getApplicationManager().saveApplicationDescription(serviceName, "localhost", applicationDeploymentDescription);
		} catch (AiravataAPIInvocationException e) {
			e.printStackTrace(); // To change body of catch statement use File |
									// Settings | File Templates.
		}
		// Stampede
		/*
		 * Application descriptor creation and saving
		 */
		ApplicationDescription appDesc1 = new ApplicationDescription(HpcApplicationDeploymentType.type);
		HpcApplicationDeploymentType app1 = (HpcApplicationDeploymentType) appDesc1.getType();
		ApplicationDeploymentDescriptionType.ApplicationName name = ApplicationDeploymentDescriptionType.ApplicationName.Factory.newInstance();
		name.setStringValue(serviceName);
		app1.setApplicationName(name);
		ProjectAccountType projectAccountType = app1.addNewProjectAccount();
		projectAccountType.setProjectAccountNumber("TG-STA110014S");

		QueueType queueType = app1.addNewQueue();
		queueType.setQueueName("normal");

		app1.setCpuCount(1);
		app1.setJobType(JobTypeType.SERIAL);
		app1.setNodeCount(1);
		app1.setProcessorsPerNode(1);
		app1.setMaxWallTime(10);
		/*
		 * Use bat file if it is compiled on Windows
		 */
		app1.setExecutableLocation("/bin/echo");

		/*
		 * Default tmp location
		 */
		String tempDir = "/home1/01437/ogce";

		app1.setScratchWorkingDirectory(tempDir);
		app1.setInstalledParentPath("/usr/bin/");

		try {
			airavataAPI.getApplicationManager().saveApplicationDescription(serviceName, stampedeHostAddress, appDesc1);
		} catch (AiravataAPIInvocationException e) {
			e.printStackTrace(); // To change body of catch statement use File |
									// Settings | File Templates.
		}
		// Trestles
		/*
		 * Application descriptor creation and saving
		 */
		ApplicationDescription appDesc2 = new ApplicationDescription(HpcApplicationDeploymentType.type);
		HpcApplicationDeploymentType app2 = (HpcApplicationDeploymentType) appDesc2.getType();
		ApplicationDeploymentDescriptionType.ApplicationName name2 = ApplicationDeploymentDescriptionType.ApplicationName.Factory.newInstance();
		name2.setStringValue(serviceName);
		app2.setApplicationName(name);
		ProjectAccountType projectAccountType2 = app2.addNewProjectAccount();
		projectAccountType2.setProjectAccountNumber("sds128");

		QueueType queueType2 = app2.addNewQueue();
		queueType2.setQueueName("normal");

		app2.setCpuCount(1);
		app2.setJobType(JobTypeType.SERIAL);
		app2.setNodeCount(1);
		app2.setProcessorsPerNode(1);
		app2.setMaxWallTime(10);
		/*
		 * Use bat file if it is compiled on Windows
		 */
		app2.setExecutableLocation("/bin/echo");

		/*
		 * Default tmp location
		 */
		String tempDir2 = "/home/ogce/scratch";

		app2.setScratchWorkingDirectory(tempDir2);
		app2.setInstalledParentPath("/opt/torque/bin/");

		try {
			airavataAPI.getApplicationManager().saveApplicationDescription(serviceName, trestleshpcHostAddress, appDesc2);
		} catch (AiravataAPIInvocationException e) {
			e.printStackTrace(); // To change body of catch statement use File |
									// Settings | File Templates.
		}
		// Lonestar
		/*
		 * Application descriptor creation and saving
		 */
		ApplicationDescription appDesc3 = new ApplicationDescription(HpcApplicationDeploymentType.type);
		HpcApplicationDeploymentType app3 = (HpcApplicationDeploymentType) appDesc3.getType();
		ApplicationDeploymentDescriptionType.ApplicationName name3 = ApplicationDeploymentDescriptionType.ApplicationName.Factory.newInstance();
		name3.setStringValue(serviceName);
		app3.setApplicationName(name);
		ProjectAccountType projectAccountType3 = app3.addNewProjectAccount();
		projectAccountType3.setProjectAccountNumber("TG-STA110014S");

		QueueType queueType3 = app3.addNewQueue();
		queueType3.setQueueName("normal");

		app3.setCpuCount(1);
		app3.setJobType(JobTypeType.SERIAL);
		app3.setNodeCount(1);
		app3.setProcessorsPerNode(1);
		app3.setMaxWallTime(10);
		/*
		 * Use bat file if it is compiled on Windows
		 */
		app3.setExecutableLocation("/bin/echo");

		/*
		 * Default tmp location
		 */
		String tempDir3 = "/home1/01437/ogce";

		app3.setScratchWorkingDirectory(tempDir3);
		app3.setInstalledParentPath("/opt/sge6.2/bin/lx24-amd64/");

		try {
			airavataAPI.getApplicationManager().saveApplicationDescription(serviceName, lonestarHostAddress, appDesc3);
		} catch (AiravataAPIInvocationException e) {
			e.printStackTrace(); // To change body of catch statement use File |
									// Settings | File Templates.
		}

	}
    public AiravataAPI getAiravataAPI() {
        return airavataAPI;
    }

    public void setAiravataAPI(AiravataAPI airavataAPI) {
        this.airavataAPI = airavataAPI;
    }
}
<|MERGE_RESOLUTION|>--- conflicted
+++ resolved
@@ -425,19 +425,11 @@
         QueueType wrfQueueType = wrfApp.addNewQueue();
         wrfQueueType.setQueueName("normal");
 
-<<<<<<< HEAD
         wrfApp.setCpuCount(32);
         wrfApp.setJobType(JobTypeType.MPI);
         wrfApp.setNodeCount(2);
         wrfApp.setProcessorsPerNode(1);
         wrfApp.setMaxWallTime(30);
-=======
-        wrfApp.setCpuCount(64);
-        wrfApp.setJobType(JobTypeType.MPI);
-        wrfApp.setNodeCount(2);
-        wrfApp.setProcessorsPerNode(32);
-        wrfApp.setMaxWallTime(15);
->>>>>>> 867778bf
         /*
            * Use bat file if it is compiled on Windows
            */
